--- conflicted
+++ resolved
@@ -18,12 +18,9 @@
     "xarray",
     "netcdf4",
     "tqdm",
-<<<<<<< HEAD
     "pyevtk",
-=======
     "PyYAML",
     "tomlkit",
->>>>>>> b2e9bca2
 ]
 authors = [
     {name = "Florian Hindenlang"},

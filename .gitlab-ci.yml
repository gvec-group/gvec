# =================================================================================================================================
# Stages to be executed, each stage is a collection of jobs pointing to the stage
# =================================================================================================================================

stages:
  - env
  - build
  - run
  - regression
  - postprocessing

workflow:
  name: 'Pipeline for branch $CI_COMMIT_REF_NAME and tag $HASH_TAG_RELEASE'
  rules:
    # disable the pipeline for merge requests (to avoid duplicate pipelines)
    - if: $CI_PIPELINE_SOURCE == 'merge_request_event'
      when: never
    # otherwise always run the pipeline (e.g. on every push)
    - when: always

# =================================================================================================================================
# GLOBALS
# =================================================================================================================================

variables:
  GIT_STRATEGY: none
  HASH_TAG: $CI_COMMIT_REF_NAME
  HASH_TAG_RELEASE: v0.2.2-mpi_par     # pipeline schedules
  NIGHTLY_PIPELINE: "false"    # pipeline schedules
  PYTEST_EXEC_CMD: "python -m pytest -v -rA --tb=short"
  # global defaults for the pytest -m and -k options (can be reassigned at the job level!)
  PYTEST_MARKER_OPTS: "example"
  PYTEST_KEY_OPTS: ""                                  # default value
  PYTEST_EXTRA_OPTS: ""

#  GLOBAL_CACHE_PATH: "/home/gitlab-runner/globalcache/${CI_PIPELINE_ID}_${CI_COMMIT_REF_NAME}"

# =================================================================================================================================
# SHORT SYNTAX EXPLANATIONS FOR THE JOB, FOR DETAILS VISIT:    ===> https://docs.gitlab.com/ce/ci/yaml/   <===
# "stage:"         makes the job part of a stage defined above
# "tags:"          selects the runner
# "only:"          restricts the execution of the job to a git branch or tag
# "before_script:" shell commands to be executed before the main script.
# "script:"        shell commands for the test. If a shell command exits with >0, the job is marked as "failed", else as "passed".
#                  commands after a failing one are not executed anymore!
# "after_script:"  shell commands after passed OR failed script. Careful, the current directory is always the root of the repo!
# "artifacts:"     keep data from the job which is uploaded to gitlab.com. You really should set a duration to expiration.
#                  "when:" can be either on_failure, on_success or always
#
# => SCIPT SYNTAX CAN BE CHECKED ON GITLAB with the "CI LINT" tool
#
# =================================================================================================================================

# =================================================================================================================================
# ISSUE FOUND WITH PARALLEL MATRICES
# =================================================================================================================================

#  parallel:
#    matrix:
#      - CMP_MODE: ["Debug"]
#        OMP_MODE: ["ompON"] #only one element/variable in matrix: causes CI dependency line to break
#                             check issue report: https://gitlab.com/gitlab-org/gitlab/-/issues/428679
#                             workaround is to use the keyword "variables:" instead (like below)
#  variables:
#    HASH_TAG: ${HASH_TAG_RELEASE}
#    CMP_MODE: "Debug"
#    OMP_MODE: "ompON"


# =================================================================================================================================
# INCLUDE TEMPLATES & JOBS 
# =================================================================================================================================

include:
  # ============================
  # script templates
  # ============================
  - local: CI_templates/scripts.yml

  # ============================
  # environment jobs
  # ============================
  - local: CI_templates/env.yml
    inputs:
      env: mpcdfci_intel2023
      rules: .rules_minimal
  
  - local: CI_templates/env.yml
    inputs:
      env: mpcdfci_gcc13

  # ============================
  # build jobs
  # ============================
  - local: CI_templates/build.yml
    inputs:
      env: mpcdfci_intel2023
      rules: .rules_minimal

  - local: CI_templates/build.yml
    inputs:
      env: mpcdfci_gcc13
  
  # converter-only
  - local: CI_templates/build.yml
    inputs:
      env: mpcdfci_intel2023
      build-postfix: _only_converter
      cmake-opts: .vars_cmake_only_converter

  - local: CI_templates/build.yml
    inputs:
      env: mpcdfci_gcc13
      build-postfix: _only_converter
      cmake-opts: .vars_cmake_only_converter

  # release tag
  - local: CI_templates/build.yml
    inputs:
      env: mpcdfci_intel2023
      build-postfix: _tag
      vars: .vars_matrix_build_tag

  # ============================
  # run jobs
  # ============================
  - local: CI_templates/run.yml
    inputs:
      env: mpcdfci_intel2023
      rules: .rules_minimal

  - local: CI_templates/run.yml
    inputs:
      env: mpcdfci_gcc13

  # debugrun
  - local: CI_templates/run.yml
    inputs:
      env: mpcdfci_intel2023
      run-postfix: _debugrun
      vars: .vars_matrix_run_debugrun
      rules: .rules_nightly

  - local: CI_templates/run.yml
    inputs:
      env: mpcdfci_gcc13
      run-postfix: _debugrun
      vars: .vars_matrix_run_debugrun
      rules: .rules_nightly
  
  # release tag
  - local: CI_templates/run.yml
    inputs:
      env: mpcdfci_intel2023
      run-postfix: _tag
      build-postfix: _tag
      vars: .vars_matrix_run_tag

  # ============================
  # regression jobs
  # ============================
  # defined explicity, also containing rules
  - local: CI_templates/regression.yml

  # ============================
  # postprocessing jobs
  # ============================
  - local: CI_templates/postprocessing.yml
    inputs:
      env: mpcdfci_intel2023
      rules: .rules_minimal
  
  - local: CI_templates/postprocessing.yml
    inputs:
      env: mpcdfci_gcc13


# =================================================================================================================================
# TEMPLATES INDEPENDENT OF STAGE
# =================================================================================================================================

# ____________________________
# Rules templates
# reference: https://docs.gitlab.com/ee/ci/yaml/#rulesif
# and: https://docs.gitlab.com/ee/ci/yaml/#when
# An `- if:` beyond the first `- if:` is an "else if". And the last part (like `- when:` , does not have a condition, so it corresponds to an "else".
# when: on_success - Run the job only when no jobs in earlier stages fail or have allow_failure: true.
# when: on_failure - Run the job only when at least one job in an earlier stage fails.
# when: always - Run the job regardless of the status of jobs in earlier stages.
# when: never - Don’t run the job
# when: manual - Run the job only when triggered manually.

.rules_default:
  rules:
    # disable this job for gitlab-ci branches or if MINIMAL_PIPELINE is set to "true"
    # MINIMAL_PIPELINE="false" overrides gitlab-ci jobs
    - if: ($CI_COMMIT_REF_NAME =~ /gitlab[-_]ci/ && $MINIMAL_PIPELINE != "false") || $MINIMAL_PIPELINE == "true"
      when: never
    - when: on_success

.rules_minimal:
  rules:
    # special variables for gitlab-ci branches or if MINIMAL_PIPELINE is set
    - if: ($CI_COMMIT_REF_NAME =~ /gitlab[-_]ci/ && $MINIMAL_PIPELINE != "false") || $MINIMAL_PIPELINE == "true"
      variables:
        PYTEST_KEY_OPTS: "(not highres) and (not _restart)"
        PYTEST_MARKER_OPTS: "shortrun"
      when: on_success
    - when: on_success

.rules_minimal_only:
  rules:
    # special variables for gitlab-ci branches or if MINIMAL_PIPELINE is set
    - if: ($CI_COMMIT_REF_NAME =~ /gitlab[-_]ci/ && $MINIMAL_PIPELINE != "false") || $MINIMAL_PIPELINE == "true"
      variables:
        PYTEST_KEY_OPTS: "(not highres) and (not _restart)"
        PYTEST_MARKER_OPTS: "shortrun"
      when: on_success
    # don't run otherwise
    - when: never

.rules_nightly:
  rules:
    # disable this job for gitlab-ci branches or if MINIMAL_PIPELINE is set
    - if: ($CI_COMMIT_REF_NAME =~ /gitlab[-_]ci/ && $MINIMAL_PIPELINE != "false") || $MINIMAL_PIPELINE == "true"
      when: never
    # only run this job in the nightly pipeline
    - if: $NIGHTLY_PIPELINE == "true"
      when: on_success
    - when: never

# ____________________________
# MPCDF new Docker images
# (each providing a toolchain based on a single combination of compiler and MPI variant)

# MPCDF Docker image intel_2023_1_0_x:latest
.tmpl_mpcdfci_intel2023:
  image: gitlab-registry.mpcdf.mpg.de/mpcdf/ci-module-image/intel_2023_1_0_x:latest
  tags:
    - shared
  variables:
    CMAKE_HOSTNAME: "mpcdfcirunner"
    CURR_CMP: "intel"
    MPI_MODE: "mpiOFF"
    MPI_RNKS_MODE: ""
    OMP_NUM_THR: "4"

# MPCDF Docker image intel-impi:latest
.tmpl_mpcdfci_intel_impi_latest:
  image: gitlab-registry.mpcdf.mpg.de/mpcdf/ci-module-image/intel-impi:latest
  tags:
    - shared
  variables:
    CMAKE_HOSTNAME: "mpcdfcirunner"
    CURR_CMP: "intel_mpi"
    MPI_MODE: "mpiON"
    MPI_RNKS_MODE: "_nranks${MPI_RNKS}"
    OMP_NUM_THR: "2"

# MPCDF Docker image gcc_13:latest
.tmpl_mpcdfci_gcc13:
  image: gitlab-registry.mpcdf.mpg.de/mpcdf/ci-module-image/gcc_13:latest
  tags:
    - shared
  variables:
    CMAKE_HOSTNAME: "mpcdfcirunner"
    CURR_CMP: "gnu"
    MPI_MODE: "mpiOFF"
    MPI_RNKS_MODE: ""
    OMP_NUM_THR: "4"

<<<<<<< HEAD
# MPCDF Docker image gcc-openmpi:latest
.tmpl_mpcdfci_gcc_openmpi_latest:
  image: gitlab-registry.mpcdf.mpg.de/mpcdf/ci-module-image/gcc-openmpi:latest
  tags:
    - shared
  variables:
    CMAKE_HOSTNAME: "mpcdfcirunner"
    CURR_CMP: "gnu_mpi"
    MPI_MODE: "mpiON"
    MPI_RNKS_MODE: "_nranks${MPI_RNKS}"
    OMP_NUM_THR: "2"


# ____________________________
# bash scripts to load modules

.tmpl_before_script_modules:
  before_script:
    - echo ${CMAKE_HOSTNAME} ${CURR_CMP}
    - . ./CI_setup/${CMAKE_HOSTNAME}_setup_${CURR_CMP}
    - git status


# =================================================================================================================================
# TEMPLATES FOR STAGE "env" (printout the enviroment for future reference)
# =================================================================================================================================

.tmpl_script_env:
  script:
    - echo "Pipeline environment for branch:" $CI_COMMIT_REF_NAME
    - echo $CI_RUNNER_DESCRIPTION
    - echo $CI_RUNNER_TAGS
    - printenv
    - module avail
    - echo $OMP_NUM_THREADS
    - echo $SHELL

=======
>>>>>>> 15a2caeb

# =================================================================================================================================
# TEMPLATES FOR STAGE "build" 
# =================================================================================================================================

# ____________________________
# ${CI_COMMIT_REF_NAME} branch/tag (CI trigger commit)

.vars_cmake_def_opts:
  variables:
    COMPILE_GVEC: "ON"
    LINK_TO_NETCDF: "ON"
    COMPILE_CONVERTERS: "ON"
    CMAKE_DEF_OPTS: "-DCOMPILE_GVEC=${COMPILE_GVEC} -DCOMPILE_GVEC_TO_CASTOR3D=${COMPILE_CONVERTERS} -DCOMPILE_GVEC_TO_GENE=${COMPILE_CONVERTERS}  -DCOMPILE_GVEC_TO_JOREK=${COMPILE_CONVERTERS}  -DCOMPILE_GVEC_TO_HOPR=${COMPILE_CONVERTERS}  -DLINK_GVEC_TO_NETCDF=${LINK_TO_NETCDF} -DCOMPILE_GVEC_AS_STATIC_LIB=ON"

.vars_cmake_only_converter:
  variables:
    COMPILE_GVEC: "OFF"
    LINK_TO_NETCDF: "OFF"
    COMPILE_CONVERTERS: "ON"
    CMAKE_DEF_OPTS: "-DCOMPILE_GVEC=${COMPILE_GVEC} -DCOMPILE_GVEC_TO_CASTOR3D=${COMPILE_CONVERTERS} -DCOMPILE_GVEC_TO_GENE=${COMPILE_CONVERTERS}  -DCOMPILE_GVEC_TO_JOREK=${COMPILE_CONVERTERS}  -DCOMPILE_GVEC_TO_HOPR=${COMPILE_CONVERTERS}  -DLINK_GVEC_TO_NETCDF=${LINK_TO_NETCDF} -DCOMPILE_GVEC_AS_STATIC_LIB=ON"

.vars_matrix_build:
  parallel:
    matrix:
      - CMP_MODE: ["Debug", "Release"]
        OMP_MODE: ["ompOFF", "ompON"]

# not yet used (for MPI jobs)
.vars_matrix_mpi_build:
  parallel:
    matrix:
      - CMP_MODE: ["Debug", "Release"]
        OMP_MODE: ["ompOFF", "ompON"]

# ____________________________
# ${HASH_TAG} branch (release version)

.vars_matrix_build_tag:
  parallel:
    matrix:
      - CMP_MODE: ["Debug"]
        OMP_MODE: ["ompOFF", "ompON"]
      - CMP_MODE: ["Release"]
        OMP_MODE: ["ompON"]
  variables:
    HASH_TAG: ${HASH_TAG_RELEASE}
#    MPI_MODE: "mpiOFF"

# not yet used (for MPI jobs)
.vars_matrix_mpi_build_tag:
  parallel:
    matrix:
      - CMP_MODE: ["Debug"]
        OMP_MODE: ["ompOFF", "ompON"]
  variables:
    HASH_TAG: ${HASH_TAG_RELEASE}

<<<<<<< HEAD
# ____________________________
# Independent of ${HASH_TAG}

.tmpl_setup_build:
  variables:
    GIT_STRATEGY: clone
    BUILDNAME: ${HASH_TAG}_${CURR_CMP}_${CMP_MODE}_${OMP_MODE}_${MPI_MODE}

.tmpl_before_script_build:
  before_script:
    - pwd
    - echo "Building on branch ${HASH_TAG} with ${CURR_CMP} in ${CMP_MODE} mode, OMP=${OMP_MODE:3} and MPI=${MPI_MODE:3}"
    - echo "CMAKE_HOSTNAME is ${CMAKE_HOSTNAME}"
    - echo "is ${HASH_TAG} the same as ${CI_COMMIT_REF_NAME}?"
    - if [ ${HASH_TAG} != ${CI_COMMIT_REF_NAME} ]; then git fetch --tags; git checkout ${HASH_TAG}; fi
    - git tag
    - echo "DRY-RUN OF THE FULL PYTEST CALL"
    - python --version
    - python -m pytest --version
    - mkdir _dry_run
    - ${PYTEST_EXEC_CMD} --log-file=log_dryrun.txt --rundir=_dry_run --refdir=_dry_run --postdir=_dry_post --dry-run
    - rm -rf _dry_* 
    - echo "BUILDNAME is ${BUILDNAME}"
    - rm -rf build_${BUILDNAME}; mkdir -p build_${BUILDNAME}
    - cd build_${BUILDNAME}; pwd
    - echo "cmake -DCMAKE_HOSTNAME=${CMAKE_HOSTNAME} -DCMAKE_BUILD_TYPE=${CMP_MODE} -DUSE_OPENMP=${OMP_MODE:3} -DUSE_MPI=${MPI_MODE:3} ${CMAKE_DEF_OPTS} ../."

.tmpl_script_build:
  script:
    - cmake -DCMAKE_HOSTNAME=${CMAKE_HOSTNAME} -DCMAKE_BUILD_TYPE=${CMP_MODE} -DUSE_OPENMP=${OMP_MODE:3} -DUSE_MPI=${MPI_MODE:3} ${CMAKE_DEF_OPTS} ../. |tee ../log_${BUILDNAME}_cmake.txt
    - make -j VERBOSE=1 |tee ../log_${BUILDNAME}_make.txt
    - cd ..; echo "... BUILD PHASE FINISHED!"
  #allow_failure: true  # after git-lfs migrate
  artifacts:
    name: "${CI_PIPELINE_ID}_build_${BUILDNAME}"
    paths:
      - build_${BUILDNAME}
      - log_${BUILDNAME}_*.txt
    expire_in: 1 week
    when: always

=======
>>>>>>> 15a2caeb

# =================================================================================================================================
# TEMPLATES FOR STAGE "run"
# =================================================================================================================================

# ____________________________
# ${CI_COMMIT_REF_NAME} branch (CI trigger commit)

.vars_matrix_run:
  parallel:
    matrix:
      - CMP_MODE: ["Debug"]
        OMP_MODE: ["ompOFF","ompON"]
      - CMP_MODE: ["Release"]
        OMP_MODE: ["ompON"]

<<<<<<< HEAD
# there are different issues with MPI_RNKS>4 in both runners
.vars_matrix_mpi_run:
  parallel:
    matrix:
      - CMP_MODE: ["Debug"]
        OMP_MODE: ["ompOFF","ompON"]
        MPI_RNKS: ["1","2"]
=======
# debug runs overwrite the PYTEST_MARKER_OPTS and PYTEST_KEY_OPTS!
.vars_matrix_run_debugrun:
  extends: .vars_matrix_run
  variables:
    PYTEST_MARKER_OPTS: "debugrun"
    PYTEST_KEY_OPTS: "(not highres) and (not _restart) and (not w7x_from_vmec)"
>>>>>>> 15a2caeb

# ____________________________
# ${HASH_TAG} branch (release version)

.vars_matrix_run_tag:
  parallel:
    matrix:
      - CMP_MODE: ["Debug"]
        OMP_MODE: ["ompOFF","ompON"]
      - CMP_MODE: ["Release"]
        OMP_MODE: ["ompON"]
  variables:
    HASH_TAG: ${HASH_TAG_RELEASE}

<<<<<<< HEAD
.vars_matrix_mpi_run_tag:
  parallel:
    matrix:
      - CMP_MODE: ["Debug"]
        OMP_MODE: ["ompOFF","ompON"]
        MPI_RNKS: ["1","2"]
  variables:
    HASH_TAG: ${HASH_TAG_RELEASE}

# ____________________________
# Independent of ${HASH_TAG}

.tmpl_setup_run:
  variables:
    GIT_STRATEGY: clone
    BUILDNAME: ${HASH_TAG}_${CURR_CMP}_${CMP_MODE}_${OMP_MODE}_${MPI_MODE}
    CASENAME: ${HASH_TAG}_${CURR_CMP}_${CMP_MODE}_${OMP_MODE}_${MPI_MODE}${MPI_RNKS_MODE}

.tmpl_before_script_exportvars:
  before_script:
    - if [ ${MPI_MODE} = 'mpiON' ]; then export MPI_PRFX="mpirun -np ${MPI_RNKS}"; else export MPI_PRFX=""; fi
    - if [ ${OMP_MODE} = 'ompON' ]; then export OMP_NUM_THREADS=${OMP_NUM_THR}; fi
    - echo "MPI prefix:" ${MPI_PRFX}
    - echo "OpenMP number of threads:" $OMP_NUM_THREADS ", should be =" ${OMP_NUM_THR}
    - echo "hostname:" $HOSTNAME
    - export EXECPRE="${MPI_PRFX}"
    - echo "HASH_TAG is ${HASH_TAG}"
    - echo "BUILDNAME is ${BUILDNAME} >> build_${BUILDNAME}/"
    - echo "CASENAME is ${CASENAME} >> CIrun_${CASENAME}/"
    - echo "Running with ${CURR_CMP} in $CMP_MODE mode, OMP=${OMP_MODE:3} and MPI=${MPI_MODE:3}"
    - python --version
    - python -m pytest --version

.tmpl_before_script_run:
  before_script:
    - export PYTEST_DIR_OPTS="--builddir=build_${BUILDNAME} --rundir=CIrun_${CASENAME}"
    - echo ${PYTEST_EXEC_CMD}  --log-file=log_pytest_run_norestart.txt -m "${PYTEST_MARKER_OPTS} and run_stage and (not restart)" $PYTEST_DIR_OPTS -k "${PYTEST_KEY_OPTS}" --dry-run
    -      ${PYTEST_EXEC_CMD}  --log-file=log_pytest_run_norestart.txt -m "${PYTEST_MARKER_OPTS} and run_stage and (not restart)" $PYTEST_DIR_OPTS -k "${PYTEST_KEY_OPTS}" --dry-run
    - rm -rf CIrun_${CASENAME}

.tmpl_script_run:
  script:
    - echo "OpenMP number of threads:" $OMP_NUM_THREADS
    - ${PYTEST_EXEC_CMD} --log-file=log_pytest_run_norestart.txt -m "${PYTEST_MARKER_OPTS} and run_stage and (not restart)" $PYTEST_DIR_OPTS -k "${PYTEST_KEY_OPTS}"
    - ${PYTEST_EXEC_CMD} --log-file=log_pytest_run_restart.txt   -m "${PYTEST_MARKER_OPTS} and run_stage and restart"       $PYTEST_DIR_OPTS -k "${PYTEST_KEY_OPTS}"
  artifacts:
    name: "${CI_PIPELINE_ID}_run_${CASENAME}"
    paths:
      - CIrun_${CASENAME}
    expire_in: 1 week
    when: always


# =================================================================================================================================
# TEMPLATES FOR STAGE "regression"
# =================================================================================================================================

.tmpl_script_regression:
  variables:
    GIT_STRATEGY: fetch
  script:
    - python --version
    - python -m pytest --version
    - echo $SHELL
    - set +e -o pipefail #allow error codes != 1 to be catched
    - echo CIrun_${CASENAME_1}
    - echo CIrun_${CASENAME_2}
    - export PYTEST_DIR_OPTS="--rundir=CIrun_${CASENAME_1} --refdir=CIrun_${CASENAME_2}"
    - echo ${PYTEST_EXEC_CMD} --log-file=log_pytest_regression.txt -m "${PYTEST_MARKER_OPTS} and regression_stage" $PYTEST_DIR_OPTS ${PYTEST_EXTRA_OPTS} --dry-run
    -      ${PYTEST_EXEC_CMD} --log-file=log_pytest_regression.txt -m "${PYTEST_MARKER_OPTS} and regression_stage" $PYTEST_DIR_OPTS "${PYTEST_EXTRA_OPTS}" --dry-run
    - echo ${PYTEST_EXEC_CMD} --log-file=log_pytest_regression.txt -m "${PYTEST_MARKER_OPTS} and regression_stage" $PYTEST_DIR_OPTS ${PYTEST_EXTRA_OPTS}
    -      ${PYTEST_EXEC_CMD} --log-file=log_pytest_regression.txt -m "${PYTEST_MARKER_OPTS} and regression_stage" $PYTEST_DIR_OPTS "${PYTEST_EXTRA_OPTS}"
  artifacts:
    name: "${CI_PIPELINE_ID}_${CASENAME_1}_vs_${CASENAME_2}"
    paths:
      - log_pytest_regression.txt
      - CIrun_${CASENAME_1}
      - CIrun_${CASENAME_2}
    expire_in: 1 week
    when: always #on_failure

=======
>>>>>>> 15a2caeb

# =================================================================================================================================
# TEMPLATES FOR STAGE "post"
# =================================================================================================================================

.vars_matrix_post:
  parallel:
    matrix:
      - CMP_MODE: ["Debug"]
        OMP_MODE: ["ompOFF", "ompON"]
  variables:
    MPI_MODE: "mpiOFF"
    MPI_RNKS_MODE: ""
<<<<<<< HEAD
    OMP_NUM_THR: "2"

.tmpl_setup_post:
  variables:
    GIT_STRATEGY: clone
    BUILDNAME: ${HASH_TAG}_${CURR_CMP}_${CMP_MODE}_${OMP_MODE}_${MPI_MODE}
    CASENAME: ${HASH_TAG}_${CURR_CMP}_${CMP_MODE}_${OMP_MODE}_${MPI_MODE}${MPI_RNKS_MODE}

.tmpl_before_script_post:
  before_script:
    - export PYTEST_DIR_OPTS="--builddir=build_${BUILDNAME} --rundir=CIrun_${CASENAME} --postdir=CIpost_${CASENAME}"
    - ${PYTEST_EXEC_CMD} --log-file=log_pytest_post.txt -m "${PYTEST_MARKER_OPTS} and post_stage" $PYTEST_DIR_OPTS --dry-run
    - rm -rf CIpost_${CASENAME}

.tmpl_script_post:
  script:
    - ${PYTEST_EXEC_CMD} --log-file=log_pytest_post.txt -m "${PYTEST_MARKER_OPTS} and post_stage"  $PYTEST_DIR_OPTS
  artifacts:
    name: "${CI_PIPELINE_ID}_post_${CASENAME}"
    paths:
      - CIpost_${CASENAME}
    expire_in: 1 week
    when: always


# =================================================================================================================================
# Stage "env"
# =================================================================================================================================

# printout MPCDF Docker (Intel 2023) shared runner environment
mpcdfci_intel2023_env:
  stage: env
  extends:
    - .tmpl_mpcdfci_intel2023
    - .tmpl_script_env

# printout MPCDF Docker (intel-impi:latest) shared runner environment
mpcdfci_intel_impi_latest_env:
  stage: env
  extends:
    - .tmpl_mpcdfci_intel_impi_latest
    - .tmpl_script_env

# printout MPCDF Docker (GCC 13) shared runner environment
mpcdfci_gcc13_env:
  stage: env
  extends:
    - .tmpl_mpcdfci_gcc13
    - .tmpl_script_env

mpcdfci_gcc_openmpi_latest_env:
  stage: env
  extends:
    - .tmpl_mpcdfci_gcc_openmpi_latest
    - .tmpl_script_env


# =================================================================================================================================
# Stage "build"
# =================================================================================================================================

# ---------------------------------------------------------------------------------------------------------------------------------
# GitLab Shared Runners

# ____________________________
# ${CI_COMMIT_REF_NAME} branch (CI trigger commit)

# ____________________________
# MPCDF new Docker images
# (each providing a toolchain based on a single combination of compiler and MPI variant)

# build with MPCDF Docker (Intel 2023) shared runner environment
mpcdfci_intel2023_build:
  stage: build
  before_script:
    - !reference [".tmpl_before_script_modules", "before_script"]
    - !reference [".tmpl_before_script_build","before_script"]
  extends:
    - .tmpl_mpcdfci_intel2023
    - .tmpl_setup_build
    - .tmpl_script_build
    - .vars_cmake_def_opts
    - .vars_matrix_build  # matrix of variables
  needs: [mpcdfci_intel2023_env]
#  needs: [] # set the job to start as soon as the pipeline is created

# build with MPCDF Docker (GCC 13) shared runner environment
mpcdfci_gcc13_build:
  stage: build
  before_script:
    - !reference [".tmpl_before_script_modules", "before_script"]
    - !reference [".tmpl_before_script_build","before_script"]
  extends:
    - .tmpl_mpcdfci_gcc13
    - .tmpl_setup_build
    - .tmpl_script_build
    - .vars_cmake_def_opts
    - .vars_matrix_build
  needs: [mpcdfci_gcc13_env]

# build with MPCDF Docker (intel-impi:latest) shared runner environment
mpcdfci_intel_impi_latest_build:
  stage: build
  before_script:
    - !reference [".tmpl_before_script_modules", "before_script"]
    - !reference [".tmpl_before_script_build","before_script"]
  extends:
    - .tmpl_mpcdfci_intel_impi_latest
    - .tmpl_setup_build
    - .tmpl_script_build
    - .vars_matrix_mpi_build  # matrix of variables
  needs: [mpcdfci_intel_impi_latest_env]

# build with MPCDF Docker (gcc-openmpi:latest) shared runner environment
mpcdfci_gcc_openmpi_latest_build:
  stage: build
  before_script:
    - !reference [".tmpl_before_script_modules", "before_script"]
    - !reference [".tmpl_before_script_build","before_script"]
  extends:
    - .tmpl_mpcdfci_gcc_openmpi_latest
    - .tmpl_setup_build
    - .tmpl_script_build
    - .vars_matrix_mpi_build  # matrix of variables
  needs: [mpcdfci_gcc_openmpi_latest_env]

# ____________________________
# ${HASH_TAG} branch (release version)

# build (TAG) with MPCDF Docker (Intel 2023) shared runner environment
mpcdfci_intel2023_build_tag:
  stage: build
  before_script:
    - !reference [".tmpl_before_script_modules", "before_script"]
    - !reference [".tmpl_before_script_build","before_script"]
  extends:
    - .tmpl_mpcdfci_intel2023
    - .tmpl_setup_build
    - .tmpl_script_build
    - .vars_cmake_def_opts
    - .vars_matrix_build_tag
  needs: [mpcdfci_intel2023_env] # set the job to start as soon as the pipeline is created

# build (TAG) with MPCDF Docker (intel-impi:latest) shared runner environment
mpcdfci_intel_impi_latest_build_tag:
  stage: build
  before_script:
    - !reference [".tmpl_before_script_modules", "before_script"]
    - !reference [".tmpl_before_script_build","before_script"]
  extends:
    - .tmpl_mpcdfci_intel_impi_latest
    - .tmpl_setup_build
    - .tmpl_script_build
    - .vars_matrix_mpi_build_tag  # matrix of variables
  needs: [mpcdfci_intel_impi_latest_env] # set the job to start as soon as the pipeline is created


# =================================================================================================================================
# Stage "run"
# =================================================================================================================================

# ---------------------------------------------------------------------------------------------------------------------------------
# GitLab Shared Runners

# ____________________________
# ${CI_COMMIT_REF_NAME} branch (CI trigger commit)

# ____________________________
# MPCDF new Docker images
# (each providing a toolchain based on a single combination of compiler and MPI variant)

# run with MPCDF Docker (intel2023) shared runner environment
mpcdfci_intel2023_run:
  stage: run
  before_script:
    - !reference [".tmpl_before_script_modules", "before_script"]
    - !reference [".tmpl_before_script_exportvars", "before_script"]
    - !reference [".tmpl_before_script_run", "before_script"]
  extends:
    - .tmpl_mpcdfci_intel2023
    - .tmpl_setup_run
    - .tmpl_script_run
    - .vars_matrix_run  # matrix of variables
  needs:
    - job: mpcdfci_intel2023_build
      artifacts: true

# run with MPCDF Docker (gcc13) shared runner environment
mpcdfci_gcc13_run:
  stage: run
  before_script:
    - !reference [".tmpl_before_script_modules", "before_script"]
    - !reference [".tmpl_before_script_exportvars", "before_script"]
    - !reference [".tmpl_before_script_run", "before_script"]
  extends:
    - .tmpl_mpcdfci_gcc13
    - .tmpl_setup_run
    - .tmpl_script_run
    - .vars_matrix_run  # matrix of variables
  needs:
    - job: mpcdfci_gcc13_build
      artifacts: true

# run with MPCDF Docker (intel-impi:latest) shared runner environment
mpcdfci_intel_impi_latest_run:
  stage: run
  before_script:
    - !reference [".tmpl_before_script_modules", "before_script"]
    - !reference [".tmpl_before_script_exportvars", "before_script"]
    - !reference [".tmpl_before_script_run", "before_script"]
  extends:
    - .tmpl_mpcdfci_intel_impi_latest
    - .tmpl_setup_run
    - .tmpl_script_run
    - .vars_matrix_mpi_run  # matrix of variables
  needs:
    - job: mpcdfci_intel_impi_latest_build
      artifacts: true

# run with MPCDF Docker (gcc-openmpi:latest) shared runner environment
mpcdfci_gcc_openmpi_latest_run:
  stage: run
  before_script:
    - !reference [".tmpl_before_script_modules", "before_script"]
    - !reference [".tmpl_before_script_exportvars", "before_script"]
    - !reference [".tmpl_before_script_run", "before_script"]
  extends:
    - .tmpl_mpcdfci_gcc_openmpi_latest
    - .tmpl_setup_run
    - .tmpl_script_run
    - .vars_matrix_mpi_run  # matrix of variables
  needs:
    - job: mpcdfci_gcc_openmpi_latest_build
      artifacts: true

# ____________________________
# ${HASH_TAG} branch (release version)

# run with MPCDF Docker (intel2023) shared runner environment
mpcdfci_intel2023_run_tag:
  stage: run
  before_script:
    - !reference [".tmpl_before_script_modules", "before_script"]
    - !reference [".tmpl_before_script_exportvars", "before_script"]
    - !reference [".tmpl_before_script_run", "before_script"]
  extends:
    - .tmpl_mpcdfci_intel2023
    - .tmpl_setup_run
    - .tmpl_script_run
    - .vars_matrix_run_tag
  needs:
    - job: mpcdfci_intel2023_build_tag
      artifacts: true

# run with MPCDF Docker (intel-impi:latest) shared runner environment
mpcdfci_intel_impi_latest_run_tag:
  stage: run
  before_script:
    - !reference [".tmpl_before_script_modules", "before_script"]
    - !reference [".tmpl_before_script_exportvars", "before_script"]
    - !reference [".tmpl_before_script_run", "before_script"]
  extends:
    - .tmpl_mpcdfci_intel_impi_latest
    - .tmpl_setup_run
    - .tmpl_script_run
    - .vars_matrix_mpi_run_tag  # matrix of variables
  needs:
    - job: mpcdfci_intel_impi_latest_build_tag
      artifacts: true


# =================================================================================================================================
# Stage "regression"
# =================================================================================================================================

# ---------------------------------------------------------------------------------------------------------------------------------
# GitLab Shared Runners

# ____________________________
# MPCDF new Docker images
# (each providing a toolchain based on a single combination of compiler and MPI variant)

# compare results between intel and gnu on current branches (no MPI)
mpcdfci_intel-vs-gnu_reg:
  stage: regression
  extends:
    - .tmpl_mpcdfci_intel2023     # need to choose one (does not matter which) Docker image
    - .tmpl_before_script_modules # to be able to load modules
    - .tmpl_script_regression
    - .vars_matrix_run
  variables:
    HASH_TAG_1: ${HASH_TAG}
    HASH_TAG_2: ${HASH_TAG}
    CURR_CMP_1: intel
    CURR_CMP_2: gnu
    CASENAME_1: ${HASH_TAG_1}_${CURR_CMP_1}_${CMP_MODE}_${OMP_MODE}_mpiOFF
    CASENAME_2: ${HASH_TAG_2}_${CURR_CMP_2}_${CMP_MODE}_${OMP_MODE}_mpiOFF
  allow_failure:
    exit_codes: 5  # warnings
  needs:
    - job: mpcdfci_intel2023_run
      artifacts: true
    - job: mpcdfci_gcc13_run
      artifacts: true

# compare results between intel and gnu on current branches (no MPI)
mpcdfci_omp-vs-ser_reg:
  stage: regression
  extends:
    - .tmpl_mpcdfci_intel2023     # need to choose one (does not matter which) Docker image
    - .tmpl_before_script_modules # to be able to load modules
    - .tmpl_script_regression
  parallel:
    matrix:
      - CMP_MODE: ["Debug"]
        REG_CMP: ["intel","gnu"]
  variables:
    OMP_MODE_1: "ompOFF"
    OMP_MODE_2: "ompON"
    CASENAME_1: ${HASH_TAG}_${REG_CMP}_${CMP_MODE}_${OMP_MODE_1}_mpiOFF
    CASENAME_2: ${HASH_TAG}_${REG_CMP}_${CMP_MODE}_${OMP_MODE_2}_mpiOFF
    PYTEST_EXTRA_OPTS: "--add-ignore-pattern=Number of OpenMP threads"
  allow_failure:
    exit_codes: 5  # warnings
  needs:
    - job: mpcdfci_intel2023_run
      artifacts: true
    - job: mpcdfci_gcc13_run
      artifacts: true

# compare results between current and tag branches (no MPI)
mpcdfci_intel-vs-tag_reg:
  stage: regression
  extends:
    - .tmpl_mpcdfci_intel2023     # need to choose one (does not matter which) Docker image
    - .tmpl_before_script_modules # to be able to load modules
    - .tmpl_script_regression
    - .vars_matrix_run
  variables:
    HASH_TAG_1: ${HASH_TAG}
    HASH_TAG_2: ${HASH_TAG_RELEASE}
    CURR_CMP_1: ${CURR_CMP}
    CURR_CMP_2: ${CURR_CMP}
    CASENAME_1: ${HASH_TAG_1}_${CURR_CMP_1}_${CMP_MODE}_${OMP_MODE}_mpiOFF
    CASENAME_2: ${HASH_TAG_2}_${CURR_CMP_2}_${CMP_MODE}_${OMP_MODE}_mpiOFF
  allow_failure:
    exit_codes: 5  # warnings
  needs:
    - job: mpcdfci_intel2023_run
      artifacts: true
    - job: mpcdfci_intel2023_run_tag
      artifacts: true


# compare results for intel between MPI=ON and MPI=OFF on trigger branche
mpcdfci_intel_mpiON-vs-mpiOFF_reg:
  stage: regression
  extends:
    - .tmpl_mpcdfci_intel2023     # need to choose one (does not matter which) Docker image
    - .tmpl_before_script_modules # to be able to load modules
    - .tmpl_script_regression
  parallel:
    matrix:
      - CMP_MODE: ["Debug"]
        OMP_MODE: ["ompOFF","ompON"]
        MPI_RNKS: ["1","2"]
  variables:
    HASH_TAG_1: ${HASH_TAG}
    HASH_TAG_2: ${HASH_TAG}
    CURR_CMP_1: ${CURR_CMP}
    CURR_CMP_2: ${CURR_CMP}_mpi
    CASENAME_1: ${HASH_TAG_1}_${CURR_CMP_1}_${CMP_MODE}_${OMP_MODE}_mpiOFF
    CASENAME_2: ${HASH_TAG_2}_${CURR_CMP_2}_${CMP_MODE}_${OMP_MODE}_mpiON${MPI_RNKS_MODE}
    MPI_RNKS_MODE: "_nranks${MPI_RNKS}"
    PYTEST_EXTRA_OPTS: "--add-ignore-pattern=['Number of OpenMP threads','Number of MPI tasks']"
  needs:
    - job: mpcdfci_intel2023_run
      artifacts: true
    - job: mpcdfci_intel_impi_latest_run
      artifacts: true
=======
    OMP_NUM_THR: "2"
>>>>>>> 15a2caeb
<|MERGE_RESOLUTION|>--- conflicted
+++ resolved
@@ -25,12 +25,12 @@
 variables:
   GIT_STRATEGY: none
   HASH_TAG: $CI_COMMIT_REF_NAME
-  HASH_TAG_RELEASE: v0.2.2-mpi_par     # pipeline schedules
-  NIGHTLY_PIPELINE: "false"    # pipeline schedules
+  HASH_TAG_RELEASE: v0.2.2-mpi_par  # pipeline schedules
+  NIGHTLY_PIPELINE: "false"         # pipeline schedules
   PYTEST_EXEC_CMD: "python -m pytest -v -rA --tb=short"
   # global defaults for the pytest -m and -k options (can be reassigned at the job level!)
   PYTEST_MARKER_OPTS: "example"
-  PYTEST_KEY_OPTS: ""                                  # default value
+  PYTEST_KEY_OPTS: ""               # default value
   PYTEST_EXTRA_OPTS: ""
 
 #  GLOBAL_CACHE_PATH: "/home/gitlab-runner/globalcache/${CI_PIPELINE_ID}_${CI_COMMIT_REF_NAME}"
@@ -89,6 +89,15 @@
     inputs:
       env: mpcdfci_gcc13
 
+  # MPI
+  - local: CI_templates/env.yml
+    inputs:
+      env: mpcdfci_intel_impi_latest
+
+  - local: CI_templates/env.yml
+    inputs:
+      env: mpcdfci_gcc_openmpi_latest
+
   # ============================
   # build jobs
   # ============================
@@ -100,7 +109,18 @@
   - local: CI_templates/build.yml
     inputs:
       env: mpcdfci_gcc13
-  
+
+  # MPI
+  - local: CI_templates/build.yml
+    inputs:
+      env: mpcdfci_intel_impi_latest
+      cmake-opts: .vars_matrix_mpi_build
+
+  - local: CI_templates/build.yml
+    inputs:
+      env: mpcdfci_gcc_openmpi_latest
+      cmake-opts: .vars_matrix_mpi_build
+
   # converter-only
   - local: CI_templates/build.yml
     inputs:
@@ -120,6 +140,13 @@
       env: mpcdfci_intel2023
       build-postfix: _tag
       vars: .vars_matrix_build_tag
+
+  # release tag + MPI
+  - local: CI_templates/build.yml
+    inputs:
+      env: mpcdfci_intel_impi_latest
+      build-postfix: _tag
+      vars: .vars_matrix_mpi_build_tag
 
   # ============================
   # run jobs
@@ -147,7 +174,18 @@
       run-postfix: _debugrun
       vars: .vars_matrix_run_debugrun
       rules: .rules_nightly
-  
+
+  # MPI
+  - local: CI_templates/run.yml
+    inputs:
+      env: mpcdfci_intel_impi_latest
+      vars: .vars_matrix_mpi_run
+
+  - local: CI_templates/run.yml
+    inputs:
+      env: mpcdfci_gcc_openmpi_latest
+      vars: .vars_matrix_mpi_run
+
   # release tag
   - local: CI_templates/run.yml
     inputs:
@@ -155,6 +193,15 @@
       run-postfix: _tag
       build-postfix: _tag
       vars: .vars_matrix_run_tag
+
+  # release tag + MPI
+  - local: CI_templates/run.yml
+    inputs:
+      env: mpcdfci_intel_impi_latest
+      run-postfix: _tag
+      build-postfix: _tag
+      vars: .vars_matrix_run_tag
+
 
   # ============================
   # regression jobs
@@ -269,7 +316,6 @@
     MPI_RNKS_MODE: ""
     OMP_NUM_THR: "4"
 
-<<<<<<< HEAD
 # MPCDF Docker image gcc-openmpi:latest
 .tmpl_mpcdfci_gcc_openmpi_latest:
   image: gitlab-registry.mpcdf.mpg.de/mpcdf/ci-module-image/gcc-openmpi:latest
@@ -282,34 +328,6 @@
     MPI_RNKS_MODE: "_nranks${MPI_RNKS}"
     OMP_NUM_THR: "2"
 
-
-# ____________________________
-# bash scripts to load modules
-
-.tmpl_before_script_modules:
-  before_script:
-    - echo ${CMAKE_HOSTNAME} ${CURR_CMP}
-    - . ./CI_setup/${CMAKE_HOSTNAME}_setup_${CURR_CMP}
-    - git status
-
-
-# =================================================================================================================================
-# TEMPLATES FOR STAGE "env" (printout the enviroment for future reference)
-# =================================================================================================================================
-
-.tmpl_script_env:
-  script:
-    - echo "Pipeline environment for branch:" $CI_COMMIT_REF_NAME
-    - echo $CI_RUNNER_DESCRIPTION
-    - echo $CI_RUNNER_TAGS
-    - printenv
-    - module avail
-    - echo $OMP_NUM_THREADS
-    - echo $SHELL
-
-=======
->>>>>>> 15a2caeb
-
 # =================================================================================================================================
 # TEMPLATES FOR STAGE "build" 
 # =================================================================================================================================
@@ -337,7 +355,7 @@
       - CMP_MODE: ["Debug", "Release"]
         OMP_MODE: ["ompOFF", "ompON"]
 
-# not yet used (for MPI jobs)
+# MPI jobs
 .vars_matrix_mpi_build:
   parallel:
     matrix:
@@ -356,9 +374,8 @@
         OMP_MODE: ["ompON"]
   variables:
     HASH_TAG: ${HASH_TAG_RELEASE}
-#    MPI_MODE: "mpiOFF"
-
-# not yet used (for MPI jobs)
+
+# MPI jobs
 .vars_matrix_mpi_build_tag:
   parallel:
     matrix:
@@ -367,50 +384,6 @@
   variables:
     HASH_TAG: ${HASH_TAG_RELEASE}
 
-<<<<<<< HEAD
-# ____________________________
-# Independent of ${HASH_TAG}
-
-.tmpl_setup_build:
-  variables:
-    GIT_STRATEGY: clone
-    BUILDNAME: ${HASH_TAG}_${CURR_CMP}_${CMP_MODE}_${OMP_MODE}_${MPI_MODE}
-
-.tmpl_before_script_build:
-  before_script:
-    - pwd
-    - echo "Building on branch ${HASH_TAG} with ${CURR_CMP} in ${CMP_MODE} mode, OMP=${OMP_MODE:3} and MPI=${MPI_MODE:3}"
-    - echo "CMAKE_HOSTNAME is ${CMAKE_HOSTNAME}"
-    - echo "is ${HASH_TAG} the same as ${CI_COMMIT_REF_NAME}?"
-    - if [ ${HASH_TAG} != ${CI_COMMIT_REF_NAME} ]; then git fetch --tags; git checkout ${HASH_TAG}; fi
-    - git tag
-    - echo "DRY-RUN OF THE FULL PYTEST CALL"
-    - python --version
-    - python -m pytest --version
-    - mkdir _dry_run
-    - ${PYTEST_EXEC_CMD} --log-file=log_dryrun.txt --rundir=_dry_run --refdir=_dry_run --postdir=_dry_post --dry-run
-    - rm -rf _dry_* 
-    - echo "BUILDNAME is ${BUILDNAME}"
-    - rm -rf build_${BUILDNAME}; mkdir -p build_${BUILDNAME}
-    - cd build_${BUILDNAME}; pwd
-    - echo "cmake -DCMAKE_HOSTNAME=${CMAKE_HOSTNAME} -DCMAKE_BUILD_TYPE=${CMP_MODE} -DUSE_OPENMP=${OMP_MODE:3} -DUSE_MPI=${MPI_MODE:3} ${CMAKE_DEF_OPTS} ../."
-
-.tmpl_script_build:
-  script:
-    - cmake -DCMAKE_HOSTNAME=${CMAKE_HOSTNAME} -DCMAKE_BUILD_TYPE=${CMP_MODE} -DUSE_OPENMP=${OMP_MODE:3} -DUSE_MPI=${MPI_MODE:3} ${CMAKE_DEF_OPTS} ../. |tee ../log_${BUILDNAME}_cmake.txt
-    - make -j VERBOSE=1 |tee ../log_${BUILDNAME}_make.txt
-    - cd ..; echo "... BUILD PHASE FINISHED!"
-  #allow_failure: true  # after git-lfs migrate
-  artifacts:
-    name: "${CI_PIPELINE_ID}_build_${BUILDNAME}"
-    paths:
-      - build_${BUILDNAME}
-      - log_${BUILDNAME}_*.txt
-    expire_in: 1 week
-    when: always
-
-=======
->>>>>>> 15a2caeb
 
 # =================================================================================================================================
 # TEMPLATES FOR STAGE "run"
@@ -427,22 +400,20 @@
       - CMP_MODE: ["Release"]
         OMP_MODE: ["ompON"]
 
-<<<<<<< HEAD
-# there are different issues with MPI_RNKS>4 in both runners
-.vars_matrix_mpi_run:
-  parallel:
-    matrix:
-      - CMP_MODE: ["Debug"]
-        OMP_MODE: ["ompOFF","ompON"]
-        MPI_RNKS: ["1","2"]
-=======
 # debug runs overwrite the PYTEST_MARKER_OPTS and PYTEST_KEY_OPTS!
 .vars_matrix_run_debugrun:
   extends: .vars_matrix_run
   variables:
     PYTEST_MARKER_OPTS: "debugrun"
     PYTEST_KEY_OPTS: "(not highres) and (not _restart) and (not w7x_from_vmec)"
->>>>>>> 15a2caeb
+
+# there are different issues with MPI_RNKS>4 in both runners
+.vars_matrix_mpi_run:
+  parallel:
+    matrix:
+      - CMP_MODE: ["Debug"]
+        OMP_MODE: ["ompOFF","ompON"]
+        MPI_RNKS: ["1","2"]
 
 # ____________________________
 # ${HASH_TAG} branch (release version)
@@ -457,7 +428,6 @@
   variables:
     HASH_TAG: ${HASH_TAG_RELEASE}
 
-<<<<<<< HEAD
 .vars_matrix_mpi_run_tag:
   parallel:
     matrix:
@@ -467,80 +437,6 @@
   variables:
     HASH_TAG: ${HASH_TAG_RELEASE}
 
-# ____________________________
-# Independent of ${HASH_TAG}
-
-.tmpl_setup_run:
-  variables:
-    GIT_STRATEGY: clone
-    BUILDNAME: ${HASH_TAG}_${CURR_CMP}_${CMP_MODE}_${OMP_MODE}_${MPI_MODE}
-    CASENAME: ${HASH_TAG}_${CURR_CMP}_${CMP_MODE}_${OMP_MODE}_${MPI_MODE}${MPI_RNKS_MODE}
-
-.tmpl_before_script_exportvars:
-  before_script:
-    - if [ ${MPI_MODE} = 'mpiON' ]; then export MPI_PRFX="mpirun -np ${MPI_RNKS}"; else export MPI_PRFX=""; fi
-    - if [ ${OMP_MODE} = 'ompON' ]; then export OMP_NUM_THREADS=${OMP_NUM_THR}; fi
-    - echo "MPI prefix:" ${MPI_PRFX}
-    - echo "OpenMP number of threads:" $OMP_NUM_THREADS ", should be =" ${OMP_NUM_THR}
-    - echo "hostname:" $HOSTNAME
-    - export EXECPRE="${MPI_PRFX}"
-    - echo "HASH_TAG is ${HASH_TAG}"
-    - echo "BUILDNAME is ${BUILDNAME} >> build_${BUILDNAME}/"
-    - echo "CASENAME is ${CASENAME} >> CIrun_${CASENAME}/"
-    - echo "Running with ${CURR_CMP} in $CMP_MODE mode, OMP=${OMP_MODE:3} and MPI=${MPI_MODE:3}"
-    - python --version
-    - python -m pytest --version
-
-.tmpl_before_script_run:
-  before_script:
-    - export PYTEST_DIR_OPTS="--builddir=build_${BUILDNAME} --rundir=CIrun_${CASENAME}"
-    - echo ${PYTEST_EXEC_CMD}  --log-file=log_pytest_run_norestart.txt -m "${PYTEST_MARKER_OPTS} and run_stage and (not restart)" $PYTEST_DIR_OPTS -k "${PYTEST_KEY_OPTS}" --dry-run
-    -      ${PYTEST_EXEC_CMD}  --log-file=log_pytest_run_norestart.txt -m "${PYTEST_MARKER_OPTS} and run_stage and (not restart)" $PYTEST_DIR_OPTS -k "${PYTEST_KEY_OPTS}" --dry-run
-    - rm -rf CIrun_${CASENAME}
-
-.tmpl_script_run:
-  script:
-    - echo "OpenMP number of threads:" $OMP_NUM_THREADS
-    - ${PYTEST_EXEC_CMD} --log-file=log_pytest_run_norestart.txt -m "${PYTEST_MARKER_OPTS} and run_stage and (not restart)" $PYTEST_DIR_OPTS -k "${PYTEST_KEY_OPTS}"
-    - ${PYTEST_EXEC_CMD} --log-file=log_pytest_run_restart.txt   -m "${PYTEST_MARKER_OPTS} and run_stage and restart"       $PYTEST_DIR_OPTS -k "${PYTEST_KEY_OPTS}"
-  artifacts:
-    name: "${CI_PIPELINE_ID}_run_${CASENAME}"
-    paths:
-      - CIrun_${CASENAME}
-    expire_in: 1 week
-    when: always
-
-
-# =================================================================================================================================
-# TEMPLATES FOR STAGE "regression"
-# =================================================================================================================================
-
-.tmpl_script_regression:
-  variables:
-    GIT_STRATEGY: fetch
-  script:
-    - python --version
-    - python -m pytest --version
-    - echo $SHELL
-    - set +e -o pipefail #allow error codes != 1 to be catched
-    - echo CIrun_${CASENAME_1}
-    - echo CIrun_${CASENAME_2}
-    - export PYTEST_DIR_OPTS="--rundir=CIrun_${CASENAME_1} --refdir=CIrun_${CASENAME_2}"
-    - echo ${PYTEST_EXEC_CMD} --log-file=log_pytest_regression.txt -m "${PYTEST_MARKER_OPTS} and regression_stage" $PYTEST_DIR_OPTS ${PYTEST_EXTRA_OPTS} --dry-run
-    -      ${PYTEST_EXEC_CMD} --log-file=log_pytest_regression.txt -m "${PYTEST_MARKER_OPTS} and regression_stage" $PYTEST_DIR_OPTS "${PYTEST_EXTRA_OPTS}" --dry-run
-    - echo ${PYTEST_EXEC_CMD} --log-file=log_pytest_regression.txt -m "${PYTEST_MARKER_OPTS} and regression_stage" $PYTEST_DIR_OPTS ${PYTEST_EXTRA_OPTS}
-    -      ${PYTEST_EXEC_CMD} --log-file=log_pytest_regression.txt -m "${PYTEST_MARKER_OPTS} and regression_stage" $PYTEST_DIR_OPTS "${PYTEST_EXTRA_OPTS}"
-  artifacts:
-    name: "${CI_PIPELINE_ID}_${CASENAME_1}_vs_${CASENAME_2}"
-    paths:
-      - log_pytest_regression.txt
-      - CIrun_${CASENAME_1}
-      - CIrun_${CASENAME_2}
-    expire_in: 1 week
-    when: always #on_failure
-
-=======
->>>>>>> 15a2caeb
 
 # =================================================================================================================================
 # TEMPLATES FOR STAGE "post"
@@ -554,387 +450,4 @@
   variables:
     MPI_MODE: "mpiOFF"
     MPI_RNKS_MODE: ""
-<<<<<<< HEAD
-    OMP_NUM_THR: "2"
-
-.tmpl_setup_post:
-  variables:
-    GIT_STRATEGY: clone
-    BUILDNAME: ${HASH_TAG}_${CURR_CMP}_${CMP_MODE}_${OMP_MODE}_${MPI_MODE}
-    CASENAME: ${HASH_TAG}_${CURR_CMP}_${CMP_MODE}_${OMP_MODE}_${MPI_MODE}${MPI_RNKS_MODE}
-
-.tmpl_before_script_post:
-  before_script:
-    - export PYTEST_DIR_OPTS="--builddir=build_${BUILDNAME} --rundir=CIrun_${CASENAME} --postdir=CIpost_${CASENAME}"
-    - ${PYTEST_EXEC_CMD} --log-file=log_pytest_post.txt -m "${PYTEST_MARKER_OPTS} and post_stage" $PYTEST_DIR_OPTS --dry-run
-    - rm -rf CIpost_${CASENAME}
-
-.tmpl_script_post:
-  script:
-    - ${PYTEST_EXEC_CMD} --log-file=log_pytest_post.txt -m "${PYTEST_MARKER_OPTS} and post_stage"  $PYTEST_DIR_OPTS
-  artifacts:
-    name: "${CI_PIPELINE_ID}_post_${CASENAME}"
-    paths:
-      - CIpost_${CASENAME}
-    expire_in: 1 week
-    when: always
-
-
-# =================================================================================================================================
-# Stage "env"
-# =================================================================================================================================
-
-# printout MPCDF Docker (Intel 2023) shared runner environment
-mpcdfci_intel2023_env:
-  stage: env
-  extends:
-    - .tmpl_mpcdfci_intel2023
-    - .tmpl_script_env
-
-# printout MPCDF Docker (intel-impi:latest) shared runner environment
-mpcdfci_intel_impi_latest_env:
-  stage: env
-  extends:
-    - .tmpl_mpcdfci_intel_impi_latest
-    - .tmpl_script_env
-
-# printout MPCDF Docker (GCC 13) shared runner environment
-mpcdfci_gcc13_env:
-  stage: env
-  extends:
-    - .tmpl_mpcdfci_gcc13
-    - .tmpl_script_env
-
-mpcdfci_gcc_openmpi_latest_env:
-  stage: env
-  extends:
-    - .tmpl_mpcdfci_gcc_openmpi_latest
-    - .tmpl_script_env
-
-
-# =================================================================================================================================
-# Stage "build"
-# =================================================================================================================================
-
-# ---------------------------------------------------------------------------------------------------------------------------------
-# GitLab Shared Runners
-
-# ____________________________
-# ${CI_COMMIT_REF_NAME} branch (CI trigger commit)
-
-# ____________________________
-# MPCDF new Docker images
-# (each providing a toolchain based on a single combination of compiler and MPI variant)
-
-# build with MPCDF Docker (Intel 2023) shared runner environment
-mpcdfci_intel2023_build:
-  stage: build
-  before_script:
-    - !reference [".tmpl_before_script_modules", "before_script"]
-    - !reference [".tmpl_before_script_build","before_script"]
-  extends:
-    - .tmpl_mpcdfci_intel2023
-    - .tmpl_setup_build
-    - .tmpl_script_build
-    - .vars_cmake_def_opts
-    - .vars_matrix_build  # matrix of variables
-  needs: [mpcdfci_intel2023_env]
-#  needs: [] # set the job to start as soon as the pipeline is created
-
-# build with MPCDF Docker (GCC 13) shared runner environment
-mpcdfci_gcc13_build:
-  stage: build
-  before_script:
-    - !reference [".tmpl_before_script_modules", "before_script"]
-    - !reference [".tmpl_before_script_build","before_script"]
-  extends:
-    - .tmpl_mpcdfci_gcc13
-    - .tmpl_setup_build
-    - .tmpl_script_build
-    - .vars_cmake_def_opts
-    - .vars_matrix_build
-  needs: [mpcdfci_gcc13_env]
-
-# build with MPCDF Docker (intel-impi:latest) shared runner environment
-mpcdfci_intel_impi_latest_build:
-  stage: build
-  before_script:
-    - !reference [".tmpl_before_script_modules", "before_script"]
-    - !reference [".tmpl_before_script_build","before_script"]
-  extends:
-    - .tmpl_mpcdfci_intel_impi_latest
-    - .tmpl_setup_build
-    - .tmpl_script_build
-    - .vars_matrix_mpi_build  # matrix of variables
-  needs: [mpcdfci_intel_impi_latest_env]
-
-# build with MPCDF Docker (gcc-openmpi:latest) shared runner environment
-mpcdfci_gcc_openmpi_latest_build:
-  stage: build
-  before_script:
-    - !reference [".tmpl_before_script_modules", "before_script"]
-    - !reference [".tmpl_before_script_build","before_script"]
-  extends:
-    - .tmpl_mpcdfci_gcc_openmpi_latest
-    - .tmpl_setup_build
-    - .tmpl_script_build
-    - .vars_matrix_mpi_build  # matrix of variables
-  needs: [mpcdfci_gcc_openmpi_latest_env]
-
-# ____________________________
-# ${HASH_TAG} branch (release version)
-
-# build (TAG) with MPCDF Docker (Intel 2023) shared runner environment
-mpcdfci_intel2023_build_tag:
-  stage: build
-  before_script:
-    - !reference [".tmpl_before_script_modules", "before_script"]
-    - !reference [".tmpl_before_script_build","before_script"]
-  extends:
-    - .tmpl_mpcdfci_intel2023
-    - .tmpl_setup_build
-    - .tmpl_script_build
-    - .vars_cmake_def_opts
-    - .vars_matrix_build_tag
-  needs: [mpcdfci_intel2023_env] # set the job to start as soon as the pipeline is created
-
-# build (TAG) with MPCDF Docker (intel-impi:latest) shared runner environment
-mpcdfci_intel_impi_latest_build_tag:
-  stage: build
-  before_script:
-    - !reference [".tmpl_before_script_modules", "before_script"]
-    - !reference [".tmpl_before_script_build","before_script"]
-  extends:
-    - .tmpl_mpcdfci_intel_impi_latest
-    - .tmpl_setup_build
-    - .tmpl_script_build
-    - .vars_matrix_mpi_build_tag  # matrix of variables
-  needs: [mpcdfci_intel_impi_latest_env] # set the job to start as soon as the pipeline is created
-
-
-# =================================================================================================================================
-# Stage "run"
-# =================================================================================================================================
-
-# ---------------------------------------------------------------------------------------------------------------------------------
-# GitLab Shared Runners
-
-# ____________________________
-# ${CI_COMMIT_REF_NAME} branch (CI trigger commit)
-
-# ____________________________
-# MPCDF new Docker images
-# (each providing a toolchain based on a single combination of compiler and MPI variant)
-
-# run with MPCDF Docker (intel2023) shared runner environment
-mpcdfci_intel2023_run:
-  stage: run
-  before_script:
-    - !reference [".tmpl_before_script_modules", "before_script"]
-    - !reference [".tmpl_before_script_exportvars", "before_script"]
-    - !reference [".tmpl_before_script_run", "before_script"]
-  extends:
-    - .tmpl_mpcdfci_intel2023
-    - .tmpl_setup_run
-    - .tmpl_script_run
-    - .vars_matrix_run  # matrix of variables
-  needs:
-    - job: mpcdfci_intel2023_build
-      artifacts: true
-
-# run with MPCDF Docker (gcc13) shared runner environment
-mpcdfci_gcc13_run:
-  stage: run
-  before_script:
-    - !reference [".tmpl_before_script_modules", "before_script"]
-    - !reference [".tmpl_before_script_exportvars", "before_script"]
-    - !reference [".tmpl_before_script_run", "before_script"]
-  extends:
-    - .tmpl_mpcdfci_gcc13
-    - .tmpl_setup_run
-    - .tmpl_script_run
-    - .vars_matrix_run  # matrix of variables
-  needs:
-    - job: mpcdfci_gcc13_build
-      artifacts: true
-
-# run with MPCDF Docker (intel-impi:latest) shared runner environment
-mpcdfci_intel_impi_latest_run:
-  stage: run
-  before_script:
-    - !reference [".tmpl_before_script_modules", "before_script"]
-    - !reference [".tmpl_before_script_exportvars", "before_script"]
-    - !reference [".tmpl_before_script_run", "before_script"]
-  extends:
-    - .tmpl_mpcdfci_intel_impi_latest
-    - .tmpl_setup_run
-    - .tmpl_script_run
-    - .vars_matrix_mpi_run  # matrix of variables
-  needs:
-    - job: mpcdfci_intel_impi_latest_build
-      artifacts: true
-
-# run with MPCDF Docker (gcc-openmpi:latest) shared runner environment
-mpcdfci_gcc_openmpi_latest_run:
-  stage: run
-  before_script:
-    - !reference [".tmpl_before_script_modules", "before_script"]
-    - !reference [".tmpl_before_script_exportvars", "before_script"]
-    - !reference [".tmpl_before_script_run", "before_script"]
-  extends:
-    - .tmpl_mpcdfci_gcc_openmpi_latest
-    - .tmpl_setup_run
-    - .tmpl_script_run
-    - .vars_matrix_mpi_run  # matrix of variables
-  needs:
-    - job: mpcdfci_gcc_openmpi_latest_build
-      artifacts: true
-
-# ____________________________
-# ${HASH_TAG} branch (release version)
-
-# run with MPCDF Docker (intel2023) shared runner environment
-mpcdfci_intel2023_run_tag:
-  stage: run
-  before_script:
-    - !reference [".tmpl_before_script_modules", "before_script"]
-    - !reference [".tmpl_before_script_exportvars", "before_script"]
-    - !reference [".tmpl_before_script_run", "before_script"]
-  extends:
-    - .tmpl_mpcdfci_intel2023
-    - .tmpl_setup_run
-    - .tmpl_script_run
-    - .vars_matrix_run_tag
-  needs:
-    - job: mpcdfci_intel2023_build_tag
-      artifacts: true
-
-# run with MPCDF Docker (intel-impi:latest) shared runner environment
-mpcdfci_intel_impi_latest_run_tag:
-  stage: run
-  before_script:
-    - !reference [".tmpl_before_script_modules", "before_script"]
-    - !reference [".tmpl_before_script_exportvars", "before_script"]
-    - !reference [".tmpl_before_script_run", "before_script"]
-  extends:
-    - .tmpl_mpcdfci_intel_impi_latest
-    - .tmpl_setup_run
-    - .tmpl_script_run
-    - .vars_matrix_mpi_run_tag  # matrix of variables
-  needs:
-    - job: mpcdfci_intel_impi_latest_build_tag
-      artifacts: true
-
-
-# =================================================================================================================================
-# Stage "regression"
-# =================================================================================================================================
-
-# ---------------------------------------------------------------------------------------------------------------------------------
-# GitLab Shared Runners
-
-# ____________________________
-# MPCDF new Docker images
-# (each providing a toolchain based on a single combination of compiler and MPI variant)
-
-# compare results between intel and gnu on current branches (no MPI)
-mpcdfci_intel-vs-gnu_reg:
-  stage: regression
-  extends:
-    - .tmpl_mpcdfci_intel2023     # need to choose one (does not matter which) Docker image
-    - .tmpl_before_script_modules # to be able to load modules
-    - .tmpl_script_regression
-    - .vars_matrix_run
-  variables:
-    HASH_TAG_1: ${HASH_TAG}
-    HASH_TAG_2: ${HASH_TAG}
-    CURR_CMP_1: intel
-    CURR_CMP_2: gnu
-    CASENAME_1: ${HASH_TAG_1}_${CURR_CMP_1}_${CMP_MODE}_${OMP_MODE}_mpiOFF
-    CASENAME_2: ${HASH_TAG_2}_${CURR_CMP_2}_${CMP_MODE}_${OMP_MODE}_mpiOFF
-  allow_failure:
-    exit_codes: 5  # warnings
-  needs:
-    - job: mpcdfci_intel2023_run
-      artifacts: true
-    - job: mpcdfci_gcc13_run
-      artifacts: true
-
-# compare results between intel and gnu on current branches (no MPI)
-mpcdfci_omp-vs-ser_reg:
-  stage: regression
-  extends:
-    - .tmpl_mpcdfci_intel2023     # need to choose one (does not matter which) Docker image
-    - .tmpl_before_script_modules # to be able to load modules
-    - .tmpl_script_regression
-  parallel:
-    matrix:
-      - CMP_MODE: ["Debug"]
-        REG_CMP: ["intel","gnu"]
-  variables:
-    OMP_MODE_1: "ompOFF"
-    OMP_MODE_2: "ompON"
-    CASENAME_1: ${HASH_TAG}_${REG_CMP}_${CMP_MODE}_${OMP_MODE_1}_mpiOFF
-    CASENAME_2: ${HASH_TAG}_${REG_CMP}_${CMP_MODE}_${OMP_MODE_2}_mpiOFF
-    PYTEST_EXTRA_OPTS: "--add-ignore-pattern=Number of OpenMP threads"
-  allow_failure:
-    exit_codes: 5  # warnings
-  needs:
-    - job: mpcdfci_intel2023_run
-      artifacts: true
-    - job: mpcdfci_gcc13_run
-      artifacts: true
-
-# compare results between current and tag branches (no MPI)
-mpcdfci_intel-vs-tag_reg:
-  stage: regression
-  extends:
-    - .tmpl_mpcdfci_intel2023     # need to choose one (does not matter which) Docker image
-    - .tmpl_before_script_modules # to be able to load modules
-    - .tmpl_script_regression
-    - .vars_matrix_run
-  variables:
-    HASH_TAG_1: ${HASH_TAG}
-    HASH_TAG_2: ${HASH_TAG_RELEASE}
-    CURR_CMP_1: ${CURR_CMP}
-    CURR_CMP_2: ${CURR_CMP}
-    CASENAME_1: ${HASH_TAG_1}_${CURR_CMP_1}_${CMP_MODE}_${OMP_MODE}_mpiOFF
-    CASENAME_2: ${HASH_TAG_2}_${CURR_CMP_2}_${CMP_MODE}_${OMP_MODE}_mpiOFF
-  allow_failure:
-    exit_codes: 5  # warnings
-  needs:
-    - job: mpcdfci_intel2023_run
-      artifacts: true
-    - job: mpcdfci_intel2023_run_tag
-      artifacts: true
-
-
-# compare results for intel between MPI=ON and MPI=OFF on trigger branche
-mpcdfci_intel_mpiON-vs-mpiOFF_reg:
-  stage: regression
-  extends:
-    - .tmpl_mpcdfci_intel2023     # need to choose one (does not matter which) Docker image
-    - .tmpl_before_script_modules # to be able to load modules
-    - .tmpl_script_regression
-  parallel:
-    matrix:
-      - CMP_MODE: ["Debug"]
-        OMP_MODE: ["ompOFF","ompON"]
-        MPI_RNKS: ["1","2"]
-  variables:
-    HASH_TAG_1: ${HASH_TAG}
-    HASH_TAG_2: ${HASH_TAG}
-    CURR_CMP_1: ${CURR_CMP}
-    CURR_CMP_2: ${CURR_CMP}_mpi
-    CASENAME_1: ${HASH_TAG_1}_${CURR_CMP_1}_${CMP_MODE}_${OMP_MODE}_mpiOFF
-    CASENAME_2: ${HASH_TAG_2}_${CURR_CMP_2}_${CMP_MODE}_${OMP_MODE}_mpiON${MPI_RNKS_MODE}
-    MPI_RNKS_MODE: "_nranks${MPI_RNKS}"
-    PYTEST_EXTRA_OPTS: "--add-ignore-pattern=['Number of OpenMP threads','Number of MPI tasks']"
-  needs:
-    - job: mpcdfci_intel2023_run
-      artifacts: true
-    - job: mpcdfci_intel_impi_latest_run
-      artifacts: true
-=======
-    OMP_NUM_THR: "2"
->>>>>>> 15a2caeb
+    OMP_NUM_THR: "2"
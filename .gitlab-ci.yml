# =================================================================================================================================
# Stages to be executed, each stage is a collection of jobs pointing to the stage
# =================================================================================================================================

stages:
  - env
  - build
  - run
  - regression
  - postprocessing
  - publish

workflow:
  name: 'Pipeline for branch $CI_COMMIT_REF_NAME and branch/commit/tag $HASH_TAG_RELEASE'
  rules:
    # disable the pipeline for merge requests (to avoid duplicate pipelines)
    - if: $CI_PIPELINE_SOURCE == 'merge_request_event'
      when: never
    # otherwise always run the pipeline (e.g. on every push)
    - when: always

# =================================================================================================================================
# GLOBALS
# =================================================================================================================================

variables:
  GIT_STRATEGY: fetch
  HASH_TAG: $CI_COMMIT_REF_NAME
<<<<<<< HEAD
  HASH_TAG_RELEASE: develop    # pipeline schedules
=======
  HASH_TAG_RELEASE: v0.2.0     # pipeline schedules
  #MINIMAL_PIPELINE
>>>>>>> 50d95f6b
  NIGHTLY_PIPELINE: "false"    # pipeline schedules
  #PAGES_PIPELINE
  PYTEST_EXEC_CMD: "python -m pytest -v -rA --tb=short"
  # global defaults for the pytest -m and -k options (can be reassigned at the job level!)
  PYTEST_MARKER_OPTS: "example"
  PYTEST_KEY_OPTS: ""                                  # default value
  PYTEST_EXTRA_OPTS: ""

#  GLOBAL_CACHE_PATH: "/home/gitlab-runner/globalcache/${CI_PIPELINE_ID}_${CI_COMMIT_REF_NAME}"

# =================================================================================================================================
# SHORT SYNTAX EXPLANATIONS FOR THE JOB, FOR DETAILS VISIT:    ===> https://docs.gitlab.com/ce/ci/yaml/   <===
# "stage:"         makes the job part of a stage defined above
# "tags:"          selects the runner
# "only:"          restricts the execution of the job to a git branch or tag
# "before_script:" shell commands to be executed before the main script.
# "script:"        shell commands for the test. If a shell command exits with >0, the job is marked as "failed", else as "passed".
#                  commands after a failing one are not executed anymore!
# "after_script:"  shell commands after passed OR failed script. Careful, the current directory is always the root of the repo!
# "artifacts:"     keep data from the job which is uploaded to gitlab.com. You really should set a duration to expiration.
#                  "when:" can be either on_failure, on_success or always
#
# => SCIPT SYNTAX CAN BE CHECKED ON GITLAB with the "CI LINT" tool
#
# =================================================================================================================================

# =================================================================================================================================
# ISSUE FOUND WITH PARALLEL MATRICES
# =================================================================================================================================

#  parallel:
#    matrix:
#      - CMP_MODE: ["Debug"]
#        OMP_MODE: ["ompON"] #only one element/variable in matrix: causes CI dependency line to break
#                             check issue report: https://gitlab.com/gitlab-org/gitlab/-/issues/428679
#                             workaround is to use the keyword "variables:" instead (like below)
#  variables:
#    HASH_TAG: ${HASH_TAG_RELEASE}
#    CMP_MODE: "Debug"
#    OMP_MODE: "ompON"


# =================================================================================================================================
# INCLUDE TEMPLATES & JOBS 
# =================================================================================================================================

include:
  # ============================
  # script templates
  # ============================
  - local: CI_templates/scripts.yml

  # ============================
  # environment jobs
  # ============================
  - local: CI_templates/env.yml
    inputs:
      env: .mpcdfci_intel2023
      rules: .rules_minimal
  
  - local: CI_templates/env.yml
    inputs:
      env: .mpcdfci_gcc13

  # ============================
  # build jobs
  # ============================
  - local: CI_templates/build.yml
    inputs:
      env: .mpcdfci_intel2023
      rules: .rules_minimal

  - local: CI_templates/build.yml
    inputs:
      env: .mpcdfci_gcc13
  
  # converter-only
  - local: CI_templates/build.yml
    inputs:
      env: .mpcdfci_intel2023
      build-postfix: _only_converter
      cmake-opts: .cmake_only_converter
      rules: .rules_minimal

  - local: CI_templates/build.yml
    inputs:
      env: .mpcdfci_gcc13
      build-postfix: _only_converter
      cmake-opts: .cmake_only_converter

  # release tag
  - local: CI_templates/build.yml
    inputs:
      env: .mpcdfci_intel2023
      build-postfix: _tag
      vars: .vars_matrix_build_tag

  # ============================
  # run jobs
  # ============================
  - local: CI_templates/run.yml
    inputs:
      env: .mpcdfci_intel2023
      rules: .rules_minimal

  - local: CI_templates/run.yml
    inputs:
      env: .mpcdfci_gcc13

  # debugrun
  - local: CI_templates/run.yml
    inputs:
      env: .mpcdfci_intel2023
      run-postfix: _debugrun
      vars: .vars_matrix_run_debugrun
      rules: .rules_nightly

  - local: CI_templates/run.yml
    inputs:
      env: .mpcdfci_gcc13
      run-postfix: _debugrun
      vars: .vars_matrix_run_debugrun
      rules: .rules_nightly
  
  # release tag
  - local: CI_templates/run.yml
    inputs:
      env: .mpcdfci_intel2023
      run-postfix: _tag
      build-postfix: _tag
      vars: .vars_matrix_run_tag

  # ============================
  # regression jobs
  # ============================
  # defined explicity, also containing rules
  - local: CI_templates/regression.yml

  # ============================
  # postprocessing jobs
  # ============================
  - local: CI_templates/postprocessing.yml
    inputs:
      env: .mpcdfci_intel2023
      rules: .rules_minimal
  
  - local: CI_templates/postprocessing.yml
    inputs:
      env: .mpcdfci_gcc13

  # ============================
  # postprocessing converter jobs
  # ============================
  - local: CI_templates/converters.yml
    inputs:
      env: .mpcdfci_intel2023
      build-postfix: _only_converter
      rules: .rules_minimal

  - local: CI_templates/converters.yml
    inputs:
      env: .mpcdfci_gcc13
      build-postfix: _only_converter

  # ============================
  # publish jobs
  # ============================
  - local: CI_templates/pages.yml

# =================================================================================================================================
# TEMPLATES INDEPENDENT OF STAGE
# =================================================================================================================================

# ____________________________
# Rules templates
# reference: https://docs.gitlab.com/ee/ci/yaml/#rulesif
# and: https://docs.gitlab.com/ee/ci/yaml/#when
# An `- if:` beyond the first `- if:` is an "else if". And the last part (like `- when:` , does not have a condition, so it corresponds to an "else".
# when: on_success - Run the job only when no jobs in earlier stages fail or have allow_failure: true.
# when: on_failure - Run the job only when at least one job in an earlier stage fails.
# when: always - Run the job regardless of the status of jobs in earlier stages.
# when: never - Don’t run the job
# when: manual - Run the job only when triggered manually.

.rules_default:
  rules:
    # disable this job for gitlab-ci branches or if MINIMAL_PIPELINE is set to "true"
    # MINIMAL_PIPELINE="false" overrides gitlab-ci jobs
    - if: ($CI_COMMIT_REF_NAME =~ /gitlab[-_]ci/ && $MINIMAL_PIPELINE != "false") || $MINIMAL_PIPELINE == "true"
      when: never
    - when: on_success

.rules_minimal:
  rules:
    # special variables for gitlab-ci branches or if MINIMAL_PIPELINE is set
    - if: ($CI_COMMIT_REF_NAME =~ /gitlab[-_]ci/ && $MINIMAL_PIPELINE != "false") || $MINIMAL_PIPELINE == "true"
      variables:
        PYTEST_KEY_OPTS: "(not highres) and (not _restart)"
        PYTEST_MARKER_OPTS: "shortrun"
      when: on_success
    - when: on_success

.rules_minimal_only:
  rules:
    # special variables for gitlab-ci branches or if MINIMAL_PIPELINE is set
    - if: ($CI_COMMIT_REF_NAME =~ /gitlab[-_]ci/ && $MINIMAL_PIPELINE != "false") || $MINIMAL_PIPELINE == "true"
      variables:
        PYTEST_KEY_OPTS: "(not highres) and (not _restart)"
        PYTEST_MARKER_OPTS: "shortrun"
      when: on_success
    # don't run otherwise
    - when: never

.rules_nightly:
  rules:
    # disable this job for gitlab-ci branches or if MINIMAL_PIPELINE is set
    - if: ($CI_COMMIT_REF_NAME =~ /gitlab[-_]ci/ && $MINIMAL_PIPELINE != "false") || $MINIMAL_PIPELINE == "true"
      when: never
    # only run this job in the nightly pipeline
    - if: $NIGHTLY_PIPELINE == "true"
      when: on_success
    - when: never

.rules_pages:
  rules:
    - if: $CI_COMMIT_REF_NAME == "develop" || $PAGES_PIPELINE == "true"
      when: always
    - when: never

# ____________________________
# MPCDF new Docker images
# (each providing a toolchain based on a single combination of compiler and MPI variant)

# MPCDF Docker image intel_2023_1_0_x:latest
.mpcdfci_intel2023:
  image: gitlab-registry.mpcdf.mpg.de/mpcdf/ci-module-image/intel_2023_1_0_x:latest
  tags:
    - shared
  variables:
    CMAKE_HOSTNAME: "mpcdfcirunner"
    CURR_CMP: "intel"
    MPI_MODE: "mpiOFF"
    MPI_RNKS_MODE: ""
    OMP_NUM_THR: "4"

# MPCDF Docker image gcc_13:latest
.mpcdfci_gcc13:
  image: gitlab-registry.mpcdf.mpg.de/mpcdf/ci-module-image/gcc_13:latest
  tags:
    - shared
  variables:
    CMAKE_HOSTNAME: "mpcdfcirunner"
    CURR_CMP: "gnu"
    MPI_MODE: "mpiOFF"
    MPI_RNKS_MODE: ""
    OMP_NUM_THR: "4"


# =================================================================================================================================
# TEMPLATES FOR STAGE "build" 
# =================================================================================================================================

# ____________________________
# ${CI_COMMIT_REF_NAME} branch/tag (CI trigger commit)

.cmake_def_opts:
  variables:
    COMPILE_GVEC: "ON"
    LINK_TO_NETCDF: "ON"
    COMPILE_CONVERTERS: "ON"
    CMAKE_DEF_OPTS: "-DCOMPILE_GVEC=${COMPILE_GVEC} -DCOMPILE_GVEC_TO_CASTOR3D=${COMPILE_CONVERTERS} -DCOMPILE_GVEC_TO_GENE=${COMPILE_CONVERTERS}  -DCOMPILE_GVEC_TO_JOREK=${COMPILE_CONVERTERS}  -DCOMPILE_GVEC_TO_HOPR=${COMPILE_CONVERTERS}  -DLINK_GVEC_TO_NETCDF=${LINK_TO_NETCDF} -DCOMPILE_GVEC_AS_STATIC_LIB=ON"

.cmake_only_converter:
  variables:
    COMPILE_GVEC: "OFF"
    LINK_TO_NETCDF: "OFF"
    COMPILE_CONVERTERS: "ON"
    CMAKE_DEF_OPTS: "-DCOMPILE_GVEC=${COMPILE_GVEC} -DCOMPILE_GVEC_TO_CASTOR3D=${COMPILE_CONVERTERS} -DCOMPILE_GVEC_TO_GENE=${COMPILE_CONVERTERS}  -DCOMPILE_GVEC_TO_JOREK=${COMPILE_CONVERTERS}  -DCOMPILE_GVEC_TO_HOPR=${COMPILE_CONVERTERS}  -DLINK_GVEC_TO_NETCDF=${LINK_TO_NETCDF} -DCOMPILE_GVEC_AS_STATIC_LIB=ON"

.vars_matrix_build:
  parallel:
    matrix:
      - CMP_MODE: ["Debug", "Release"]
        OMP_MODE: ["ompOFF", "ompON"]
  variables:
    MPI_MODE: "mpiOFF"

# not yet used (for MPI jobs)
.vars_matrix_mpi_build:
  parallel:
    matrix:
      - CMP_MODE: ["Debug", "Release"]
        OMP_MODE: ["ompOFF", "ompON"]
  variables:
    MPI_MODE: "mpiON"
    MPI_RNKS_MODE: "_nranks${MPI_RNKS}"

# ____________________________
# ${HASH_TAG} branch (release version)

.vars_matrix_build_tag:
  parallel:
    matrix:
      - CMP_MODE: ["Debug"]
        OMP_MODE: ["ompOFF", "ompON"]
      - CMP_MODE: ["Release"]
        OMP_MODE: ["ompON"]
  variables:
    HASH_TAG: ${HASH_TAG_RELEASE}
    MPI_MODE: "mpiOFF"

# not yet used (for MPI jobs)
.vars_matrix_mpi_build_tag:
  parallel:
    matrix:
      - CMP_MODE: ["Debug"]
        OMP_MODE: ["ompOFF", "ompON"]
  variables:
    HASH_TAG: ${HASH_TAG_RELEASE}
    MPI_MODE: "mpiON"
    MPI_RNKS_MODE: "_nranks${MPI_RNKS}"


# =================================================================================================================================
# TEMPLATES FOR STAGE "run"
# =================================================================================================================================

# ____________________________
# ${CI_COMMIT_REF_NAME} branch (CI trigger commit)

.vars_matrix_run:
  parallel:
    matrix:
      - CMP_MODE: ["Debug"]
        OMP_MODE: ["ompOFF","ompON"]
      - CMP_MODE: ["Release"]
        OMP_MODE: ["ompON"]

# debug runs overwrite the PYTEST_MARKER_OPTS and PYTEST_KEY_OPTS!
.vars_matrix_run_debugrun:
  extends: .vars_matrix_run
  variables:
    PYTEST_MARKER_OPTS: "debugrun"
    PYTEST_KEY_OPTS: "(not highres) and (not _restart) and (not w7x_from_vmec)"

# ____________________________
# ${HASH_TAG} branch (release version)

.vars_matrix_run_tag:
  parallel:
    matrix:
      - CMP_MODE: ["Debug"]
        OMP_MODE: ["ompOFF","ompON"]
      - CMP_MODE: ["Release"]
        OMP_MODE: ["ompON"]
  variables:
    HASH_TAG: ${HASH_TAG_RELEASE}


# =================================================================================================================================
# TEMPLATES FOR STAGE "post"
# =================================================================================================================================

.vars_matrix_post:
  parallel:
    matrix:
      - CMP_MODE: ["Debug","Release"]
        OMP_MODE: ["ompON"]
  variables:
    MPI_MODE: "mpiOFF"
    MPI_RNKS_MODE: ""
    OMP_NUM_THR: "2"

.vars_matrix_conv:
  variables:
    CMP_MODE: "Release"
    OMP_MODE: "ompON"
    MPI_MODE: "mpiOFF"
    MPI_RNKS_MODE: ""
    OMP_NUM_THR: "2"<|MERGE_RESOLUTION|>--- conflicted
+++ resolved
@@ -26,12 +26,8 @@
 variables:
   GIT_STRATEGY: fetch
   HASH_TAG: $CI_COMMIT_REF_NAME
-<<<<<<< HEAD
   HASH_TAG_RELEASE: develop    # pipeline schedules
-=======
-  HASH_TAG_RELEASE: v0.2.0     # pipeline schedules
   #MINIMAL_PIPELINE
->>>>>>> 50d95f6b
   NIGHTLY_PIPELINE: "false"    # pipeline schedules
   #PAGES_PIPELINE
   PYTEST_EXEC_CMD: "python -m pytest -v -rA --tb=short"

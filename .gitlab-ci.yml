# =================================================================================================================================
# Stages to be executed, each stage is a collection of jobs pointing to the stage
# =================================================================================================================================

stages:
  - env
  - build
  - run
  - unit
  - regression
  - postprocessing
  - publish

workflow:
  name: 'Pipeline for branch $CI_COMMIT_REF_NAME vs $HASH_TAG_REFERENCE'
  rules:
    # disable the pipeline for merge requests (to avoid duplicate pipelines)
    - if: $CI_PIPELINE_SOURCE == 'merge_request_event'
      when: never
    # compare tags and develop vs "main" / latest release, rarely makes sense otherwise
    - if: $CI_COMMIT_TAG || $CI_COMMIT_REF_NAME == "develop"
      when: always
      variables:
        HASH_TAG_REFERENCE: main
    # otherwise always run the pipeline (e.g. on every push)
    - when: always

# =================================================================================================================================
# GLOBALS
# =================================================================================================================================

variables:
  GIT_STRATEGY: fetch
  HASH_TAG: $CI_COMMIT_REF_NAME
  HASH_TAG_REFERENCE:
    value: develop
    description: "The reference branch/tag to compare against"
  MINIMAL_PIPELINE:
    value: ""
    options: ["", "true", "false"]
    description: "''true'' to run only minimal tests, ''false'' to run all tests, '''' to run only minimal tests for ''.*gitlab[-_]ci.*'' branches"
  NIGHTLY_PIPELINE:
    value: "false"
    options: ["true", "false"]
    description: "''true'' to run additional ''nightly'' tests, ''false'' to run default tests"
  PAGES_PIPELINE:
    value: "false"
    options: ["true", "false"]
    description: "''true'' to deploy GitLab Pages"
  PYTEST_EXEC_CMD: "python -m pytest -v -rA --tb=short"
  # global defaults for the pytest -m and -k options (can be reassigned at the job level!)
  PYTEST_MARKER_OPTS: "example"
  PYTEST_KEY_OPTS: ""               # default value
  PYTEST_EXTRA_OPTS: ""

#  GLOBAL_CACHE_PATH: "/home/gitlab-runner/globalcache/${CI_PIPELINE_ID}_${CI_COMMIT_REF_NAME}"

# =================================================================================================================================
# SHORT SYNTAX EXPLANATIONS FOR THE JOB, FOR DETAILS VISIT:    ===> https://docs.gitlab.com/ce/ci/yaml/   <===
# "stage:"         makes the job part of a stage defined above
# "tags:"          selects the runner
# "only:"          restricts the execution of the job to a git branch or tag
# "before_script:" shell commands to be executed before the main script.
# "script:"        shell commands for the test. If a shell command exits with >0, the job is marked as "failed", else as "passed".
#                  commands after a failing one are not executed anymore!
# "after_script:"  shell commands after passed OR failed script. Careful, the current directory is always the root of the repo!
# "artifacts:"     keep data from the job which is uploaded to gitlab.com. You really should set a duration to expiration.
#                  "when:" can be either on_failure, on_success or always
#
# => SCRIPT SYNTAX CAN BE CHECKED ON GITLAB with the "CI LINT" tool
#
# =================================================================================================================================

# =================================================================================================================================
# ISSUE FOUND WITH PARALLEL MATRICES
# =================================================================================================================================

#  parallel:
#    matrix:
#      - CMP_MODE: ["Debug"]
#        OMP_MODE: ["ompON"] #only one element/variable in matrix: causes CI dependency line to break
#                             check issue report: https://gitlab.com/gitlab-org/gitlab/-/issues/428679
#                             workaround is to use the keyword "variables:" instead (like below)
#  variables:
#    HASH_TAG: ${HASH_TAG_REFERENCE}
#    CMP_MODE: "Debug"
#    OMP_MODE: "ompON"


# =================================================================================================================================
# INCLUDE TEMPLATES & JOBS
# =================================================================================================================================

include:

  # ============================
  # script templates
  # ============================
  - local: CI_templates/scripts.yml

  # ============================
  # environment jobs
  # ============================
  - local: CI_templates/env.yml
    inputs:
      env: .mpcdfci_intel2023
      rules: .rules_minimal

<<<<<<< HEAD
=======
  - local: CI_templates/env.yml
    inputs:
      env: .mpcdfci_intel_latest
      rules: .rules_minimal
  
>>>>>>> 4e4f44ed
  - local: CI_templates/env.yml
    inputs:
      env: .mpcdfci_gcc13

  - local: CI_templates/env.yml
    inputs:
      env: .mpcdfci_nvhpc23

  # MPI
  - local: CI_templates/env.yml
    inputs:
      env: .mpcdfci_intel2023_impi
      rules: .rules_minimal

  - local: CI_templates/env.yml
    inputs:
      env: .mpcdfci_intel_impi_latest
      rules: .rules_minimal

  - local: CI_templates/env.yml
    inputs:
      env: .mpcdfci_gcc_openmpi_latest

  # ============================
  # build jobs
  # ============================
  - local: CI_templates/build.yml
    inputs:
      env: .mpcdfci_intel2023
      rules: .rules_minimal

  - local: CI_templates/build.yml
    inputs:
      env: .mpcdfci_intel_latest
      rules: .rules_minimal

  - local: CI_templates/build.yml
    inputs:
      env: .mpcdfci_gcc13

<<<<<<< HEAD
  # pip build
  - local: CI_templates/build-pip.yml
    inputs:
      env: .mpcdfci_intel2023
      rules: .rules_minimal

=======
  - local: CI_templates/build.yml
    inputs:
      env: .mpcdfci_nvhpc23

  # MPI
  - local: CI_templates/build.yml
    inputs:
      env: .mpcdfci_intel2023_impi
      vars: .vars_matrix_mpi_build
      cmake-opts: .cmake_mpi_opts
      rules: .rules_minimal

  - local: CI_templates/build.yml
    inputs:
      env: .mpcdfci_intel_impi_latest
      vars: .vars_matrix_mpi_build
      cmake-opts: .cmake_mpi_opts
      rules: .rules_minimal

  - local: CI_templates/build.yml
    inputs:
      env: .mpcdfci_gcc_openmpi_latest
      vars: .vars_matrix_mpi_build
      cmake-opts: .cmake_mpi_opts

>>>>>>> 4e4f44ed
  # converter-only
  - local: CI_templates/build.yml
    inputs:
      env: .mpcdfci_intel2023
      build-postfix: _only_converter
      cmake-opts: .cmake_only_converter
      rules: .rules_minimal

  - local: CI_templates/build.yml
    inputs:
      env: .mpcdfci_intel_latest
      build-postfix: _only_converter
      cmake-opts: .cmake_only_converter
      rules: .rules_minimal

  - local: CI_templates/build.yml
    inputs:
      env: .mpcdfci_gcc13
      build-postfix: _only_converter
      cmake-opts: .cmake_only_converter

  - local: CI_templates/build.yml
    inputs:
      env: .mpcdfci_nvhpc23
      build-postfix: _only_converter
      cmake-opts: .cmake_only_converter

  # release tag
  - local: CI_templates/build.yml
    inputs:
      env: .mpcdfci_intel2023
      build-postfix: _tag
      vars: .vars_matrix_build_tag

  # release tag
  - local: CI_templates/build.yml
    inputs:
      env: .mpcdfci_intel_latest
      build-postfix: _tag
      vars: .vars_matrix_build_tag

# This FAILS before branch develop_mpi_par IS MERGED to branch develop!

  # release tag + MPI
  - local: CI_templates/build.yml
    inputs:
      env: .mpcdfci_intel_impi_latest
      build-postfix: _tag
      vars: .vars_matrix_mpi_build_tag
      cmake-opts: .cmake_mpi_opts

  # ============================
  # run jobs
  # ============================
  - local: CI_templates/run.yml
    inputs:
      env: .mpcdfci_intel2023
      rules: .rules_minimal

  - local: CI_templates/run.yml
    inputs:
      env: .mpcdfci_intel_latest
      rules: .rules_minimal

  - local: CI_templates/run.yml
    inputs:
      env: .mpcdfci_gcc13

  - local: CI_templates/run.yml
    inputs:
      env: .mpcdfci_nvhpc23
      vars: .vars_matrix_run_nvhpc

  # debugrun
  - local: CI_templates/run.yml
    inputs:
      env: .mpcdfci_intel2023
      run-postfix: _debugrun
      vars: .vars_matrix_run_debugrun
      rules: .rules_nightly

  # debugrun
  - local: CI_templates/run.yml
    inputs:
      env: .mpcdfci_intel_latest
      run-postfix: _debugrun
      vars: .vars_matrix_run_debugrun
      rules: .rules_nightly

  - local: CI_templates/run.yml
    inputs:
      env: .mpcdfci_gcc13
      run-postfix: _debugrun
      vars: .vars_matrix_run_debugrun
      rules: .rules_nightly

<<<<<<< HEAD
=======
  - local: CI_templates/run.yml
    inputs:
      env: .mpcdfci_nvhpc23
      run-postfix: _debugrun
      vars: .vars_matrix_run_debugrun
      rules: .rules_nightly

  # MPI
  - local: CI_templates/run.yml
    inputs:
      env: .mpcdfci_intel2023_impi
      vars: .vars_matrix_mpi_run
      rules: .rules_minimal

  - local: CI_templates/run.yml
    inputs:
      env: .mpcdfci_intel_impi_latest
      vars: .vars_matrix_mpi_run
      rules: .rules_minimal

  - local: CI_templates/run.yml
    inputs:
      env: .mpcdfci_gcc_openmpi_latest
      vars: .vars_matrix_mpi_run

>>>>>>> 4e4f44ed
  # release tag
  - local: CI_templates/run.yml
    inputs:
      env: .mpcdfci_intel2023
      run-postfix: _tag
      build-postfix: _tag
      vars: .vars_matrix_run_tag

  # release tag
  - local: CI_templates/run.yml
    inputs:
      env: .mpcdfci_intel_latest
      run-postfix: _tag
      build-postfix: _tag
      vars: .vars_matrix_run_tag

# This FAILS before branch develop_mpi_par IS MERGED to branch develop!

  # release tag + MPI
  - local: CI_templates/run.yml
    inputs:
      env: .mpcdfci_intel_impi_latest
      run-postfix: _tag
      build-postfix: _tag
      vars: .vars_matrix_mpi_run_tag


  # ============================
  # unit jobs
  # ============================
  - local: CI_templates/unit.yml
    inputs:
      env: .mpcdfci_intel2023
      rules: .rules_minimal

  # ============================
  # regression jobs
  # ============================
  # defined explicitly, also containing rules
  - local: CI_templates/regression.yml

  # ============================
  # postprocessing jobs
  # ============================
  - local: CI_templates/postprocessing.yml
    inputs:
      env: .mpcdfci_intel2023
      rules: .rules_minimal

<<<<<<< HEAD
=======
  - local: CI_templates/postprocessing.yml
    inputs:
      env: .mpcdfci_intel_latest
      rules: .rules_minimal

>>>>>>> 4e4f44ed
  - local: CI_templates/postprocessing.yml
    inputs:
      env: .mpcdfci_gcc13

  - local: CI_templates/postprocessing.yml
    inputs:
      env: .mpcdfci_nvhpc23

  # ============================
  # postprocessing converter jobs
  # ============================
  - local: CI_templates/converters.yml
    inputs:
      env: .mpcdfci_intel2023
      build-postfix: _only_converter
      rules: .rules_minimal

  - local: CI_templates/converters.yml
    inputs:
      env: .mpcdfci_intel_latest
      build-postfix: _only_converter
      rules: .rules_minimal

  - local: CI_templates/converters.yml
    inputs:
      env: .mpcdfci_gcc13
      build-postfix: _only_converter

  - local: CI_templates/converters.yml
    inputs:
      env: .mpcdfci_nvhpc23
      build-postfix: _only_converter

  # ============================
  # publish jobs
  # ============================
  - local: CI_templates/pages.yml

<<<<<<< HEAD
  - local: CI_templates/pypi.yml
    inputs:
      env: .mpcdfci_intel2023
      publish-target: gitlab
      rules: .rules_pypi_gitlab
=======
>>>>>>> 4e4f44ed

# =================================================================================================================================
# TEMPLATES INDEPENDENT OF STAGE
# =================================================================================================================================

# ____________________________
# Rules templates
# reference: https://docs.gitlab.com/ee/ci/yaml/#rulesif
# and: https://docs.gitlab.com/ee/ci/yaml/#when
# An `- if:` beyond the first `- if:` is an "else if". And the last part (like `- when:` , does not have a condition, so it corresponds to an "else".
# when: on_success - Run the job only when no jobs in earlier stages fail or have allow_failure: true.
# when: on_failure - Run the job only when at least one job in an earlier stage fails.
# when: always - Run the job regardless of the status of jobs in earlier stages.
# when: never - Don’t run the job
# when: manual - Run the job only when triggered manually.

.rules_default:
  rules:
    # disable this job for gitlab-ci branches or if MINIMAL_PIPELINE is set to "true"
    # MINIMAL_PIPELINE="false" overrides gitlab-ci jobs
    - if: ($CI_COMMIT_REF_NAME =~ /gitlab[-_]ci|pygvec/ && $MINIMAL_PIPELINE != "false") || $MINIMAL_PIPELINE == "true"
      when: never
    - when: on_success

.rules_minimal:
  rules:
    # special variables for gitlab-ci branches or if MINIMAL_PIPELINE is set
    - if: ($CI_COMMIT_REF_NAME =~ /gitlab[-_]ci|pygvec/ && $MINIMAL_PIPELINE != "false") || $MINIMAL_PIPELINE == "true"
      variables:
        PYTEST_KEY_OPTS: "(not highres) and (not _restart)"
        PYTEST_MARKER_OPTS: "shortrun"
      when: on_success
    - when: on_success

.rules_minimal_only:
  rules:
    # special variables for gitlab-ci branches or if MINIMAL_PIPELINE is set
    - if: ($CI_COMMIT_REF_NAME =~ /gitlab[-_]ci|pygvec/ && $MINIMAL_PIPELINE != "false") || $MINIMAL_PIPELINE == "true"
      variables:
        PYTEST_KEY_OPTS: "(not highres) and (not _restart)"
        PYTEST_MARKER_OPTS: "shortrun"
      when: on_success
    # don't run otherwise
    - when: never

.rules_nightly:
  rules:
    # disable this job for gitlab-ci branches or if MINIMAL_PIPELINE is set
    - if: ($CI_COMMIT_REF_NAME =~ /gitlab[-_]ci|pygvec/ && $MINIMAL_PIPELINE != "false") || $MINIMAL_PIPELINE == "true"
      when: never
    # only run this job in the nightly pipeline
    - if: $NIGHTLY_PIPELINE == "true"
      when: on_success
    - when: never

.rules_pages:
  rules:
    - if: $CI_COMMIT_REF_NAME == "develop" || $PAGES_PIPELINE == "true"
      when: always
    # allow manual triggering for pipelines where pages didn't run
    - when: manual
      allow_failure: true # workaround to disable reporting the pipeline as "Blocked"

.rules_pypi_gitlab:
  rules:
    # disable for NIGHTLY_PIPELINE
    - if: $NIGHTLY_PIPELINE == "true"
      when: never
    # publish all commits on develop (e.g. after a merge request)
    - if: $CI_COMMIT_REF_NAME =~ /develop/
      when: on_success
    # optional for other branches
    - when: manual

# ____________________________
# MPCDF new Docker images
# (each providing a toolchain based on a single combination of compiler and MPI variant)

# MPCDF Docker image intel_2023_1_0_x:latest
.mpcdfci_intel2023:
  image: gitlab-registry.mpcdf.mpg.de/mpcdf/ci-module-image/intel_2023_1_0_x:latest
  tags:
    - shared
  variables:
    CMAKE_HOSTNAME: "mpcdfcirunner"
    CURR_CMP: "intel_ifort"
    MPI_MODE: "mpiOFF"
    MPI_RNKS_MODE: ""
    OMP_NUM_THR: "4"

# MPCDF Docker image intel:latest
.mpcdfci_intel_latest:
  image: gitlab-registry.mpcdf.mpg.de/mpcdf/ci-module-image/intel:latest
  tags:
    - shared
  variables:
    CMAKE_HOSTNAME: "mpcdfcirunner"
    CURR_CMP: "intel"
    MPI_MODE: "mpiOFF"
    MPI_RNKS_MODE: ""
    OMP_NUM_THR: "4"

# MPCDF Docker image intel-impi:latest
.mpcdfci_intel2023_impi:
  image: gitlab-registry.mpcdf.mpg.de/mpcdf/ci-module-image/intel_2023_1_0_x-impi_2021_9:latest
  tags:
    - shared
  variables:
    CMAKE_HOSTNAME: "mpcdfcirunner"
    CURR_CMP: "intel_mpiifort"
    MPI_MODE: "mpiON"
    MPI_RNKS_MODE: "_nranks${MPI_RNKS}"
    OMP_NUM_THR: "2"

# MPCDF Docker image intel-impi:latest
.mpcdfci_intel_impi_latest:
  image: gitlab-registry.mpcdf.mpg.de/mpcdf/ci-module-image/intel-impi:latest
  tags:
    - shared
  variables:
    CMAKE_HOSTNAME: "mpcdfcirunner"
    CURR_CMP: "intel_mpi"
    MPI_MODE: "mpiON"
    MPI_RNKS_MODE: "_nranks${MPI_RNKS}"
    OMP_NUM_THR: "2"

# MPCDF Docker image gcc_13:latest
.mpcdfci_gcc13:
  image: gitlab-registry.mpcdf.mpg.de/mpcdf/ci-module-image/gcc_13:latest
  tags:
    - shared
  variables:
    CMAKE_HOSTNAME: "mpcdfcirunner"
    CURR_CMP: "gnu"
    MPI_MODE: "mpiOFF"
    MPI_RNKS_MODE: ""
    OMP_NUM_THR: "4"

# MPCDF Docker image gcc-openmpi:latest
.mpcdfci_gcc_openmpi_latest:
  image: gitlab-registry.mpcdf.mpg.de/mpcdf/ci-module-image/gcc-openmpi:latest
  tags:
    - shared
  variables:
    CMAKE_HOSTNAME: "mpcdfcirunner"
    CURR_CMP: "gnu_mpi"
    MPI_MODE: "mpiON"
    MPI_RNKS_MODE: "_nranks${MPI_RNKS}"
    OMP_NUM_THR: "2"

# MPCDF Docker image intel_2023_1_0_x:latest
.mpcdfci_nvhpc23:
  image: gitlab-registry.mpcdf.mpg.de/mpcdf/ci-module-image/nvhpcsdk_23:latest
  tags:
    - shared
  variables:
    CMAKE_HOSTNAME: "mpcdfcirunner"
    CURR_CMP: "nvidia"
    MPI_MODE: "mpiOFF"
    MPI_RNKS_MODE: ""
    OMP_NUM_THR: "4"

# =================================================================================================================================
# TEMPLATES FOR STAGE "build"
# =================================================================================================================================

# ____________________________
# ${CI_COMMIT_REF_NAME} branch/tag (CI trigger commit)

.cmake_def_opts:
  variables:
    COMPILE_GVEC: "ON"
    LINK_TO_NETCDF: "ON"
    COMPILE_CONVERTERS: "ON"
    CMAKE_DEF_OPTS: "-DCOMPILE_GVEC=${COMPILE_GVEC} -DCOMPILE_GVEC_TO_CASTOR3D=${COMPILE_CONVERTERS} -DCOMPILE_GVEC_TO_GENE=${COMPILE_CONVERTERS}  -DCOMPILE_GVEC_TO_JOREK=${COMPILE_CONVERTERS}  -DCOMPILE_GVEC_TO_HOPR=${COMPILE_CONVERTERS}  -DLINK_GVEC_TO_NETCDF=${LINK_TO_NETCDF} -DCOMPILE_GVEC_AS_STATIC_LIB=ON"

# MPI not needed/tested for converters
.cmake_mpi_opts:
  variables:
    COMPILE_GVEC: "ON"
    LINK_TO_NETCDF: "ON"
    COMPILE_CONVERTERS: "OFF"
    CMAKE_DEF_OPTS: "-DCOMPILE_GVEC=${COMPILE_GVEC} -DCOMPILE_GVEC_TO_CASTOR3D=${COMPILE_CONVERTERS} -DCOMPILE_GVEC_TO_GENE=${COMPILE_CONVERTERS}  -DCOMPILE_GVEC_TO_JOREK=${COMPILE_CONVERTERS}  -DCOMPILE_GVEC_TO_HOPR=${COMPILE_CONVERTERS}  -DLINK_GVEC_TO_NETCDF=${LINK_TO_NETCDF} -DCOMPILE_GVEC_AS_STATIC_LIB=ON"

.cmake_only_converter:
  variables:
    COMPILE_GVEC: "OFF"
    LINK_TO_NETCDF: "OFF"
    COMPILE_CONVERTERS: "ON"
    CMAKE_DEF_OPTS: "-DCOMPILE_GVEC=${COMPILE_GVEC} -DCOMPILE_GVEC_TO_CASTOR3D=${COMPILE_CONVERTERS} -DCOMPILE_GVEC_TO_GENE=${COMPILE_CONVERTERS}  -DCOMPILE_GVEC_TO_JOREK=${COMPILE_CONVERTERS}  -DCOMPILE_GVEC_TO_HOPR=${COMPILE_CONVERTERS}  -DLINK_GVEC_TO_NETCDF=${LINK_TO_NETCDF} -DCOMPILE_GVEC_AS_STATIC_LIB=ON"

.vars_matrix_build:
  parallel:
    matrix:
      - CMP_MODE: ["Debug", "Release"]
        OMP_MODE: ["ompOFF", "ompON"]

# MPI jobs
.vars_matrix_mpi_build:
  parallel:
    matrix:
      - CMP_MODE: ["Debug", "Release"]
        OMP_MODE: ["ompOFF", "ompON"]

# ____________________________
# ${HASH_TAG} branch (release version)

.vars_matrix_build_tag:
  extends: .vars_matrix_build
  variables:
    HASH_TAG: ${HASH_TAG_REFERENCE}

# MPI jobs
.vars_matrix_mpi_build_tag:
  extends: .vars_matrix_mpi_build
  variables:
    HASH_TAG: ${HASH_TAG_REFERENCE}

# only pip defaults for now
.vars_matrix_unit:
  variables:
    CMP_MODE: "-"
    OMP_MODE: "-"
    MPI_MODE: "-"

# =================================================================================================================================
# TEMPLATES FOR STAGE "run"
# =================================================================================================================================

# ____________________________
# ${CI_COMMIT_REF_NAME} branch (CI trigger commit)

.vars_matrix_run:
  parallel:
    matrix:
      - CMP_MODE: ["Debug"]
        OMP_MODE: ["ompOFF","ompON"]
      - CMP_MODE: ["Release"]
        OMP_MODE: ["ompON"]

.vars_matrix_run_nvhpc:
  parallel:
    matrix:
      - CMP_MODE: ["Debug","Release"]
        OMP_MODE: ["ompOFF","ompON"]

# debug runs overwrite the PYTEST_MARKER_OPTS and PYTEST_KEY_OPTS!
.vars_matrix_run_debugrun:
  extends: .vars_matrix_run
  variables:
    PYTEST_MARKER_OPTS: "debugrun"
    PYTEST_KEY_OPTS: "(not highres) and (not _restart) and (not w7x_from_vmec)"

# there are different issues with MPI_RNKS>4 in both runners
.vars_matrix_mpi_run:
  parallel:
    matrix:
      - CMP_MODE: ["Debug","Release"]
        OMP_MODE: ["ompOFF","ompON"]
        MPI_RNKS: ["1","2"]

# ____________________________
# ${HASH_TAG} branch (release version)

.vars_matrix_run_tag:
  extends: .vars_matrix_run
  variables:
    HASH_TAG: ${HASH_TAG_REFERENCE}

.vars_matrix_mpi_run_tag:
  extends: .vars_matrix_mpi_run
  variables:
    HASH_TAG: ${HASH_TAG_REFERENCE}

# MPI not needed/tested for converters


# =================================================================================================================================
# TEMPLATES FOR STAGE "post"
# =================================================================================================================================

.vars_matrix_post:
  parallel:
    matrix:
      - CMP_MODE: ["Debug","Release"]
        OMP_MODE: ["ompON"]
  variables:
    MPI_MODE: "mpiOFF"
    MPI_RNKS_MODE: ""
    OMP_NUM_THR: "2"

.vars_matrix_conv:
  variables:
    CMP_MODE: "Release"
    OMP_MODE: "ompON"
    MPI_MODE: "mpiOFF"
    MPI_RNKS_MODE: ""
    OMP_NUM_THR: "2"<|MERGE_RESOLUTION|>--- conflicted
+++ resolved
@@ -106,14 +106,11 @@
       env: .mpcdfci_intel2023
       rules: .rules_minimal
 
-<<<<<<< HEAD
-=======
   - local: CI_templates/env.yml
     inputs:
       env: .mpcdfci_intel_latest
       rules: .rules_minimal
-  
->>>>>>> 4e4f44ed
+
   - local: CI_templates/env.yml
     inputs:
       env: .mpcdfci_gcc13
@@ -154,14 +151,6 @@
     inputs:
       env: .mpcdfci_gcc13
 
-<<<<<<< HEAD
-  # pip build
-  - local: CI_templates/build-pip.yml
-    inputs:
-      env: .mpcdfci_intel2023
-      rules: .rules_minimal
-
-=======
   - local: CI_templates/build.yml
     inputs:
       env: .mpcdfci_nvhpc23
@@ -187,7 +176,12 @@
       vars: .vars_matrix_mpi_build
       cmake-opts: .cmake_mpi_opts
 
->>>>>>> 4e4f44ed
+  # pip build
+  - local: CI_templates/build-pip.yml
+    inputs:
+      env: .mpcdfci_intel2023
+      rules: .rules_minimal
+
   # converter-only
   - local: CI_templates/build.yml
     inputs:
@@ -284,8 +278,6 @@
       vars: .vars_matrix_run_debugrun
       rules: .rules_nightly
 
-<<<<<<< HEAD
-=======
   - local: CI_templates/run.yml
     inputs:
       env: .mpcdfci_nvhpc23
@@ -311,7 +303,6 @@
       env: .mpcdfci_gcc_openmpi_latest
       vars: .vars_matrix_mpi_run
 
->>>>>>> 4e4f44ed
   # release tag
   - local: CI_templates/run.yml
     inputs:
@@ -327,8 +318,6 @@
       run-postfix: _tag
       build-postfix: _tag
       vars: .vars_matrix_run_tag
-
-# This FAILS before branch develop_mpi_par IS MERGED to branch develop!
 
   # release tag + MPI
   - local: CI_templates/run.yml
@@ -361,14 +350,11 @@
       env: .mpcdfci_intel2023
       rules: .rules_minimal
 
-<<<<<<< HEAD
-=======
   - local: CI_templates/postprocessing.yml
     inputs:
       env: .mpcdfci_intel_latest
       rules: .rules_minimal
 
->>>>>>> 4e4f44ed
   - local: CI_templates/postprocessing.yml
     inputs:
       env: .mpcdfci_gcc13
@@ -407,14 +393,11 @@
   # ============================
   - local: CI_templates/pages.yml
 
-<<<<<<< HEAD
   - local: CI_templates/pypi.yml
     inputs:
       env: .mpcdfci_intel2023
       publish-target: gitlab
       rules: .rules_pypi_gitlab
-=======
->>>>>>> 4e4f44ed
 
 # =================================================================================================================================
 # TEMPLATES INDEPENDENT OF STAGE

# =================================================================================================================================
# Stages to be executed, each stage is a collection of jobs pointing to the stage
# =================================================================================================================================

stages:
  - env
  - build
  - run
  - regression
  - postprocessing
  - publish

workflow:
<<<<<<< HEAD
  name: 'Pipeline for branch $CI_COMMIT_REF_NAME and branch/commit/tag $HASH_TAG_RELEASE'
=======
  name: 'Pipeline for branch $CI_COMMIT_REF_NAME vs $HASH_TAG_REFERENCE'
>>>>>>> 34e3b848
  rules:
    # disable the pipeline for merge requests (to avoid duplicate pipelines)
    - if: $CI_PIPELINE_SOURCE == 'merge_request_event'
      when: never
    # compare tags and develop vs "main" / latest release, rarely makes sense otherwise
    - if: $CI_COMMIT_TAG || $CI_COMMIT_REF_NAME == "develop"
      when: always
      variables:
        HASH_TAG_REFERENCE: main
    # otherwise always run the pipeline (e.g. on every push)
    - when: always

# =================================================================================================================================
# GLOBALS
# =================================================================================================================================

variables:
  GIT_STRATEGY: fetch
  HASH_TAG: $CI_COMMIT_REF_NAME
<<<<<<< HEAD
  HASH_TAG_RELEASE: develop_mpi_par # pipeline schedules
  NIGHTLY_PIPELINE: "false"         # pipeline schedules
=======
  HASH_TAG_REFERENCE:
    value: develop
    description: "The reference branch/tag to compare against"
  MINIMAL_PIPELINE:
    value: ""
    options: ["", "true", "false"]
    description: "''true'' to run only minimal tests, ''false'' to run all tests, '''' to run only minimal tests for ''.*gitlab[-_]ci.*'' branches"
  NIGHTLY_PIPELINE:
    value: "false"
    options: ["true", "false"]
    description: "''true'' to run additional ''nightly'' tests, ''false'' to run default tests"
  PAGES_PIPELINE:
    value: "false"
    options: ["true", "false"]
    description: "''true'' to deploy GitLab Pages"
>>>>>>> 34e3b848
  PYTEST_EXEC_CMD: "python -m pytest -v -rA --tb=short"
  # global defaults for the pytest -m and -k options (can be reassigned at the job level!)
  PYTEST_MARKER_OPTS: "example"
  PYTEST_KEY_OPTS: ""               # default value
  PYTEST_EXTRA_OPTS: ""

#  GLOBAL_CACHE_PATH: "/home/gitlab-runner/globalcache/${CI_PIPELINE_ID}_${CI_COMMIT_REF_NAME}"

# =================================================================================================================================
# SHORT SYNTAX EXPLANATIONS FOR THE JOB, FOR DETAILS VISIT:    ===> https://docs.gitlab.com/ce/ci/yaml/   <===
# "stage:"         makes the job part of a stage defined above
# "tags:"          selects the runner
# "only:"          restricts the execution of the job to a git branch or tag
# "before_script:" shell commands to be executed before the main script.
# "script:"        shell commands for the test. If a shell command exits with >0, the job is marked as "failed", else as "passed".
#                  commands after a failing one are not executed anymore!
# "after_script:"  shell commands after passed OR failed script. Careful, the current directory is always the root of the repo!
# "artifacts:"     keep data from the job which is uploaded to gitlab.com. You really should set a duration to expiration.
#                  "when:" can be either on_failure, on_success or always
#
# => SCIPT SYNTAX CAN BE CHECKED ON GITLAB with the "CI LINT" tool
#
# =================================================================================================================================

# =================================================================================================================================
# ISSUE FOUND WITH PARALLEL MATRICES
# =================================================================================================================================

#  parallel:
#    matrix:
#      - CMP_MODE: ["Debug"]
#        OMP_MODE: ["ompON"] #only one element/variable in matrix: causes CI dependency line to break
#                             check issue report: https://gitlab.com/gitlab-org/gitlab/-/issues/428679
#                             workaround is to use the keyword "variables:" instead (like below)
#  variables:
#    HASH_TAG: ${HASH_TAG_REFERENCE}
#    CMP_MODE: "Debug"
#    OMP_MODE: "ompON"


# =================================================================================================================================
# INCLUDE TEMPLATES & JOBS 
# =================================================================================================================================

include:
  # ============================
  # script templates
  # ============================
  - local: CI_templates/scripts.yml

  # ============================
  # environment jobs
  # ============================
  - local: CI_templates/env.yml
    inputs:
      env: .mpcdfci_intel2023
      rules: .rules_minimal
  
  - local: CI_templates/env.yml
    inputs:
      env: .mpcdfci_gcc13
<<<<<<< HEAD

  - local: CI_templates/env.yml
    inputs:
      env: .mpcdfci_nvhpc23

  # MPI
  - local: CI_templates/env.yml
    inputs:
      env: .mpcdfci_intel_impi_latest
      rules: .rules_minimal

  - local: CI_templates/env.yml
    inputs:
      env: .mpcdfci_gcc_openmpi_latest
=======
>>>>>>> 34e3b848

  # ============================
  # build jobs
  # ============================
  - local: CI_templates/build.yml
    inputs:
      env: .mpcdfci_intel2023
      rules: .rules_minimal

  - local: CI_templates/build.yml
    inputs:
      env: .mpcdfci_gcc13
<<<<<<< HEAD

  - local: CI_templates/build.yml
    inputs:
      env: .mpcdfci_nvhpc23

  # MPI
  - local: CI_templates/build.yml
    inputs:
      env: .mpcdfci_intel_impi_latest
      vars: .vars_matrix_mpi_build
      cmake-opts: .cmake_mpi_opts
      rules: .rules_minimal

  - local: CI_templates/build.yml
    inputs:
      env: .mpcdfci_gcc_openmpi_latest
      vars: .vars_matrix_mpi_build
      cmake-opts: .cmake_mpi_opts

=======
  
>>>>>>> 34e3b848
  # converter-only
  - local: CI_templates/build.yml
    inputs:
      env: .mpcdfci_intel2023
<<<<<<< HEAD
      build-postfix: _only_converter
      cmake-opts: .cmake_only_converter
      rules: .rules_minimal

  - local: CI_templates/build.yml
    inputs:
      env: .mpcdfci_gcc13
      build-postfix: _only_converter
      cmake-opts: .cmake_only_converter

  - local: CI_templates/build.yml
    inputs:
      env: .mpcdfci_nvhpc23
=======
      build-postfix: _only_converter
      cmake-opts: .cmake_only_converter
      rules: .rules_minimal

  - local: CI_templates/build.yml
    inputs:
      env: .mpcdfci_gcc13
>>>>>>> 34e3b848
      build-postfix: _only_converter
      cmake-opts: .cmake_only_converter

  # release tag
  - local: CI_templates/build.yml
    inputs:
      env: .mpcdfci_intel2023
      build-postfix: _tag
      vars: .vars_matrix_build_tag

  # release tag + MPI
  - local: CI_templates/build.yml
    inputs:
      env: .mpcdfci_intel_impi_latest
      build-postfix: _tag
      vars: .vars_matrix_mpi_build_tag
      cmake-opts: .cmake_mpi_opts

  # ============================
  # run jobs
  # ============================
  - local: CI_templates/run.yml
    inputs:
      env: .mpcdfci_intel2023
      rules: .rules_minimal

  - local: CI_templates/run.yml
    inputs:
      env: .mpcdfci_gcc13
<<<<<<< HEAD

  - local: CI_templates/run.yml
    inputs:
      env: .mpcdfci_nvhpc23
      vars: .vars_matrix_run_nvhpc
=======
>>>>>>> 34e3b848

  # debugrun
  - local: CI_templates/run.yml
    inputs:
      env: .mpcdfci_intel2023
      run-postfix: _debugrun
      vars: .vars_matrix_run_debugrun
      rules: .rules_nightly

  - local: CI_templates/run.yml
    inputs:
      env: .mpcdfci_gcc13
      run-postfix: _debugrun
      vars: .vars_matrix_run_debugrun
      rules: .rules_nightly

  - local: CI_templates/run.yml
    inputs:
      env: .mpcdfci_nvhpc23
      run-postfix: _debugrun
      vars: .vars_matrix_run_debugrun
      rules: .rules_nightly

  # MPI
  - local: CI_templates/run.yml
    inputs:
      env: .mpcdfci_intel_impi_latest
      vars: .vars_matrix_mpi_run
      rules: .rules_minimal

  - local: CI_templates/run.yml
    inputs:
      env: .mpcdfci_gcc_openmpi_latest
      vars: .vars_matrix_mpi_run

  # release tag
  - local: CI_templates/run.yml
    inputs:
      env: .mpcdfci_intel2023
      run-postfix: _tag
      build-postfix: _tag
      vars: .vars_matrix_run_tag

  # release tag + MPI
  - local: CI_templates/run.yml
    inputs:
      env: .mpcdfci_intel_impi_latest
      run-postfix: _tag
      build-postfix: _tag
      vars: .vars_matrix_mpi_run_tag


  # ============================
  # regression jobs
  # ============================
  # defined explicity, also containing rules
  - local: CI_templates/regression.yml

  # ============================
  # postprocessing jobs
  # ============================
  - local: CI_templates/postprocessing.yml
    inputs:
      env: .mpcdfci_intel2023
      rules: .rules_minimal
  
  - local: CI_templates/postprocessing.yml
    inputs:
      env: .mpcdfci_gcc13

<<<<<<< HEAD
  - local: CI_templates/postprocessing.yml
    inputs:
      env: .mpcdfci_nvhpc23

=======
>>>>>>> 34e3b848
  # ============================
  # postprocessing converter jobs
  # ============================
  - local: CI_templates/converters.yml
    inputs:
      env: .mpcdfci_intel2023
      build-postfix: _only_converter
      rules: .rules_minimal

  - local: CI_templates/converters.yml
    inputs:
      env: .mpcdfci_gcc13
      build-postfix: _only_converter

<<<<<<< HEAD
  - local: CI_templates/converters.yml
    inputs:
      env: .mpcdfci_nvhpc23
      build-postfix: _only_converter
=======
  # ============================
  # publish jobs
  # ============================
  - local: CI_templates/pages.yml
>>>>>>> 34e3b848

# =================================================================================================================================
# TEMPLATES INDEPENDENT OF STAGE
# =================================================================================================================================

# ____________________________
# Rules templates
# reference: https://docs.gitlab.com/ee/ci/yaml/#rulesif
# and: https://docs.gitlab.com/ee/ci/yaml/#when
# An `- if:` beyond the first `- if:` is an "else if". And the last part (like `- when:` , does not have a condition, so it corresponds to an "else".
# when: on_success - Run the job only when no jobs in earlier stages fail or have allow_failure: true.
# when: on_failure - Run the job only when at least one job in an earlier stage fails.
# when: always - Run the job regardless of the status of jobs in earlier stages.
# when: never - Don’t run the job
# when: manual - Run the job only when triggered manually.

.rules_default:
  rules:
    # disable this job for gitlab-ci branches or if MINIMAL_PIPELINE is set to "true"
    # MINIMAL_PIPELINE="false" overrides gitlab-ci jobs
    - if: ($CI_COMMIT_REF_NAME =~ /gitlab[-_]ci/ && $MINIMAL_PIPELINE != "false") || $MINIMAL_PIPELINE == "true"
      when: never
    - when: on_success

.rules_minimal:
  rules:
    # special variables for gitlab-ci branches or if MINIMAL_PIPELINE is set
    - if: ($CI_COMMIT_REF_NAME =~ /gitlab[-_]ci/ && $MINIMAL_PIPELINE != "false") || $MINIMAL_PIPELINE == "true"
      variables:
        PYTEST_KEY_OPTS: "(not highres) and (not _restart)"
        PYTEST_MARKER_OPTS: "shortrun"
      when: on_success
    - when: on_success

.rules_minimal_only:
  rules:
    # special variables for gitlab-ci branches or if MINIMAL_PIPELINE is set
    - if: ($CI_COMMIT_REF_NAME =~ /gitlab[-_]ci/ && $MINIMAL_PIPELINE != "false") || $MINIMAL_PIPELINE == "true"
      variables:
        PYTEST_KEY_OPTS: "(not highres) and (not _restart)"
        PYTEST_MARKER_OPTS: "shortrun"
      when: on_success
    # don't run otherwise
    - when: never

.rules_nightly:
  rules:
    # disable this job for gitlab-ci branches or if MINIMAL_PIPELINE is set
    - if: ($CI_COMMIT_REF_NAME =~ /gitlab[-_]ci/ && $MINIMAL_PIPELINE != "false") || $MINIMAL_PIPELINE == "true"
      when: never
    # only run this job in the nightly pipeline
    - if: $NIGHTLY_PIPELINE == "true"
      when: on_success
    - when: never

.rules_pages:
  rules:
    - if: $CI_COMMIT_REF_NAME == "develop" || $PAGES_PIPELINE == "true"
      when: always
    # allow manual triggering for pipelines where pages didn't run
    - when: manual
      allow_failure: true # workaround to disable reporting the pipeline as "Blocked"

# ____________________________
# MPCDF new Docker images
# (each providing a toolchain based on a single combination of compiler and MPI variant)

# MPCDF Docker image intel_2023_1_0_x:latest
.mpcdfci_intel2023:
  image: gitlab-registry.mpcdf.mpg.de/mpcdf/ci-module-image/intel_2023_1_0_x:latest
  tags:
    - shared
  variables:
    CMAKE_HOSTNAME: "mpcdfcirunner"
    CURR_CMP: "intel"
    MPI_MODE: "mpiOFF"
    MPI_RNKS_MODE: ""
    OMP_NUM_THR: "4"

# MPCDF Docker image intel-impi:latest
.mpcdfci_intel_impi_latest:
  image: gitlab-registry.mpcdf.mpg.de/mpcdf/ci-module-image/intel-impi:latest
  tags:
    - shared
  variables:
    CMAKE_HOSTNAME: "mpcdfcirunner"
    CURR_CMP: "intel_mpi"
    MPI_MODE: "mpiON"
    MPI_RNKS_MODE: "_nranks${MPI_RNKS}"
    OMP_NUM_THR: "2"

# MPCDF Docker image gcc_13:latest
.mpcdfci_gcc13:
  image: gitlab-registry.mpcdf.mpg.de/mpcdf/ci-module-image/gcc_13:latest
  tags:
    - shared
  variables:
    CMAKE_HOSTNAME: "mpcdfcirunner"
    CURR_CMP: "gnu"
    MPI_MODE: "mpiOFF"
    MPI_RNKS_MODE: ""
    OMP_NUM_THR: "4"

# MPCDF Docker image gcc-openmpi:latest
.mpcdfci_gcc_openmpi_latest:
  image: gitlab-registry.mpcdf.mpg.de/mpcdf/ci-module-image/gcc-openmpi:latest
  tags:
    - shared
  variables:
    CMAKE_HOSTNAME: "mpcdfcirunner"
    CURR_CMP: "gnu_mpi"
    MPI_MODE: "mpiON"
    MPI_RNKS_MODE: "_nranks${MPI_RNKS}"
    OMP_NUM_THR: "2"

# MPCDF Docker image intel_2023_1_0_x:latest
.mpcdfci_nvhpc23:
  image: gitlab-registry.mpcdf.mpg.de/mpcdf/ci-module-image/nvhpcsdk_23:latest
  tags:
    - shared
  variables:
    CMAKE_HOSTNAME: "mpcdfcirunner"
    CURR_CMP: "nvidia"
    MPI_MODE: "mpiOFF"
    MPI_RNKS_MODE: ""
    OMP_NUM_THR: "4"

# =================================================================================================================================
# TEMPLATES FOR STAGE "build" 
# =================================================================================================================================

# ____________________________
# ${CI_COMMIT_REF_NAME} branch/tag (CI trigger commit)

.cmake_def_opts:
  variables:
    COMPILE_GVEC: "ON"
    LINK_TO_NETCDF: "ON"
    COMPILE_CONVERTERS: "ON"
    CMAKE_DEF_OPTS: "-DCOMPILE_GVEC=${COMPILE_GVEC} -DCOMPILE_GVEC_TO_CASTOR3D=${COMPILE_CONVERTERS} -DCOMPILE_GVEC_TO_GENE=${COMPILE_CONVERTERS}  -DCOMPILE_GVEC_TO_JOREK=${COMPILE_CONVERTERS}  -DCOMPILE_GVEC_TO_HOPR=${COMPILE_CONVERTERS}  -DLINK_GVEC_TO_NETCDF=${LINK_TO_NETCDF} -DCOMPILE_GVEC_AS_STATIC_LIB=ON"

<<<<<<< HEAD
# MPI not needed/tested for converters
.cmake_mpi_opts:
  variables:
    COMPILE_GVEC: "ON"
    LINK_TO_NETCDF: "ON"
    COMPILE_CONVERTERS: "OFF"
    CMAKE_DEF_OPTS: "-DCOMPILE_GVEC=${COMPILE_GVEC} -DCOMPILE_GVEC_TO_CASTOR3D=${COMPILE_CONVERTERS} -DCOMPILE_GVEC_TO_GENE=${COMPILE_CONVERTERS}  -DCOMPILE_GVEC_TO_JOREK=${COMPILE_CONVERTERS}  -DCOMPILE_GVEC_TO_HOPR=${COMPILE_CONVERTERS}  -DLINK_GVEC_TO_NETCDF=${LINK_TO_NETCDF} -DCOMPILE_GVEC_AS_STATIC_LIB=ON"

=======
>>>>>>> 34e3b848
.cmake_only_converter:
  variables:
    COMPILE_GVEC: "OFF"
    LINK_TO_NETCDF: "OFF"
    COMPILE_CONVERTERS: "ON"
    CMAKE_DEF_OPTS: "-DCOMPILE_GVEC=${COMPILE_GVEC} -DCOMPILE_GVEC_TO_CASTOR3D=${COMPILE_CONVERTERS} -DCOMPILE_GVEC_TO_GENE=${COMPILE_CONVERTERS}  -DCOMPILE_GVEC_TO_JOREK=${COMPILE_CONVERTERS}  -DCOMPILE_GVEC_TO_HOPR=${COMPILE_CONVERTERS}  -DLINK_GVEC_TO_NETCDF=${LINK_TO_NETCDF} -DCOMPILE_GVEC_AS_STATIC_LIB=ON"

.vars_matrix_build:
  parallel:
    matrix:
      - CMP_MODE: ["Debug", "Release"]
        OMP_MODE: ["ompOFF", "ompON"]

# MPI jobs
.vars_matrix_mpi_build:
  parallel:
    matrix:
      - CMP_MODE: ["Debug", "Release"]
        OMP_MODE: ["ompOFF", "ompON"]

# ____________________________
# ${HASH_TAG} branch (release version)

.vars_matrix_build_tag:
  parallel:
    matrix:
      - CMP_MODE: ["Debug"]
        OMP_MODE: ["ompOFF", "ompON"]
      - CMP_MODE: ["Release"]
        OMP_MODE: ["ompON"]
  variables:
<<<<<<< HEAD
    HASH_TAG: ${HASH_TAG_RELEASE}
=======
    HASH_TAG: ${HASH_TAG_REFERENCE}
    MPI_MODE: "mpiOFF"
>>>>>>> 34e3b848

# MPI jobs
.vars_matrix_mpi_build_tag:
  parallel:
    matrix:
      - CMP_MODE: ["Debug"]
        OMP_MODE: ["ompOFF", "ompON"]
  variables:
<<<<<<< HEAD
    HASH_TAG: ${HASH_TAG_RELEASE}
=======
    HASH_TAG: ${HASH_TAG_REFERENCE}
    MPI_MODE: "mpiON"
    MPI_RNKS_MODE: "_nranks${MPI_RNKS}"
>>>>>>> 34e3b848


# =================================================================================================================================
# TEMPLATES FOR STAGE "run"
# =================================================================================================================================

# ____________________________
# ${CI_COMMIT_REF_NAME} branch (CI trigger commit)

.vars_matrix_run:
  parallel:
    matrix:
      - CMP_MODE: ["Debug"]
        OMP_MODE: ["ompOFF","ompON"]
      - CMP_MODE: ["Release"]
        OMP_MODE: ["ompON"]

.vars_matrix_run_nvhpc:
  parallel:
    matrix:
      - CMP_MODE: ["Debug","Release"]
        OMP_MODE: ["ompOFF","ompON"]

# debug runs overwrite the PYTEST_MARKER_OPTS and PYTEST_KEY_OPTS!
.vars_matrix_run_debugrun:
  extends: .vars_matrix_run
  variables:
    PYTEST_MARKER_OPTS: "debugrun"
    PYTEST_KEY_OPTS: "(not highres) and (not _restart) and (not w7x_from_vmec)"

# there are different issues with MPI_RNKS>4 in both runners
.vars_matrix_mpi_run:
  parallel:
    matrix:
      - CMP_MODE: ["Debug"]
        OMP_MODE: ["ompOFF","ompON"]
        MPI_RNKS: ["1","2"]

# ____________________________
# ${HASH_TAG} branch (release version)

.vars_matrix_run_tag:
  parallel:
    matrix:
      - CMP_MODE: ["Debug"]
        OMP_MODE: ["ompOFF","ompON"]
      - CMP_MODE: ["Release"]
        OMP_MODE: ["ompON"]
  variables:
    HASH_TAG: ${HASH_TAG_REFERENCE}

.vars_matrix_mpi_run_tag:
  parallel:
    matrix:
      - CMP_MODE: ["Debug"]
        OMP_MODE: ["ompOFF","ompON"]
        MPI_RNKS: ["1","2"]
  variables:
    HASH_TAG: ${HASH_TAG_RELEASE}


# =================================================================================================================================
# TEMPLATES FOR STAGE "post"
# =================================================================================================================================

.vars_matrix_post:
  parallel:
    matrix:
      - CMP_MODE: ["Debug","Release"]
        OMP_MODE: ["ompON"]
  variables:
    MPI_MODE: "mpiOFF"
    MPI_RNKS_MODE: ""
    OMP_NUM_THR: "2"

.vars_matrix_conv:
<<<<<<< HEAD
  parallel:
    matrix:
      - CMP_MODE: ["Debug","Release"]
        OMP_MODE: ["ompON"]
=======
>>>>>>> 34e3b848
  variables:
    CMP_MODE: "Release"
    OMP_MODE: "ompON"
    MPI_MODE: "mpiOFF"
    MPI_RNKS_MODE: ""
    OMP_NUM_THR: "2"<|MERGE_RESOLUTION|>--- conflicted
+++ resolved
@@ -11,11 +11,7 @@
   - publish
 
 workflow:
-<<<<<<< HEAD
-  name: 'Pipeline for branch $CI_COMMIT_REF_NAME and branch/commit/tag $HASH_TAG_RELEASE'
-=======
   name: 'Pipeline for branch $CI_COMMIT_REF_NAME vs $HASH_TAG_REFERENCE'
->>>>>>> 34e3b848
   rules:
     # disable the pipeline for merge requests (to avoid duplicate pipelines)
     - if: $CI_PIPELINE_SOURCE == 'merge_request_event'
@@ -35,10 +31,6 @@
 variables:
   GIT_STRATEGY: fetch
   HASH_TAG: $CI_COMMIT_REF_NAME
-<<<<<<< HEAD
-  HASH_TAG_RELEASE: develop_mpi_par # pipeline schedules
-  NIGHTLY_PIPELINE: "false"         # pipeline schedules
-=======
   HASH_TAG_REFERENCE:
     value: develop
     description: "The reference branch/tag to compare against"
@@ -54,7 +46,6 @@
     value: "false"
     options: ["true", "false"]
     description: "''true'' to deploy GitLab Pages"
->>>>>>> 34e3b848
   PYTEST_EXEC_CMD: "python -m pytest -v -rA --tb=short"
   # global defaults for the pytest -m and -k options (can be reassigned at the job level!)
   PYTEST_MARKER_OPTS: "example"
@@ -116,7 +107,6 @@
   - local: CI_templates/env.yml
     inputs:
       env: .mpcdfci_gcc13
-<<<<<<< HEAD
 
   - local: CI_templates/env.yml
     inputs:
@@ -131,8 +121,6 @@
   - local: CI_templates/env.yml
     inputs:
       env: .mpcdfci_gcc_openmpi_latest
-=======
->>>>>>> 34e3b848
 
   # ============================
   # build jobs
@@ -145,7 +133,6 @@
   - local: CI_templates/build.yml
     inputs:
       env: .mpcdfci_gcc13
-<<<<<<< HEAD
 
   - local: CI_templates/build.yml
     inputs:
@@ -165,14 +152,10 @@
       vars: .vars_matrix_mpi_build
       cmake-opts: .cmake_mpi_opts
 
-=======
-  
->>>>>>> 34e3b848
   # converter-only
   - local: CI_templates/build.yml
     inputs:
       env: .mpcdfci_intel2023
-<<<<<<< HEAD
       build-postfix: _only_converter
       cmake-opts: .cmake_only_converter
       rules: .rules_minimal
@@ -186,15 +169,6 @@
   - local: CI_templates/build.yml
     inputs:
       env: .mpcdfci_nvhpc23
-=======
-      build-postfix: _only_converter
-      cmake-opts: .cmake_only_converter
-      rules: .rules_minimal
-
-  - local: CI_templates/build.yml
-    inputs:
-      env: .mpcdfci_gcc13
->>>>>>> 34e3b848
       build-postfix: _only_converter
       cmake-opts: .cmake_only_converter
 
@@ -224,14 +198,11 @@
   - local: CI_templates/run.yml
     inputs:
       env: .mpcdfci_gcc13
-<<<<<<< HEAD
 
   - local: CI_templates/run.yml
     inputs:
       env: .mpcdfci_nvhpc23
       vars: .vars_matrix_run_nvhpc
-=======
->>>>>>> 34e3b848
 
   # debugrun
   - local: CI_templates/run.yml
@@ -302,13 +273,10 @@
     inputs:
       env: .mpcdfci_gcc13
 
-<<<<<<< HEAD
   - local: CI_templates/postprocessing.yml
     inputs:
       env: .mpcdfci_nvhpc23
 
-=======
->>>>>>> 34e3b848
   # ============================
   # postprocessing converter jobs
   # ============================
@@ -323,17 +291,10 @@
       env: .mpcdfci_gcc13
       build-postfix: _only_converter
 
-<<<<<<< HEAD
   - local: CI_templates/converters.yml
     inputs:
       env: .mpcdfci_nvhpc23
       build-postfix: _only_converter
-=======
-  # ============================
-  # publish jobs
-  # ============================
-  - local: CI_templates/pages.yml
->>>>>>> 34e3b848
 
 # =================================================================================================================================
 # TEMPLATES INDEPENDENT OF STAGE
@@ -475,7 +436,6 @@
     COMPILE_CONVERTERS: "ON"
     CMAKE_DEF_OPTS: "-DCOMPILE_GVEC=${COMPILE_GVEC} -DCOMPILE_GVEC_TO_CASTOR3D=${COMPILE_CONVERTERS} -DCOMPILE_GVEC_TO_GENE=${COMPILE_CONVERTERS}  -DCOMPILE_GVEC_TO_JOREK=${COMPILE_CONVERTERS}  -DCOMPILE_GVEC_TO_HOPR=${COMPILE_CONVERTERS}  -DLINK_GVEC_TO_NETCDF=${LINK_TO_NETCDF} -DCOMPILE_GVEC_AS_STATIC_LIB=ON"
 
-<<<<<<< HEAD
 # MPI not needed/tested for converters
 .cmake_mpi_opts:
   variables:
@@ -484,8 +444,6 @@
     COMPILE_CONVERTERS: "OFF"
     CMAKE_DEF_OPTS: "-DCOMPILE_GVEC=${COMPILE_GVEC} -DCOMPILE_GVEC_TO_CASTOR3D=${COMPILE_CONVERTERS} -DCOMPILE_GVEC_TO_GENE=${COMPILE_CONVERTERS}  -DCOMPILE_GVEC_TO_JOREK=${COMPILE_CONVERTERS}  -DCOMPILE_GVEC_TO_HOPR=${COMPILE_CONVERTERS}  -DLINK_GVEC_TO_NETCDF=${LINK_TO_NETCDF} -DCOMPILE_GVEC_AS_STATIC_LIB=ON"
 
-=======
->>>>>>> 34e3b848
 .cmake_only_converter:
   variables:
     COMPILE_GVEC: "OFF"
@@ -517,12 +475,7 @@
       - CMP_MODE: ["Release"]
         OMP_MODE: ["ompON"]
   variables:
-<<<<<<< HEAD
-    HASH_TAG: ${HASH_TAG_RELEASE}
-=======
     HASH_TAG: ${HASH_TAG_REFERENCE}
-    MPI_MODE: "mpiOFF"
->>>>>>> 34e3b848
 
 # MPI jobs
 .vars_matrix_mpi_build_tag:
@@ -531,13 +484,7 @@
       - CMP_MODE: ["Debug"]
         OMP_MODE: ["ompOFF", "ompON"]
   variables:
-<<<<<<< HEAD
-    HASH_TAG: ${HASH_TAG_RELEASE}
-=======
     HASH_TAG: ${HASH_TAG_REFERENCE}
-    MPI_MODE: "mpiON"
-    MPI_RNKS_MODE: "_nranks${MPI_RNKS}"
->>>>>>> 34e3b848
 
 
 # =================================================================================================================================
@@ -596,7 +543,9 @@
         OMP_MODE: ["ompOFF","ompON"]
         MPI_RNKS: ["1","2"]
   variables:
-    HASH_TAG: ${HASH_TAG_RELEASE}
+    HASH_TAG: ${HASH_TAG_REFERENCE}
+
+# MPI not needed/tested for converters
 
 
 # =================================================================================================================================
@@ -614,13 +563,6 @@
     OMP_NUM_THR: "2"
 
 .vars_matrix_conv:
-<<<<<<< HEAD
-  parallel:
-    matrix:
-      - CMP_MODE: ["Debug","Release"]
-        OMP_MODE: ["ompON"]
-=======
->>>>>>> 34e3b848
   variables:
     CMP_MODE: "Release"
     OMP_MODE: "ompON"

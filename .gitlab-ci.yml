--- conflicted
+++ resolved
@@ -7,27 +7,16 @@
   - build
   - run
   - regression
-<<<<<<< HEAD
-
-workflow:
-  name: 'Pipeline for branch $CI_COMMIT_REF_NAME and tag $HASH_TAG_RELEASE' #$CI_COMMIT_BRANCH
-=======
   - postprocessing
 
 workflow:
   name: 'Pipeline for branch $CI_COMMIT_REF_NAME and tag $HASH_TAG_RELEASE'
->>>>>>> 321e49ef
 
 # =================================================================================================================================
 # GLOBALS
 # =================================================================================================================================
 
 variables:
-<<<<<<< HEAD
-  GIT_STRATEGY: none #clone
-  HASH_TAG: $CI_COMMIT_REF_NAME #$CI_COMMIT_BRANCH
-  HASH_TAG_RELEASE: v0.0.1-dev #develop_mpi_par
-=======
   GIT_STRATEGY: none
   HASH_TAG: $CI_COMMIT_REF_NAME
   HASH_TAG_RELEASE: v0.2.0     # pipeline schedules
@@ -39,7 +28,6 @@
   #PYTEST_KEY_OPTS: "(not highres) and (not _restart)" # use this for develop the CI script (fastere turnover times)
   PYTEST_EXTRA_OPTS: ""
 
->>>>>>> 321e49ef
 #  GLOBAL_CACHE_PATH: "/home/gitlab-runner/globalcache/${CI_PIPELINE_ID}_${CI_COMMIT_REF_NAME}"
 
 # =================================================================================================================================
@@ -60,8 +48,6 @@
 
 # =================================================================================================================================
 # ISSUE FOUND WITH PARALLEL MATRICES
-<<<<<<< HEAD
-=======
 # =================================================================================================================================
 
 #  parallel:
@@ -76,7 +62,6 @@
 #    OMP_MODE: "ompON"
 
 
->>>>>>> 321e49ef
 # =================================================================================================================================
 # TEMPLATES INDEPENDENT OF STAGE
 # =================================================================================================================================
@@ -85,29 +70,6 @@
 # MPCDF new Docker images
 # (each providing a toolchain based on a single combination of compiler and MPI variant)
 
-<<<<<<< HEAD
-#  parallel:
-#    matrix:
-#      - CMP_MODE: ["Debug"]
-#        OMP_MODE: ["ompON"] #only one element/variable in matrix: causes CI dependency line to break
-#                             check issue report: https://gitlab.com/gitlab-org/gitlab/-/issues/428679
-#                             workaround is to use the keyword "variables:" instead (like below) 
-#  variables:
-#    HASH_TAG: ${HASH_TAG_RELEASE}
-#    CMP_MODE: "Debug"
-#    OMP_MODE: "ompON"
-
-
-# =================================================================================================================================
-# TEMPLATES INDEPENDENT OF STAGE
-# =================================================================================================================================
-
-# ____________________________
-# MPCDF new Docker images
-# (each providing a toolchain based on a single combination of compiler and MPI variant)
-
-=======
->>>>>>> 321e49ef
 # MPCDF Docker image intel_2023_1_0_x:latest
 .tmpl_mpcdfci_intel2023:
   image: gitlab-registry.mpcdf.mpg.de/mpcdf/ci-module-image/intel_2023_1_0_x:latest
@@ -116,7 +78,9 @@
   variables:
     CMAKE_HOSTNAME: "mpcdfcirunner"
     CURR_CMP: "intel"
-<<<<<<< HEAD
+    MPI_MODE: "mpiOFF"
+    MPI_RNKS_MODE: ""
+    OMP_NUM_THR: "4"
 
 # MPCDF Docker image intel-impi:latest
 .tmpl_mpcdfci_intel_impi_latest:
@@ -126,21 +90,18 @@
   variables:
     CMAKE_HOSTNAME: "mpcdfcirunner"
     CURR_CMP: "intel_mpi"
-=======
+
+# MPCDF Docker image gcc_13:latest
+.tmpl_mpcdfci_gcc13:
+  image: gitlab-registry.mpcdf.mpg.de/mpcdf/ci-module-image/gcc_13:latest
+  tags:
+    - shared
+  variables:
+    CMAKE_HOSTNAME: "mpcdfcirunner"
+    CURR_CMP: "gnu"
     MPI_MODE: "mpiOFF"
     MPI_RNKS_MODE: ""
     OMP_NUM_THR: "4"
->>>>>>> 321e49ef
-
-# MPCDF Docker image gcc_13:latest
-.tmpl_mpcdfci_gcc13:
-  image: gitlab-registry.mpcdf.mpg.de/mpcdf/ci-module-image/gcc_13:latest
-<<<<<<< HEAD
-  tags:
-    - shared
-  variables:
-    CMAKE_HOSTNAME: "mpcdfcirunner"
-    CURR_CMP: "gnu"
 
 # MPCDF Docker image gcc-openmpi:latest
 .tmpl_mpcdfci_gcc_openmpi_latest:
@@ -174,41 +135,18 @@
 
 .tmpl_before_script_modules:
   before_script:
-    - . ./CI_setup/${CMAKE_HOSTNAME}_setup_${CURR_CMP}
-
-
-=======
-  tags:
-    - shared
-  variables:
-    CMAKE_HOSTNAME: "mpcdfcirunner"
-    CURR_CMP: "gnu"
-    MPI_MODE: "mpiOFF"
-    MPI_RNKS_MODE: ""
-    OMP_NUM_THR: "4"
-
-# ____________________________
-# bash scripts to load modules
-
-.tmpl_before_script_modules:
-  before_script:
     - echo ${CMAKE_HOSTNAME} ${CURR_CMP}
     - . ./CI_setup/${CMAKE_HOSTNAME}_setup_${CURR_CMP}
     - git status
 
 
->>>>>>> 321e49ef
 # =================================================================================================================================
 # TEMPLATES FOR STAGE "env" (printout the enviroment for future reference)
 # =================================================================================================================================
 
 .tmpl_script_env:
   script:
-<<<<<<< HEAD
-    - echo "Pipeline environment for branch:" $CI_COMMIT_REF_NAME #$CI_COMMIT_BRANCH
-=======
     - echo "Pipeline environment for branch:" $CI_COMMIT_REF_NAME
->>>>>>> 321e49ef
     - echo $CI_RUNNER_DESCRIPTION
     - echo $CI_RUNNER_TAGS
     - printenv
@@ -224,8 +162,6 @@
 # ____________________________
 # ${CI_COMMIT_REF_NAME} branch/tag (CI trigger commit)
 
-<<<<<<< HEAD
-=======
 .vars_cmake_def_opts:
   variables:
     COMPILE_GVEC: "ON"
@@ -240,7 +176,6 @@
     COMPILE_CONVERTERS: "ON"
     CMAKE_DEF_OPTS: "-DCOMPILE_GVEC=${COMPILE_GVEC} -DCOMPILE_GVEC_TO_CASTOR3D=${COMPILE_CONVERTERS} -DCOMPILE_GVEC_TO_GENE=${COMPILE_CONVERTERS}  -DCOMPILE_GVEC_TO_JOREK=${COMPILE_CONVERTERS}  -DCOMPILE_GVEC_TO_HOPR=${COMPILE_CONVERTERS}  -DLINK_GVEC_TO_NETCDF=${LINK_TO_NETCDF} -DCOMPILE_GVEC_AS_STATIC_LIB=ON"
 
->>>>>>> 321e49ef
 .vars_matrix_build:
   parallel:
     matrix:
@@ -249,10 +184,7 @@
   variables:
     MPI_MODE: "mpiOFF"
 
-<<<<<<< HEAD
-=======
 # not yet used (for MPI jobs)
->>>>>>> 321e49ef
 .vars_matrix_mpi_build:
   parallel:
     matrix:
@@ -270,19 +202,13 @@
     matrix:
       - CMP_MODE: ["Debug"]
         OMP_MODE: ["ompOFF", "ompON"]
-<<<<<<< HEAD
-=======
       - CMP_MODE: ["Release"]
         OMP_MODE: ["ompON"]
->>>>>>> 321e49ef
   variables:
     HASH_TAG: ${HASH_TAG_RELEASE}
     MPI_MODE: "mpiOFF"
 
-<<<<<<< HEAD
-=======
 # not yet used (for MPI jobs)
->>>>>>> 321e49ef
 .vars_matrix_mpi_build_tag:
   parallel:
     matrix:
@@ -303,28 +229,6 @@
 
 .tmpl_before_script_build:
   before_script:
-<<<<<<< HEAD
-#    - mkdir develop && cd develop && cp -R ../.git ./
-#    - git checkout -- . && git branch --all
-#    - git checkout develop_mpi_par
-#    - cd ..
-    - pwd
-    - echo "Building on branch ${HASH_TAG} with ${CURR_CMP} in ${CMP_MODE} mode, OMP=${OMP_MODE:3} and MPI=${MPI_MODE:3}"
-    - echo "CMAKE_HOSTNAME is ${CMAKE_HOSTNAME}"
-    - echo "is ${HASH_TAG} the same as ${CI_COMMIT_REF_NAME}?"                        #${CI_COMMIT_BRANCH}
-    - if [ ${HASH_TAG} != ${CI_COMMIT_REF_NAME} ]; then git checkout ${HASH_TAG}; fi  #${CI_COMMIT_BRANCH}
-    - echo "BUILDNAME is ${BUILDNAME}"
-    - rm -rf build_${BUILDNAME}; mkdir -p build_${BUILDNAME}
-    - cd build_${BUILDNAME}; pwd
-    - echo "cmake -DCMAKE_HOSTNAME=${CMAKE_HOSTNAME} -DCMAKE_BUILD_TYPE=${CMP_MODE} -DCOMPILE_GVEC=ON -DLINK_GVEC_TO_NETCDF=ON -DUSE_OPENMP=${OMP_MODE:3} -DUSE_MPI=${MPI_MODE:3} -DCOMPILE_GVEC_AS_STATIC_LIB=ON ../."
-
-.tmpl_script_build:
-  script:
-    # only compile gvec
-    #- cmake -DCMAKE_HOSTNAME=${CMAKE_HOSTNAME} -DCMAKE_BUILD_TYPE=${CMP_MODE} -DCOMPILE_GVEC=ON -DCOMPILE_GVEC_TO_CASTOR3D=ON -DCOMPILE_GVEC_TO_GENE=ON -DCOMPILE_GVEC_TO_JOREK=ON -DCOMPILE_GVEC_TO_HOPR=ON -DLINK_GVEC_TO_NETCDF=ON -DUSE_OPENMP=${OMP_MODE} ../. |tee ../log_${BUILDNAME}_cmake.txt
-    - cmake -DCMAKE_HOSTNAME=${CMAKE_HOSTNAME} -DCMAKE_BUILD_TYPE=${CMP_MODE} -DCOMPILE_GVEC=ON -DLINK_GVEC_TO_NETCDF=ON -DUSE_OPENMP=${OMP_MODE:3} -DUSE_MPI=${MPI_MODE:3} -DCOMPILE_GVEC_AS_STATIC_LIB=ON ../. |tee ../log_${BUILDNAME}_cmake.txt
-    - make -j |tee ../log_${BUILDNAME}_make.txt
-=======
     - pwd
     - echo "Building on branch ${HASH_TAG} with ${CURR_CMP} in ${CMP_MODE} mode, OMP=${OMP_MODE:3} and MPI=${MPI_MODE:3}"
     - echo "CMAKE_HOSTNAME is ${CMAKE_HOSTNAME}"
@@ -345,95 +249,65 @@
   script:
     - cmake -DCMAKE_HOSTNAME=${CMAKE_HOSTNAME} -DCMAKE_BUILD_TYPE=${CMP_MODE} -DUSE_OPENMP=${OMP_MODE:3} ${CMAKE_DEF_OPTS} ../. |tee ../log_${BUILDNAME}_cmake.txt
     - make -j VERBOSE=1 |tee ../log_${BUILDNAME}_make.txt
->>>>>>> 321e49ef
     - cd ..; echo "... BUILD PHASE FINISHED!"
   #allow_failure: true  # after git-lfs migrate
   artifacts:
-<<<<<<< HEAD
-    name: "${CI_PIPELINE_ID}_${BUILDNAME}"
-#    name: "${HASH_TAG}_${CI_PIPELINE_ID}_${BUILDNAME}"
-    paths:
-      - build_${BUILDNAME}
-      - log_${BUILDNAME}_*.txt
-#      - CI_setup
-#      - gitlab_*.py
-=======
     name: "${CI_PIPELINE_ID}_build_${BUILDNAME}"
     paths:
       - build_${BUILDNAME}
       - log_${BUILDNAME}_*.txt
->>>>>>> 321e49ef
     expire_in: 1 week
     when: always
 
 
-
 # =================================================================================================================================
 # TEMPLATES FOR STAGE "run"
 # =================================================================================================================================
-
 # ____________________________
 # ${CI_COMMIT_REF_NAME} branch (CI trigger commit)
 
 .vars_matrix_run:
   parallel:
     matrix:
-      - CMP_MODE: ["Debug"]
-        OMP_MODE: ["ompOFF","ompON"]
-<<<<<<< HEAD
-  variables:
-    MPI_MODE: "mpiOFF"
-    MPI_RNKS_MODE: ""
-
-# there are different issues with MPI_RNKS>4 in both runners
-.vars_matrix_mpi_run:
-  parallel:
-    matrix:
-      - CMP_MODE: ["Debug"]
-        OMP_MODE: ["ompOFF","ompON"]
-        MPI_RNKS: ["1","2"]
-  variables:
-    MPI_MODE: "mpiON"
-    MPI_RNKS_MODE: "_nranks${MPI_RNKS}"
-=======
-      - CMP_MODE: ["Release"]
-        OMP_MODE: ["ompON"]
->>>>>>> 321e49ef
-
-# ____________________________
-# ${HASH_TAG} branch (release version)
-
-.vars_matrix_run_tag:
-  parallel:
-    matrix:
-<<<<<<< HEAD
-      - OMP_MODE: ["ompOFF","ompON"]
-  variables:
-    HASH_TAG: ${HASH_TAG_RELEASE}
-    CMP_MODE: "Debug"
-    MPI_MODE: "mpiOFF"
-    MPI_RNKS_MODE: ""
-
-
-.vars_matrix_mpi_run_tag:
-  parallel:
-    matrix:
-      - CMP_MODE: ["Debug"]
-        OMP_MODE: ["ompOFF","ompON"]
-        MPI_RNKS: ["1","2"]
-  variables:
-    HASH_TAG: ${HASH_TAG_RELEASE}
-    MPI_MODE: "mpiON"
-    MPI_RNKS_MODE: "_nranks${MPI_RNKS}"
-
-=======
       - CMP_MODE: ["Debug"]
         OMP_MODE: ["ompOFF","ompON"]
       - CMP_MODE: ["Release"]
         OMP_MODE: ["ompON"]
+
+# there are different issues with MPI_RNKS>4 in both runners
+.vars_matrix_mpi_run:
+  parallel:
+    matrix:
+      - CMP_MODE: ["Debug"]
+        OMP_MODE: ["ompOFF","ompON"]
+        MPI_RNKS: ["1","2"]
+  variables:
+    MPI_MODE: "mpiON"
+    MPI_RNKS_MODE: "_nranks${MPI_RNKS}"
+
+# ____________________________
+# ${HASH_TAG} branch (release version)
+
+.vars_matrix_run_tag:
+  parallel:
+    matrix:
+      - CMP_MODE: ["Debug"]
+        OMP_MODE: ["ompOFF","ompON"]
+      - CMP_MODE: ["Release"]
+        OMP_MODE: ["ompON"]
   variables:
     HASH_TAG: ${HASH_TAG_RELEASE}
->>>>>>> 321e49ef
+
+.vars_matrix_mpi_run_tag:
+  parallel:
+    matrix:
+      - CMP_MODE: ["Debug"]
+        OMP_MODE: ["ompOFF","ompON"]
+        MPI_RNKS: ["1","2"]
+  variables:
+    HASH_TAG: ${HASH_TAG_RELEASE}
+    MPI_MODE: "mpiON"
+    MPI_RNKS_MODE: "_nranks${MPI_RNKS}"
 
 # ____________________________
 # Independent of ${HASH_TAG}
@@ -444,36 +318,6 @@
     BUILDNAME: ${HASH_TAG}_${CURR_CMP}_${CMP_MODE}_${OMP_MODE}_${MPI_MODE}
     CASENAME: ${HASH_TAG}_${CURR_CMP}_${CMP_MODE}_${OMP_MODE}_${MPI_MODE}${MPI_RNKS_MODE}
 
-<<<<<<< HEAD
-.tmpl_before_script_run:
-  before_script:
-#      line below is needed if MPI_RANKS>6 cores are requested
-#    - if [ ${CURR_CMP} = 'gnu_mpi' ]; if [ ${MPI_RNKS} -gt '4' ]; then export MPI_PRFX="mpirun --host ${HOSTNAME}:${MPI_RNKS} -np ${MPI_RNKS}"; fi; fi
-    - if [ ${MPI_MODE} = 'mpiON' ]; then export MPI_PRFX="mpirun -np ${MPI_RNKS}"; else export MPI_PRFX=""; fi
-    - if [ ${OMP_MODE} = 'ompON' ]; then export OMP_NUM_THREADS=2; fi
-    - echo ${HOSTNAME}
-    - export EXECPRE="${MPI_PRFX}"
-    - echo "HASH_TAG is ${HASH_TAG}"
-#not needed    - if [ ${HASH_TAG} != ${CI_COMMIT_REF_NAME} ]; then git checkout ${HASH_TAG}; fi  #${CI_COMMIT_BRANCH}
-    - echo "BUILDNAME is ${BUILDNAME} >> build_${BUILDNAME}/"
-    - echo "CASENAME is ${CASENAME} >> shortruns_${CASENAME}/"
-    - rm -rf shortruns_${CASENAME}; mkdir -p shortruns_${CASENAME}
-    - echo "Running with $CURR_CMP in $CMP_MODE mode, OMP=${OMP_MODE:3} and MPI=${MPI_MODE:3}"
-    - python --version
-    - echo "python gitlab_shortruns.py -case 1 -execdir shortruns_${CASENAME} -execpre "${EXECPRE}" build_${BUILDNAME}"
-
-.tmpl_script_run:
-  script:
-    #- time python gitlab_shortruns.py -execdir shortruns_${CASENAME} build_${CASENAME} |tee log_${CASENAME}_shortruns.txt
-    # only execute case 1 for now...
-    - time python gitlab_shortruns.py -case 1 -execdir shortruns_${CASENAME} -execpre "${EXECPRE}" build_${BUILDNAME} |tee log_${CASENAME}_shortruns.txt
-  artifacts:
-#    name: "${HASH_TAG}_${CI_PIPELINE_ID}_${CASENAME}"
-    name: "${CASENAME}"
-    paths:
-      - log_${CASENAME}_shortruns.txt
-      - shortruns_${CASENAME}
-=======
 .tmpl_before_script_exportvars:
   before_script:
     - if [ ${MPI_MODE} = 'mpiON' ]; then export MPI_PRFX="mpirun -np ${MPI_RNKS}"; else export MPI_PRFX=""; fi
@@ -495,6 +339,7 @@
     - echo ${PYTEST_EXEC_CMD}  --log-file=log_pytest_run_norestart.txt -m "${PYTEST_MARKER_OPTS} and run_stage and (not restart)" $PYTEST_DIR_OPTS -k "${PYTEST_KEY_OPTS}" --dry-run
     -      ${PYTEST_EXEC_CMD}  --log-file=log_pytest_run_norestart.txt -m "${PYTEST_MARKER_OPTS} and run_stage and (not restart)" $PYTEST_DIR_OPTS -k "${PYTEST_KEY_OPTS}" --dry-run
     - rm -rf CIrun_${CASENAME}
+
 
 .tmpl_script_run:
   script:
@@ -572,40 +417,16 @@
     name: "${CI_PIPELINE_ID}_post_${CASENAME}"
     paths:
       - CIpost_${CASENAME}
->>>>>>> 321e49ef
     expire_in: 1 week
     when: always
 
 
 # =================================================================================================================================
-# TEMPLATES FOR STAGE "regression"
-# =================================================================================================================================
-
-.tmpl_script_regression:
-  variables:
-    GIT_STRATEGY: fetch
-  script:
-    - numdiff --version
-    - echo shortruns_${CASENAME_1}
-    - echo shortruns_${CASENAME_2}
-    - python gitlab_regressions.py shortruns_${CASENAME_1} shortruns_${CASENAME_2}
-  artifacts:
-    name: "${CASENAME_1}_vs_${CASENAME_2}"
-    paths:
-      - log_compare_*.txt
-      - tmp*
-      - std*
-    expire_in: 1 week
-    when: on_failure
-
-
-# =================================================================================================================================
 # Stage "env"
 # =================================================================================================================================
 
 # printout MPCDF Docker (Intel 2023) shared runner environment
 mpcdfci_intel2023_env:
-<<<<<<< HEAD
   stage: env
   extends:
     - .tmpl_mpcdfci_intel2023
@@ -643,18 +464,6 @@
   stage: env
   extends:
     - .tmpl_testimony
-=======
-  stage: env
-  extends:
-    - .tmpl_mpcdfci_intel2023
-    - .tmpl_script_env
-
-# printout MPCDF Docker (GCC 13) shared runner environment
-mpcdfci_gcc13_env:
-  stage: env
-  extends:
-    - .tmpl_mpcdfci_gcc13
->>>>>>> 321e49ef
     - .tmpl_script_env
 
 
@@ -674,7 +483,6 @@
 
 # build with MPCDF Docker (Intel 2023) shared runner environment
 mpcdfci_intel2023_build:
-<<<<<<< HEAD
   stage: build
   before_script:
     - !reference [".tmpl_before_script_modules", "before_script"]
@@ -743,70 +551,43 @@
 
 # build with Intel on MPCDF shared runner
 sharedrunner_intel_build:
-=======
->>>>>>> 321e49ef
   stage: build
   before_script:
     - !reference [".tmpl_before_script_modules", "before_script"]
     - !reference [".tmpl_before_script_build","before_script"]
   extends:
-<<<<<<< HEAD
     - .tmpl_sharedrunner
     - .tmpl_setup_build
     - .tmpl_script_build
     - .vars_matrix_build  # matrix of variables
-  variables:
-    CURR_CMP: "intel"
-    MPI_MODE: "mpiOFF"
+#mr  variables:
+#mr    CURR_CMP: "intel"
+#mr    MPI_MODE: "mpiOFF"
   needs: [sharedrunner_env] # set the job to start as soon as the pipeline is created
 
 # build with GNU on MPCDF shared runner
 sharedrunner_gnu_build:
-=======
-    - .tmpl_mpcdfci_intel2023
-    - .tmpl_setup_build
-    - .tmpl_script_build
-    - .vars_cmake_def_opts
-    - .vars_matrix_build  # matrix of variables
-  needs: [mpcdfci_intel2023_env]
-#  needs: [] # set the job to start as soon as the pipeline is created
-
-mpcdfci_intel2023_build_only_converter:
->>>>>>> 321e49ef
   stage: build
   before_script:
     - !reference [".tmpl_before_script_modules", "before_script"]
     - !reference [".tmpl_before_script_build","before_script"]
   extends:
-<<<<<<< HEAD
     - .tmpl_sharedrunner
     - .tmpl_setup_build
     - .tmpl_script_build
     - .vars_matrix_build  # matrix of variables
-  variables:
-    CURR_CMP: "gnu"
+#mr  variables:
+#mr    CURR_CMP: "gnu"
 #mr    MPI_MODE: "mpiOFF"
   needs: [sharedrunner_env] # set the job to start as soon as the pipeline is created
 
 # build with Intel and MPI on MPCDF shared runner
 sharedrunner_intel_mpi_build:
-=======
-    - .tmpl_mpcdfci_intel2023
-    - .tmpl_setup_build
-    - .tmpl_script_build
-    - .vars_cmake_only_converter
-    - .vars_matrix_build
-  needs: [mpcdfci_intel2023_env]
-
-# build with MPCDF Docker (GCC 13) shared runner environment
-mpcdfci_gcc13_build:
->>>>>>> 321e49ef
   stage: build
   before_script:
     - !reference [".tmpl_before_script_modules", "before_script"]
     - !reference [".tmpl_before_script_build","before_script"]
   extends:
-<<<<<<< HEAD
     - .tmpl_sharedrunner
     - .tmpl_setup_build
     - .tmpl_script_build
@@ -839,22 +620,11 @@
 
 # build (TAG) with MPCDF Docker (Intel 2023) shared runner environment
 mpcdfci_intel2023_build_tag:
-=======
-    - .tmpl_mpcdfci_gcc13
-    - .tmpl_setup_build
-    - .tmpl_script_build
-    - .vars_cmake_def_opts
-    - .vars_matrix_build
-  needs: [mpcdfci_gcc13_env]
-
-mpcdfci_gcc13_build_only_converter:
->>>>>>> 321e49ef
   stage: build
   before_script:
     - !reference [".tmpl_before_script_modules", "before_script"]
     - !reference [".tmpl_before_script_build","before_script"]
   extends:
-<<<<<<< HEAD
     - .tmpl_mpcdfci_intel2023
     - .tmpl_setup_build
     - .tmpl_script_build
@@ -921,26 +691,11 @@
 
 # build with Intel on MPCDF testimonytwo runner
 testimony_intel_build:
-=======
-    - .tmpl_mpcdfci_gcc13
-    - .tmpl_setup_build
-    - .tmpl_script_build
-    - .vars_cmake_only_converter
-    - .vars_matrix_build  # matrix of variables
-  needs: [mpcdfci_gcc13_env]
-
-# ____________________________
-# ${HASH_TAG} branch (release version)
-
-# build (TAG) with MPCDF Docker (Intel 2023) shared runner environment
-mpcdfci_intel2023_build_tag:
->>>>>>> 321e49ef
   stage: build
   before_script:
     - !reference [".tmpl_before_script_modules", "before_script"]
     - !reference [".tmpl_before_script_build","before_script"]
   extends:
-<<<<<<< HEAD
     - .tmpl_testimony
     - .tmpl_setup_build
     - .tmpl_script_build
@@ -995,15 +750,6 @@
 #    CURR_CMP: "gnu_mpi"
 ##mr    MPI_MODE: "mpiON"
 #  needs: [testimony_env] # set the job to start as soon as the pipeline is created
-=======
-    - .tmpl_mpcdfci_intel2023
-    - .tmpl_setup_build
-    - .tmpl_script_build
-    - .vars_cmake_def_opts
-    - .vars_matrix_build_tag
-  needs: [mpcdfci_intel2023_env] # set the job to start as soon as the pipeline is created
-
->>>>>>> 321e49ef
 
 # =================================================================================================================================
 # Stage "run"
@@ -1013,12 +759,9 @@
 # GitLab Shared Runners
 
 # ____________________________
-<<<<<<< HEAD
 # ${CI_COMMIT_REF_NAME} branch (CI trigger commit)
 
 # ____________________________
-=======
->>>>>>> 321e49ef
 # MPCDF new Docker images
 # (each providing a toolchain based on a single combination of compiler and MPI variant)
 
@@ -1027,21 +770,14 @@
   stage: run
   before_script:
     - !reference [".tmpl_before_script_modules", "before_script"]
-<<<<<<< HEAD
-=======
-    - !reference [".tmpl_before_script_exportvars", "before_script"]
->>>>>>> 321e49ef
     - !reference [".tmpl_before_script_run", "before_script"]
   extends:
     - .tmpl_mpcdfci_intel2023
     - .tmpl_setup_run
     - .tmpl_script_run
     - .vars_matrix_run  # matrix of variables
-<<<<<<< HEAD
 #mr  variables:
 #mr    CURR_CMP: "intel"
-=======
->>>>>>> 321e49ef
   needs:
     - job: mpcdfci_intel2023_build
       artifacts: true
@@ -1051,26 +787,18 @@
   stage: run
   before_script:
     - !reference [".tmpl_before_script_modules", "before_script"]
-<<<<<<< HEAD
-=======
-    - !reference [".tmpl_before_script_exportvars", "before_script"]
->>>>>>> 321e49ef
     - !reference [".tmpl_before_script_run", "before_script"]
   extends:
     - .tmpl_mpcdfci_gcc13
     - .tmpl_setup_run
     - .tmpl_script_run
     - .vars_matrix_run  # matrix of variables
-<<<<<<< HEAD
 #mr  variables:
 #mr    CURR_CMP: "gnu"
-=======
->>>>>>> 321e49ef
   needs:
     - job: mpcdfci_gcc13_build
       artifacts: true
 
-<<<<<<< HEAD
 # run with MPCDF Docker (intel-impi:latest) shared runner environment
 mpcdfci_intel_impi_latest_run:
   stage: run
@@ -1503,195 +1231,4 @@
     - job: sharedrunner_intel_run
       artifacts: true
     - job: sharedrunner_gnu_run
-=======
-# debug runs overwrite the PYTEST_MARKER_OPTS and PYTEST_KEY_OPTS!
-
-mpcdfci_intel2023_debugrun:
-  stage: run
-  variables:
-    PYTEST_MARKER_OPTS: "debugrun"
-    PYTEST_KEY_OPTS: "(not highres) and (not _restart)"
-  before_script:
-    - !reference [".tmpl_before_script_modules", "before_script"]
-    - !reference [".tmpl_before_script_exportvars", "before_script"]
-    - !reference [".tmpl_before_script_run", "before_script"]
-  extends:
-    - .tmpl_mpcdfci_intel2023
-    - .tmpl_setup_run
-    - .tmpl_script_run
-    - .vars_matrix_run  # matrix of variables
-  needs:
-    - job: mpcdfci_intel2023_build
-      artifacts: true
-  rules:  # runs only for nightly schedule pipelines
-    - if: $NIGHTLY_PIPELINE == "true" && $CI_PIPELINE_SOURCE == "schedule"
-#    $CI_PIPELINE_TRIGGERED
-
-# run with MPCDF Docker (gcc13) shared runner environment
-mpcdfci_gcc13_debugrun:
-  stage: run
-  variables:
-    PYTEST_MARKER_OPTS: "debugrun"
-    PYTEST_KEY_OPTS: "(not highres) and (not _restart)"
-  before_script:
-    - !reference [".tmpl_before_script_modules", "before_script"]
-    - !reference [".tmpl_before_script_exportvars", "before_script"]
-    - !reference [".tmpl_before_script_run", "before_script"]
-  extends:
-    - .tmpl_mpcdfci_gcc13
-    - .tmpl_setup_run
-    - .tmpl_script_run
-    - .vars_matrix_run  # matrix of variables
-  needs:
-    - job: mpcdfci_gcc13_build
-      artifacts: true
-  rules:  # runs only for nightly schedule pipelines
-    - if: $NIGHTLY_PIPELINE == "true" && $CI_PIPELINE_SOURCE == "schedule"
-
-# ____________________________
-# ${HASH_TAG} branch (release version)
-
-# run with MPCDF Docker (intel2023) shared runner environment
-mpcdfci_intel2023_run_tag:
-  stage: run
-  before_script:
-    - !reference [".tmpl_before_script_modules", "before_script"]
-    - !reference [".tmpl_before_script_exportvars", "before_script"]
-    - !reference [".tmpl_before_script_run", "before_script"]
-  extends:
-    - .tmpl_mpcdfci_intel2023
-    - .tmpl_setup_run
-    - .tmpl_script_run
-    - .vars_matrix_run_tag
-  needs:
-    - job: mpcdfci_intel2023_build_tag
-      artifacts: true
-
-
-# =================================================================================================================================
-# Stage "regression"
-# =================================================================================================================================
-
-# ---------------------------------------------------------------------------------------------------------------------------------
-# GitLab Shared Runners
-
-# ____________________________
-# MPCDF new Docker images
-# (each providing a toolchain based on a single combination of compiler and MPI variant)
-
-# compare results between intel and gnu on current branches (no MPI)
-mpcdfci_intel-vs-gnu_reg:
-  stage: regression
-  extends:
-    - .tmpl_mpcdfci_intel2023     # need to choose one (does not matter which) Docker image
-    - .tmpl_before_script_modules # to be able to load modules
-    - .tmpl_script_regression
-    - .vars_matrix_run
-  variables:
-    HASH_TAG_1: ${HASH_TAG}
-    HASH_TAG_2: ${HASH_TAG}
-    CURR_CMP_1: intel
-    CURR_CMP_2: gnu
-    CASENAME_1: ${HASH_TAG_1}_${CURR_CMP_1}_${CMP_MODE}_${OMP_MODE}_mpiOFF
-    CASENAME_2: ${HASH_TAG_2}_${CURR_CMP_2}_${CMP_MODE}_${OMP_MODE}_mpiOFF
-  allow_failure:
-    exit_codes: 5  # warnings
-  needs:
-    - job: mpcdfci_intel2023_run
-      artifacts: true
-    - job: mpcdfci_gcc13_run
-      artifacts: true
-
-# compare results between intel and gnu on current branches (no MPI)
-mpcdfci_omp-vs-ser_reg:
-  stage: regression
-  extends:
-    - .tmpl_mpcdfci_intel2023     # need to choose one (does not matter which) Docker image
-    - .tmpl_before_script_modules # to be able to load modules
-    - .tmpl_script_regression
-  parallel:
-    matrix:
-      - CMP_MODE: ["Debug"]
-        REG_CMP: ["intel","gnu"]
-  variables:
-    OMP_MODE_1: "ompOFF"
-    OMP_MODE_2: "ompON"
-    CASENAME_1: ${HASH_TAG}_${REG_CMP}_${CMP_MODE}_${OMP_MODE_1}_mpiOFF
-    CASENAME_2: ${HASH_TAG}_${REG_CMP}_${CMP_MODE}_${OMP_MODE_2}_mpiOFF
-    PYTEST_EXTRA_OPTS: "--add-ignore-pattern=Number of OpenMP threads"
-  allow_failure:
-    exit_codes: 5  # warnings
-  needs:
-    - job: mpcdfci_intel2023_run
-      artifacts: true
-    - job: mpcdfci_gcc13_run
-      artifacts: true
-
-# compare results between current and tag branches (no MPI)
-mpcdfci_intel-vs-tag_reg:
-  stage: regression
-  extends:
-    - .tmpl_mpcdfci_intel2023     # need to choose one (does not matter which) Docker image
-    - .tmpl_before_script_modules # to be able to load modules
-    - .tmpl_script_regression
-    - .vars_matrix_run
-  variables:
-    HASH_TAG_1: ${HASH_TAG}
-    HASH_TAG_2: ${HASH_TAG_RELEASE}
-    CURR_CMP_1: ${CURR_CMP}
-    CURR_CMP_2: ${CURR_CMP}
-    CASENAME_1: ${HASH_TAG_1}_${CURR_CMP_1}_${CMP_MODE}_${OMP_MODE}_mpiOFF
-    CASENAME_2: ${HASH_TAG_2}_${CURR_CMP_2}_${CMP_MODE}_${OMP_MODE}_mpiOFF
-  allow_failure:
-    exit_codes: 5  # warnings
-  needs:
-    - job: mpcdfci_intel2023_run
-      artifacts: true
-    - job: mpcdfci_intel2023_run_tag
-      artifacts: true
-
-
-# ==========================================================================================================================
-# Stage "postprocessing"
-# ==========================================================================================================================
-
-# ____________________________
-# MPCDF new Docker images
-# (each providing a toolchain based on a single combination of compiler and MPI variant)
-
-# run with MPCDF Docker (intel2023) shared runner environment
-mpcdfci_intel2023_post:
-  stage: postprocessing
-  before_script:
-    - !reference [".tmpl_before_script_modules", "before_script"]
-    - !reference [".tmpl_before_script_exportvars", "before_script"]
-    - !reference [".tmpl_before_script_post", "before_script"]
-  extends:
-    - .tmpl_mpcdfci_intel2023
-    - .tmpl_setup_post
-    - .tmpl_script_post
-    - .vars_matrix_run  # matrix of variables
-  needs:
-    - job: mpcdfci_intel2023_build
-      artifacts: true
-    - job: mpcdfci_intel2023_run
-      artifacts: true
-
-# run with MPCDF Docker (gcc13) shared runner environment
-mpcdfci_gcc13_post:
-  stage: postprocessing
-  before_script:
-    - !reference [".tmpl_before_script_modules", "before_script"]
-    - !reference [".tmpl_before_script_exportvars", "before_script"]
-    - !reference [".tmpl_before_script_post", "before_script"]
-  extends:
-    - .tmpl_mpcdfci_gcc13
-    - .tmpl_setup_post
-    - .tmpl_script_post
-    - .vars_matrix_post  # matrix of variables
-  needs:
-    - job: mpcdfci_gcc13_build
-      artifacts: true
-    - job: mpcdfci_gcc13_run
->>>>>>> 321e49ef
       artifacts: true
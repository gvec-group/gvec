--- conflicted
+++ resolved
@@ -301,10 +301,6 @@
       build-postfix: _only_converter
       cmake-opts: .cmake_only_converter
 
-<<<<<<< HEAD
-  # reference tag
-=======
->>>>>>> 89b4ab57
   - local: CI_templates/build.yml
     inputs:
       env: .mpcdfci_nvfortran-23
@@ -319,114 +315,22 @@
       vars: .vars_matrix_build_tag
       rules: .rules_minimal
 
-<<<<<<< HEAD
-  # reference tag
-=======
->>>>>>> 89b4ab57
+  # release tag
   - local: CI_templates/build.yml
     inputs:
       env: .mpcdfci_ifx-2024
       build-postfix: _tag
       vars: .vars_matrix_build_tag
-<<<<<<< HEAD
-      rules: .rules_minimal
-=======
-
-  - local: CI_templates/build.yml
-    inputs:
-      env: .mpcdfci_ifx-latest
-      build-postfix: _tag
-      vars: .vars_matrix_build_tag
->>>>>>> 89b4ab57
-
+
+# This FAILS before branch develop_mpi_par IS MERGED to branch develop!
+
+  # release tag + MPI
   - local: CI_templates/build.yml
     inputs:
       env: .mpcdfci_ifx-impi-latest
       build-postfix: _tag
-<<<<<<< HEAD
       vars: .vars_matrix_mpi_build_tag
       cmake-opts: .cmake_mpi_opts
-      rules: .rules_minimal
-
-  # Private runners
-  # ---------------
-
-  # Raven private runner (Intel)
-  - local: CI_templates/build.yml
-    inputs:
-      env: .raven_intel
-      vars: .vars_raven_build
-      rules: .rules_private_runner_minimal
-
-  # Raven private runner (Gnu)
-  - local: CI_templates/build.yml
-    inputs:
-      env: .raven_gcc
-      vars: .vars_raven_build
-      rules: .rules_private_runner
-
-  # Raven private runner (Nvidia)
-  - local: CI_templates/build.yml
-    inputs:
-      env: .raven_nvhpc
-      vars: .vars_raven_build
-      rules: .rules_private_runner
-
-  # Viper private runner (Gnu)
-  - local: CI_templates/build.yml
-    inputs:
-      env: .viper_gcc
-      vars: .vars_viper_build
-      rules: .rules_private_runner_minimal
-
-  # reference tag
-  # Raven private runner (Intel)
-  - local: CI_templates/build.yml
-    inputs:
-      env: .raven_intel
-      build-postfix: _tag
-      vars: .vars_raven_build_tag
-      rules: .rules_private_runner_minimal
-
-  # FAILS until `feature_private-runners` is merged into `develop` due to missing `CMakeLists.txt` Viper configuration
-  # reference tag
-  # Viper private runner (Gnu)
-  - local: CI_templates/build.yml
-    inputs:
-      env: .viper_gcc
-      build-postfix: _tag
-      vars: .vars_viper_build_tag
-      rules: .rules_private_runner
-
-  # MPI
-
-  # Raven private runner (Intel + IntelMPI)
-  - local: CI_templates/build.yml
-    inputs:
-      env: .raven_intel_impi
-      vars: .vars_raven_build
-      cmake-opts: .cmake_mpi_opts
-      rules: .rules_private_runner_nightly
-
-  # Raven private runner (Gnu + OpenMPI)
-  - local: CI_templates/build.yml
-    inputs:
-      env: .raven_gcc_openmpi
-      vars: .vars_raven_build
-      cmake-opts: .cmake_mpi_opts
-      rules: .rules_private_runner_minimal
-
-  # Viper private runner (Gnu + OpenMPI)
-  - local: CI_templates/build.yml
-    inputs:
-      env: .viper_gcc_openmpi
-      vars: .vars_viper_build  ### .vars_viper_mpi_build
-      cmake-opts: .cmake_mpi_opts
-      rules: .rules_private_runner_minimal
-=======
-      vars: .vars_matrix_build_tag
-      cmake-opts: .cmake_no_converter
->>>>>>> 89b4ab57
 
   # ============================
   # stage run jobs
@@ -520,10 +424,7 @@
       vars: .vars_matrix_run_tag
       rules: .rules_minimal
 
-<<<<<<< HEAD
-  # reference tag
-=======
->>>>>>> 89b4ab57
+  # release tag
   - local: CI_templates/run.yml
     inputs:
       env: .mpcdfci_ifx-2024
@@ -532,18 +433,14 @@
       vars: .vars_matrix_run_tag
       rules: .rules_minimal
 
-<<<<<<< HEAD
-  # reference tag + MPI
-=======
->>>>>>> 89b4ab57
+  # release tag + MPI
   - local: CI_templates/run.yml
     inputs:
       env: .mpcdfci_ifx-latest
       run-postfix: _tag
       build-postfix: _tag
-<<<<<<< HEAD
       vars: .vars_matrix_mpi_run_tag
-      rules: .rules_minimal
+
 
   # Private runners
   # ---------------
@@ -606,17 +503,7 @@
       vars: .vars_viper_mpi_run_slurm
       slurm-postfix: _slurm
       rules: .rules_private_runner_minimal
-=======
-      vars: .vars_matrix_run_tag
->>>>>>> 89b4ab57
-
-  # reference tag + MPI
-  - local: CI_templates/run.yml
-    inputs:
-      env: .mpcdfci_ifx-impi-latest
-      run-postfix: _tag
-      build-postfix: _tag
-      vars: .vars_matrix_run_mpi_tag
+
 
   # unit jobs
   # ============================
@@ -868,7 +755,23 @@
     MPI_RNKS_MODE: ""
     OMP_NUM_THR: "4"
 
-.vars_mpiON:
+# MPCDF Docker image intel:latest
+.mpcdfci_intel_latest:
+  image: gitlab-registry.mpcdf.mpg.de/mpcdf/ci-module-image/intel:latest
+  tags:
+    - shared
+  variables:
+    CMAKE_HOSTNAME: "mpcdfcirunner"
+    CURR_CMP: "intel"
+    MPI_MODE: "mpiOFF"
+    MPI_RNKS_MODE: ""
+    OMP_NUM_THR: "4"
+
+# MPCDF Docker image intel-impi:latest
+.mpcdfci_intel2023_impi:
+  image: gitlab-registry.mpcdf.mpg.de/mpcdf/ci-module-image/intel_2023_1_0_x-impi_2021_9:latest
+  tags:
+    - shared
   variables:
     MPI_MODE: "mpiON"
     MPI_RNKS_MODE: "_nranks${MPI_RNKS}"
@@ -886,11 +789,6 @@
   variables:
     CMAKE_HOSTNAME: "mpcdfcirunner"
 
-<<<<<<< HEAD
-# MPCDF Docker image intel-impi:2023_2021
-.mpcdfci_intel2023_impi:
-  image: gitlab-registry.mpcdf.mpg.de/mpcdf/ci-module-image/intel_2023_1_0_x-impi_2021_9:latest
-=======
 .mpcdfci_ifort-2023:
   image: gitlab-registry.mpcdf.mpg.de/mpcdf/ci-module-image/intel_2023_1_0_x:latest
   extends:
@@ -914,7 +812,6 @@
   extends:
     - .mpcdfci
     - .vars_mpiOFF
->>>>>>> 89b4ab57
   tags:
     - shared
   variables:
@@ -938,69 +835,14 @@
   tags:
     - shared
   variables:
-    CURR_CMP: "ifort-impi-2023"
-    SETUP_SCRIPT: "ifort-impi"
-
-.mpcdfci_ifx-impi-latest:
-  image: gitlab-registry.mpcdf.mpg.de/mpcdf/ci-module-image/intel-impi:latest
-  extends:
-    - .mpcdfci
-    - .vars_mpiON
-  variables:
-    CURR_CMP: "ifx-impi-latest"
-    SETUP_SCRIPT: "ifx-impi"
-
-.mpcdfci_gfortran-12:
-  image: gitlab-registry.mpcdf.mpg.de/mpcdf/ci-module-image/gcc_12:latest
-  extends:
-    - .mpcdfci
-    - .vars_mpiOFF
-  variables:
-    CURR_CMP: "gfortran-12"
-    SETUP_SCRIPT: "gfortran"
-
-.mpcdfci_gfortran-13:
-  image: gitlab-registry.mpcdf.mpg.de/mpcdf/ci-module-image/gcc_13:latest
-  extends:
-    - .mpcdfci
-    - .vars_mpiOFF
-  variables:
-    CURR_CMP: "gfortran-13"
-    SETUP_SCRIPT: "gfortran"
-
-.mpcdfci_gfortran-14:
-  image: gitlab-registry.mpcdf.mpg.de/mpcdf/ci-module-image/gcc_14:latest
-  extends:
-    - .mpcdfci
-    - .vars_mpiOFF
-  variables:
-    CURR_CMP: "gfortran-14"
-    SETUP_SCRIPT: "gfortran"
-
-.mpcdfci_gfortran-latest:
-  image: gitlab-registry.mpcdf.mpg.de/mpcdf/ci-module-image/gcc:latest
-  extends:
-    - .mpcdfci
-    - .vars_mpiOFF
-  variables:
-    CURR_CMP: "gfortran-latest"
-    SETUP_SCRIPT: "gfortran"
-
-.mpcdfci_gfortran-openmpi-latest:
-  image: gitlab-registry.mpcdf.mpg.de/mpcdf/ci-module-image/gcc-openmpi:latest
-  extends:
-    - .mpcdfci
-    - .vars_mpiON
-  variables:
-    CURR_CMP: "gfortran-openmpi-latest"
-    SETUP_SCRIPT: "gfortran-openmpi"
-
-<<<<<<< HEAD
-# MPCDF Docker image nvhpcsdk_23:latest
+    CMAKE_HOSTNAME: "mpcdfcirunner"
+    CURR_CMP: "gnu_mpi"
+    MPI_MODE: "mpiON"
+    MPI_RNKS_MODE: "_nranks${MPI_RNKS}"
+    OMP_NUM_THR: "2"
+
+# MPCDF Docker image intel_2023_1_0_x:latest
 .mpcdfci_nvhpc23:
-=======
-.mpcdfci_nvfortran-23:
->>>>>>> 89b4ab57
   image: gitlab-registry.mpcdf.mpg.de/mpcdf/ci-module-image/nvhpcsdk_23:latest
   extends:
     - .mpcdfci
@@ -1221,25 +1063,12 @@
   variables:
     HASH_TAG: ${HASH_TAG_REFERENCE}
 
-<<<<<<< HEAD
 # MPI jobs
 .vars_matrix_mpi_build_tag:
   extends: .vars_matrix_mpi_build
   variables:
     HASH_TAG: ${HASH_TAG_REFERENCE}
 
-# Raven private runner
-.vars_raven_build_tag:
-  extends: .vars_raven_build
-  variables:
-    HASH_TAG: ${HASH_TAG_REFERENCE}
-
-# Viper private runner
-.vars_viper_build_tag:
-  extends: .vars_viper_build
-  variables:
-    HASH_TAG: ${HASH_TAG_REFERENCE}
-
 # only pip defaults for now
 .vars_matrix_unit:
   variables:
@@ -1247,9 +1076,6 @@
     OMP_MODE: "-"
     MPI_MODE: "-"
 
-
-=======
->>>>>>> 89b4ab57
 # =================================================================================================================================
 # TEMPLATES FOR STAGE "run"
 # =================================================================================================================================
@@ -1356,29 +1182,8 @@
   variables:
     HASH_TAG: ${HASH_TAG_REFERENCE}
 
-<<<<<<< HEAD
-.vars_matrix_run_nvhpc_tag:
-  extends: .vars_matrix_run_nvhpc
-  variables:
-    HASH_TAG: ${HASH_TAG_REFERENCE}
-
 # MPI not needed/tested for converters
-=======
-# =================================================================================================================================
-# TEMPLATES FOR STAGE "regression"
-# =================================================================================================================================
-
-.vars_matrix_reg_omp:
-  variables:
-    CMP_MODE: "Debug"
->>>>>>> 89b4ab57
-
-.vars_matrix_reg_mpi:
-  parallel:
-    matrix:
-      - CMP_MODE: ["Release"]
-        OMP_MODE: ["ompON"]
-        MPI_RNKS: ["1","2"]
+
 
 # =================================================================================================================================
 # TEMPLATES FOR STAGE "post"

--- conflicted
+++ resolved
@@ -1,9 +1,5 @@
-<<<<<<< HEAD
-build*
-=======
 doc
 build/*
->>>>>>> d00825c5
 ctags.txt
 *.vsz
 *.vtu
@@ -37,11 +33,8 @@
 # Distribution / packaging
 .Python
 build/
-<<<<<<< HEAD
 post/
-=======
 pybuild/
->>>>>>> d00825c5
 develop-eggs/
 dist/
 downloads/

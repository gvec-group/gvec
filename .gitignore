--- conflicted
+++ resolved
@@ -13,9 +13,6 @@
 CMakeFiles
 CMakeCache.txt
 CMakeUserPresets.json
-<<<<<<< HEAD
-.vscode
-=======
 .DS_Store
 
 # Byte-compiled / optimized / DLL files
@@ -161,5 +158,4 @@
 cython_debug/
 
 # Others
-.vscode/
->>>>>>> 321e49ef
+.vscode/
{
    "version": 3,
    "cmakeMinimumRequired": {
        "major": 3,
        "minor": 22,
        "patch": 0
    },
    "configurePresets": [
        {
            "name": "gvec_config_release",
            "displayName": "GVEC configure: default release build",
            "hidden": false,
            "cacheVariables": {
                "CMAKE_BUILD_TYPE": "Release",
                "COMPILE_GVEC": "On"
            },
            "inherits": [
                        ".gvec_static_omp_netcdf"
            ]
        },
        {
            "name": "gvec_config_debug",
            "displayName": "GVEC configure: default debug build",
            "hidden": false,
            "cacheVariables": {
                "CMAKE_BUILD_TYPE": "Debug",
                "COMPILE_GVEC": "On"
            },
            "inherits": [
                        ".gvec_static_omp_netcdf"
            ]
        },
        {
<<<<<<< HEAD
            "name": "gvec_config_release_mac",
            "displayName": "GVEC configure: default release build on a MAC",
            "hidden": false,
            "cacheVariables": {
                "CMAKE_BUILD_TYPE": "Release",
                "COMPILE_GVEC": "On",
                "CMAKE_HOSTNAME": "mac"
            },
            "inherits": [
                        ".gvec_static_omp_netcdf"
            ]
        },
        {
            "name": "gvec_config_debug_mac",
            "displayName": "GVEC configure: default debug build on a MAC",
            "hidden": false,
            "cacheVariables": {
                "CMAKE_BUILD_TYPE": "Debug",
                "COMPILE_GVEC": "On",
                "CMAKE_HOSTNAME": "mac"
            },
            "inherits": [
                        ".gvec_static_omp_netcdf"
            ]
        },
        {
            "name": "gvec_config_release_all",
            "displayName": "GVEC configure: default release build including all converters",
            "hidden": false,
            "inherits": [
                "gvec_config_release",
                ".gvec_cache_vars_to_x"
            ]
        },
        {
            "name": "gvec_config_release_all_mac",
            "displayName": "GVEC configure: default release build including all converters on a Mac",
            "hidden": false,
            "cacheVariables": {
                "CMAKE_HOSTNAME": "mac"
            },
            "inherits": [
                "gvec_config_release",
                ".gvec_cache_vars_to_x"
=======
            "name": "gvec_config_release_all",
            "displayName": "GVEC configure: default release build including all converters",
            "hidden": false,
            "inherits": [
                "gvec_config_release",
                ".gvec_cache_vars_to_x"
            ]
        },
        {
            "name": "gvec_config_release_mac_brew",
            "displayName": "GVEC configure: default release build on a MAC, with homebrew",
            "hidden": false,
            "cacheVariables": {
                "CMAKE_HOSTNAME": "mac_brew"
            },
            "inherits": [
                        "gvec_config_release"
            ]
        },
        {
            "name": "gvec_config_debug_mac_brew",
            "displayName": "GVEC configure: default debug build on a MAC, with homebrew",
            "hidden": false,
            "cacheVariables": {
                "CMAKE_HOSTNAME": "mac_brew"
            },
            "inherits": [
                        "gvec_config_debug"
            ]
        },
        {
            "name": "gvec_config_release_all_mac_brew",
            "displayName": "GVEC configure: default release build including all converters on a Mac, with homebrew",
            "hidden": false,
            "cacheVariables": {
                "CMAKE_HOSTNAME": "mac_brew"
            },
            "inherits": [
                "gvec_config_release_all"
            ]
        },
        {
            "name": "gvec_config_release_mac_ports",
            "displayName": "GVEC configure: default release build on a MAC, with macports",
            "hidden": false,
            "cacheVariables": {
                "CMAKE_HOSTNAME": "mac_ports"
            },
            "inherits": [
                        "gvec_config_release"
            ]
        },
        {
            "name": "gvec_config_debug_mac_ports",
            "displayName": "GVEC configure: default debug build on a MAC, with macports",
            "hidden": false,
            "cacheVariables": {
                "CMAKE_HOSTNAME": "mac_ports"
            },
            "inherits": [
                        "gvec_config_debug"
            ]
        },
        {
            "name": "gvec_config_release_all_mac_ports",
            "displayName": "GVEC configure: default release build including all converters on a Mac, with macports",
            "hidden": false,
            "cacheVariables": {
                "CMAKE_HOSTNAME": "mac_ports"
            },
            "inherits": [
                "gvec_config_release_all"
>>>>>>> 6e72d92d
            ]
        },
        {
            "name": ".gvec_static_omp_netcdf",
            "displayName": "GVEC cache variables",
            "hidden": true,
            "cacheVariables": {
                "LINK_GVEC_TO_NETCDF": "On",
                "USE_OPENMP": "On",
                "COMPILE_GVEC_AS_STATIC_LIB": "On"
            }
        },
        {
            "name": ".gvec_cache_vars_to_x",
            "displayName": "GVEC compile all interfaces",
            "hidden": true,
            "cacheVariables": {
                "COMPILE_GVEC_TO_CASTOR3D": "On",
                "COMPILE_GVEC_TO_GENE": "On",
                "COMPILE_GVEC_TO_HOPR": "On",
                "COMPILE_GVEC_TO_JOREK": "On"
            }
        },
        {
            "name": "gvec_config_no-netcdf_release",
            "displayName": "GVEC configure: release build without netcdf",
            "hidden": false,
            "cacheVariables": {
                "CMAKE_BUILD_TYPE": "Release",
                "COMPILE_GVEC": "On",
                "LINK_GVEC_TO_NETCDF": "Off",
                "USE_OPENMP": "On",
                "COMPILE_GVEC_AS_STATIC_LIB": "On"
            }
        },
        {
            "name": "gvec_config_no-netcdf_debug",
            "displayName": "GVEC configure: debug build without netcdf",
            "hidden": false,
            "cacheVariables": {
                "CMAKE_BUILD_TYPE": "Debug",
                "COMPILE_GVEC": "On",
                "LINK_GVEC_TO_NETCDF": "Off",
                "USE_OPENMP": "On",
                "COMPILE_GVEC_AS_STATIC_LIB": "On"
            }
        },
        {
            "name": "gvec_config_no-netcdf_debug_only_converters",
            "displayName": "GVEC configure: debug build of the converters without gvec executable and without netcdf",
            "hidden": false,
            "cacheVariables": {
                "CMAKE_BUILD_TYPE": "Debug",
                "COMPILE_GVEC": "Off",
                "LINK_GVEC_TO_NETCDF": "Off",
                "USE_OPENMP": "On",
                "COMPILE_GVEC_AS_STATIC_LIB": "On"
            },
            "inherits": [
                ".gvec_cache_vars_to_x"
            ]
        },
        {
            "name": "gvec_config_no-omp_no-netcdf_debug",
            "displayName": "GVEC configure: debug build without OpenMP and without netcdf",
            "hidden": false,
            "cacheVariables": {
                "CMAKE_BUILD_TYPE": "Debug",
                "COMPILE_GVEC": "On",
                "LINK_GVEC_TO_NETCDF": "Off",
                "USE_OPENMP": "Off",
                "COMPILE_GVEC_AS_STATIC_LIB": "On"
            },
            "inherits": [
                ".gvec_cache_vars_to_x"
            ]
        },
        {
            "name": ".mpcdf-env",
            "displayName": "Third Party Library Paths MPCDF",
            "hidden": true,
            "environment": {
                "NETCDF_ROOT": "$ENV{NETCDF_ROOT}"
            }
        },
        {
            "name": ".gnu-compiler",
            "displayName": "GNU CPU Compiler",
            "hidden": true,
            "cacheVariables": {
                "CMAKE_CXX_COMPILER": "g++",
                "CMAKE_C_COMPILER": "gcc",
                "CMAKE_FORTRAN_COMPILER": "gfortran"
            }
        },
        {
            "name": ".intel-compiler",
            "displayName": "Intel Compiler",
            "hidden": true,
            "cacheVariables": {
                "CMAKE_CXX_COMPILER": "icpx",
                "CMAKE_C_COMPILER": "icc",
                "CMAKE_FORTRAN_COMPILER": "ifort"
            }
        },
        {
            "name": ".mpcdf-intel-cpu",
            "displayName": "INTEL CPU Settings",
            "hidden": true,
            "inherits": [
                ".mpcdf-env",
                ".intel-compiler"
            ]
        },
        {
            "name": ".mpcdf-gcc-cpu",
            "displayName": "GCC CPU Settings",
            "hidden": true,
            "inherits": [
                ".mpcdf-env",
                ".gnu-compiler"
            ]
        }
    ],
    "buildPresets": [
        {
            "name": "gvec_build_release",
            "displayName": "GVEC build the release",
            "configurePreset": "gvec_config_release",
            "targets": [
                "gvec",
                "gvec_post"
            ]
        }
    ],
    "testPresets": [
        {
            "name": "gvec_release_pytest",
            "displayName": "Test GVEC release running pytest",
            "configurePreset": "gvec_config_release",
            "output": {"outputOnFailure": true}
        },
        {
            "name": "gvec_debug_pytest",
            "displayName": "Test GVEC debug running pytest",
            "configurePreset": "gvec_config_debug",
            "output": {"outputOnFailure": true}
        }
    ]
}<|MERGE_RESOLUTION|>--- conflicted
+++ resolved
@@ -31,33 +31,6 @@
             ]
         },
         {
-<<<<<<< HEAD
-            "name": "gvec_config_release_mac",
-            "displayName": "GVEC configure: default release build on a MAC",
-            "hidden": false,
-            "cacheVariables": {
-                "CMAKE_BUILD_TYPE": "Release",
-                "COMPILE_GVEC": "On",
-                "CMAKE_HOSTNAME": "mac"
-            },
-            "inherits": [
-                        ".gvec_static_omp_netcdf"
-            ]
-        },
-        {
-            "name": "gvec_config_debug_mac",
-            "displayName": "GVEC configure: default debug build on a MAC",
-            "hidden": false,
-            "cacheVariables": {
-                "CMAKE_BUILD_TYPE": "Debug",
-                "COMPILE_GVEC": "On",
-                "CMAKE_HOSTNAME": "mac"
-            },
-            "inherits": [
-                        ".gvec_static_omp_netcdf"
-            ]
-        },
-        {
             "name": "gvec_config_release_all",
             "displayName": "GVEC configure: default release build including all converters",
             "hidden": false,
@@ -67,25 +40,6 @@
             ]
         },
         {
-            "name": "gvec_config_release_all_mac",
-            "displayName": "GVEC configure: default release build including all converters on a Mac",
-            "hidden": false,
-            "cacheVariables": {
-                "CMAKE_HOSTNAME": "mac"
-            },
-            "inherits": [
-                "gvec_config_release",
-                ".gvec_cache_vars_to_x"
-=======
-            "name": "gvec_config_release_all",
-            "displayName": "GVEC configure: default release build including all converters",
-            "hidden": false,
-            "inherits": [
-                "gvec_config_release",
-                ".gvec_cache_vars_to_x"
-            ]
-        },
-        {
             "name": "gvec_config_release_mac_brew",
             "displayName": "GVEC configure: default release build on a MAC, with homebrew",
             "hidden": false,
@@ -149,7 +103,6 @@
             },
             "inherits": [
                 "gvec_config_release_all"
->>>>>>> 6e72d92d
             ]
         },
         {

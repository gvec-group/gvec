--- conflicted
+++ resolved
@@ -70,7 +70,6 @@
 #                        "Name of functional to be used, must be identical to subdirectory name in src/functionals folder.")
 #SET_PROPERTY(CACHE FUNCTIONAL PROPERTY STRINGS ${FUNCTIONALS})
 
-OPTION(BUILD_NETCDF "Link to local NetCDF library" ON)
 
 # =========================================================================
 # PREPROCESSOR FLAGS
@@ -80,6 +79,14 @@
 #SET_PROPERTY(CACHE MAIN_DISCTYPE  PROPERTY STRINGS "1" "2")
 #ADD_DEFINITIONS(-DPP_DiscType=${MAIN_DISCTYPE})
 
+OPTION(COMPILE_GVEC "compile gvec programme for equilibrium computations (libgvec and gvec executable)" ON)
+IF(COMPILE_GVEC)
+  OPTION(LINK_GVEC_TO_NETCDF "Link to local NetCDF library, needed for VMEC input" ON)
+ELSE()
+  UNSET(LINK_GVEC_TO_NETCDF CACHE ) # if not mhd
+ENDIF()
+OPTION(COMPILE_GVEC_TO_GENE "compile interface gvec_to_gene library (added to libgvec)" ON)
+OPTION(COMPILE_GVEC_TO_HOPR "compile interface gvec_to_hopr library (added to libgvec)" ON)
 
 
 # =========================================================================
@@ -87,7 +94,7 @@
 # =========================================================================
 # make sure that the default is a RELEASE
 IF (NOT CMAKE_BUILD_TYPE)
-  SET (CMAKE_BUILD_TYPE Debug CACHE STRING
+  SET (CMAKE_BUILD_TYPE Release CACHE STRING
       "Choose the type of build, options are: Debug / Release / Profile."
       FORCE)
   SET_PROPERTY(CACHE CMAKE_BUILD_TYPE PROPERTY STRINGS Debug Release Profile)
@@ -191,7 +198,7 @@
 # =========================================================================
 # NETCDF (locally installed only!)
 # =========================================================================
-IF(BUILD_NETCDF)
+IF(LINK_GVEC_TO_NETCDF)
   IF(ON_HYDRA GREATER -1)
     SET(NETCDF_DIR  $ENV{NETCDF_HOME}) 
   ELSE()
@@ -222,27 +229,32 @@
 # include defines.h 
 INCLUDE_DIRECTORIES(${CMAKE_CURRENT_SOURCE_DIR}/src ${CMAKE_CURRENT_SOURCE_DIR}/src/base/bsplines ${CMAKE_Fortran_MODULE_DIRECTORY}) 
 
-FILE(GLOB_RECURSE mainF90 ./src/*.f 
-                          ./src/globals/*.f90 
+FILE(GLOB_RECURSE mainF90 ./src/globals/*.f90 
                           ./src/base/*.f90 
-                          ./src/grid/*.f90 
-                          ./src/functionals/*.f90 
-                          ./src/analyze/*.f90 
-                          ./src/lbfgsb/*.f90 
-                          ./src/mhdeq/*.f90 
-                          ./src/output/*.f90 
-                          ./src/restart/*.f90 )
-
-<<<<<<< HEAD
-=======
-FILE(GLOB_RECURSE evalF90 ./src/globals/*.f90 
-                          ./src/base/*.f90 
-                          ./src/grid/*.f90 
                           ./src/functionals/mhd3d/*hmap*.f90 
-                          ./src/gvec_to_gene/*.f90 )
->>>>>>> a50d0811
+                          ./src/grid/*.f90 )
+
 
 # define libs
+IF(COMPILE_GVEC)
+  FILE(GLOB_RECURSE gvecF90 ./src/*.f 
+                            ./src/functionals/*.f90 
+                            ./src/analyze/*.f90 
+                            ./src/lbfgsb/*.f90 
+                            ./src/mhdeq/*.f90 
+                            ./src/output/*.f90 
+                            ./src/restart/*.f90 )
+  LIST(APPEND mainF90 ${gvecF90})
+ENDIF()
+IF(COMPILE_GVEC_TO_HOPR)
+  FILE(GLOB tohoprF90 ./src/gvec_to_hopr/*.f90 )
+  LIST(APPEND mainF90 ${tohoprF90})
+ENDIF()
+IF(COMPILE_GVEC_TO_GENE)
+  FILE(GLOB togeneF90 ./src/gvec_to_gene/*.f90 )
+  LIST(APPEND mainF90 ${togeneF90})
+ENDIF()
+
 ADD_LIBRARY(gveclibF90 OBJECT ${mainF90} )
 
 SET_TARGET_PROPERTIES(gveclibF90 PROPERTIES COMPILE_FLAGS ${MAIN_COMPILE_FLAGS}) 
@@ -251,16 +263,19 @@
 # =========================================================================
 # Executable programs (simply use add_exec)
 # =========================================================================
-add_exec(gvec ./src/gvec.f90)
-ADD_DEPENDENCIES(gvec gveclib )
-
-<<<<<<< HEAD
-add_exec(test_gvec_to_hopr ./src/test_gvec_to_hopr.f90 )
-ADD_DEPENDENCIES(test_gvec_to_hopr gveclib )
-=======
-add_exec_eval(test_gvec_to_gene ./src/test_gvec_to_gene.f90 )
-ADD_DEPENDENCIES(test_gvec_to_gene evallib )
->>>>>>> a50d0811
+IF(COMPILE_GVEC)
+  add_exec(gvec ./src/gvec.f90)
+  ADD_DEPENDENCIES(gvec gveclib )
+ENDIF()
+IF(COMPILE_GVEC_TO_HOPR)
+  add_exec(test_gvec_to_hopr ./src/test_gvec_to_hopr.f90 )
+  ADD_DEPENDENCIES(test_gvec_to_hopr gveclib )
+ENDIF()
+IF(COMPILE_GVEC_TO_GENE)
+  add_exec(test_gvec_to_gene ./src/test_gvec_to_gene.f90 )
+  ADD_DEPENDENCIES(test_gvec_to_gene gveclib )
+ENDIF()
+
 
 # =========================================================================
 # Install

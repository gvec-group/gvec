--- conflicted
+++ resolved
@@ -325,6 +325,7 @@
                           ./src/base/*.f90
                           ./src/functionals/mhd3d/*hmap*.f90
                           ./src/readstate/*.f90
+                          ./src/io_netcdf.f90
                           ./src/output/*.f90
                           ./src/transform_sfl/*.f90
                           ./src/grid/*.f90 )
@@ -334,10 +335,7 @@
   FILE(GLOB_RECURSE gvecF90 ./src/*.f
                             ./src/functionals/*.f90
                             ./src/analyze/*.f90
-                            ./src/lbfgsb/*.f90
                             ./src/vmec/*.f90
-                            ./src/io_netcdf.f90
-                            ./src/output/*.f90
                             ./src/restart/*.f90 )
 
   IF(USE_FTIMINGS)
@@ -364,11 +362,7 @@
 
 ADD_LIBRARY(gveclibF90 OBJECT ${mainF90} )
 
-<<<<<<< HEAD
 OPTION(COMPILE_GVEC_AS_STATIC_LIB "compile GVEC libraray as static (OFF: compiled as shared)" ON)
-=======
-OPTION(COMPILE_GVEC_AS_STATIC_LIB "compile GVEC library as static (OFF: compiled as shared)" OFF)
->>>>>>> 14b85411
 MARK_AS_ADVANCED(COMPILE_GVEC_AS_STATIC_LIB)
 SET_TARGET_PROPERTIES(gveclibF90 PROPERTIES COMPILE_FLAGS ${MAIN_COMPILE_FLAGS})
 IF(COMPILE_GVEC_AS_STATIC_LIB)
@@ -401,13 +395,29 @@
   ADD_DEPENDENCIES(gvec_post gveclib )
   add_test(
     NAME gvec_pytest_dryrun
-    WORKING_DIRECTORY ${CMAKE_CURRENT_SOURCE_DIR}/test-CI
+    WORKING_DIRECTORY ${CMAKE_CURRENT_SOURCE_DIR}
     COMMAND ${Python_EXECUTABLE} -m pytest -v --builddir=${CMAKE_BINARY_DIR}  --refdir=run --dry-run
+    
   )
   add_test(
-    NAME gvec_pytest_shortrun
-    WORKING_DIRECTORY ${CMAKE_CURRENT_SOURCE_DIR}/test-CI
-    COMMAND ${Python_EXECUTABLE} -m pytest -v -m "run_stage and shortrun" --builddir=${CMAKE_BINARY_DIR}
+    NAME gvec_pytest_run_shortrun_norestart
+    WORKING_DIRECTORY ${CMAKE_CURRENT_SOURCE_DIR}
+    COMMAND ${Python_EXECUTABLE} -m pytest -v -m "run_stage and shortrun and (not restart)" --builddir=${CMAKE_BINARY_DIR}
+  )
+  add_test(
+    NAME gvec_pytest_run_shortrun_restart
+    WORKING_DIRECTORY ${CMAKE_CURRENT_SOURCE_DIR}
+    COMMAND ${Python_EXECUTABLE} -m pytest -v -m "run_stage and shortrun and (restart)" --builddir=${CMAKE_BINARY_DIR}
+  )
+  add_test(
+    NAME gvec_pytest_post_shortrun
+    WORKING_DIRECTORY ${CMAKE_CURRENT_SOURCE_DIR}
+    COMMAND ${Python_EXECUTABLE} -m pytest -v -m "post_stage and shortrun" --builddir=${CMAKE_BINARY_DIR}
+  )
+  add_test(
+    NAME gvec_pytest_run_debugrun
+    WORKING_DIRECTORY ${CMAKE_CURRENT_SOURCE_DIR}
+    COMMAND ${Python_EXECUTABLE} -m pytest -v -m "run_stage and debugrun" -k " (not highres) and (not _restart)" --builddir=${CMAKE_BINARY_DIR}
   )
   #add_test(
   #  NAME gvec_pytest_example

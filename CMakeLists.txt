# =========================================================================
# GVEC CMake configuration
# =========================================================================
CMAKE_MINIMUM_REQUIRED(VERSION 3.5.1)
LIST(APPEND CMAKE_MODULE_PATH "${CMAKE_CURRENT_SOURCE_DIR}/cmake")
SET_PROPERTY(GLOBAL PROPERTY USE_FOLDERS ON)
INCLUDE(ExternalProject)
INCLUDE(CMakeDependentOption)



# =========================================================================
# Detect machine environements
# =========================================================================
SITE_NAME(CMAKE_HOSTNAME)
STRING(FIND "${CMAKE_HOSTNAME}" "marconi" ON_MARCONI)
STRING(FIND "${CMAKE_HOSTNAME}" "testimony" ON_HYDRA)
STRING(FIND "${CMAKE_HOSTNAME}" "mpcdfcirunner" ON_MPCDFCIRUNNER)
STRING(FIND "${CMAKE_HOSTNAME}" "hydra"     ON_HYDRA)
STRING(FIND "${CMAKE_HOSTNAME}" "cobra"     ON_COBRA)
STRING(FIND "${CMAKE_HOSTNAME}" "raven"     ON_RAVEN)
STRING(FIND "${CMAKE_HOSTNAME}" "draco"     ON_DRACO)
STRING(FIND "${CMAKE_HOSTNAME}" "tokp"      ON_TOKP )
IF (ON_MARCONI GREATER -1)
  MESSAGE(STATUS "Compiling on Marconi")
ELSEIF (ON_HYDRA GREATER -1)
  MESSAGE(STATUS "Compiling on hydra")
ELSEIF (ON_MPCDFCIRUNNER GREATER -1)
  MESSAGE(STATUS "Compiling on MPCDF CI image shared runner")
ELSEIF (ON_COBRA GREATER -1)
  MESSAGE(STATUS "Compiling on cobra")
ELSEIF (ON_DRACO GREATER -1)
  MESSAGE(STATUS "Compiling on draco")
ELSEIF (ON_RAVEN GREATER -1)
  MESSAGE(STATUS "Compiling on raven")
ELSEIF (ON_RAVEN GREATER -1)
  MESSAGE(STATUS "Compiling on tokp")
ELSE()
  MESSAGE(STATUS "Compiling on unknown hostname")
ENDIF()


# =========================================================================
# Project definitions and output paths
# =========================================================================
PROJECT(GVEC)
ENABLE_LANGUAGE(Fortran)

SET(CMAKE_RUNTIME_OUTPUT_DIRECTORY ${CMAKE_CURRENT_BINARY_DIR}/bin)
SET(CMAKE_Fortran_MODULE_DIRECTORY ${CMAKE_CURRENT_BINARY_DIR}/include)
SET(CMAKE_LIBRARY_OUTPUT_DIRECTORY ${CMAKE_CURRENT_BINARY_DIR}/lib)
SET(CMAKE_ARCHIVE_OUTPUT_DIRECTORY ${CMAKE_CURRENT_BINARY_DIR}/lib)

# Set custom install dir (needs to be done after project has been defined!)
IF(CMAKE_INSTALL_PREFIX_INITIALIZED_TO_DEFAULT)
  SET(CMAKE_INSTALL_PREFIX "${CMAKE_CURRENT_SOURCE_DIR}" CACHE PATH "Prefix prepended to install directories" FORCE)
ENDIF()
MARK_AS_ADVANCED(CMAKE_INSTALL_PREFIX)

# =========================================================================
# Options
# =========================================================================

MACRO(SUBDIRLIST result curdir)
  FILE(GLOB children RELATIVE ${curdir} ${curdir}/*)
  SET(dirlist "")
  FOREACH(child ${children})
    IF(IS_DIRECTORY ${curdir}/${child})
      LIST(APPEND dirlist ${child})
    ENDIF()
  ENDFOREACH()
  SET(${result} ${dirlist})
ENDMACRO()

#generate lists of subfolders to be used as choices for the variables of the configuration

#SUBDIRLIST(FUNCTIONALS  ${CMAKE_CURRENT_SOURCE_DIR}/src/functionals/)
#
#SET(   FUNCTIONAL   "mhd3d"      CACHE STRING
#                        "Name of functional to be used, must be identical to subdirectory name in src/functionals folder.")
#SET_PROPERTY(CACHE FUNCTIONAL PROPERTY STRINGS ${FUNCTIONALS})


# =========================================================================
# PREPROCESSOR FLAGS
# =========================================================================

OPTION(COMPILE_GVEC "compile gvec programme for equilibrium computations (libgvec and gvec executable)" ON)
IF(COMPILE_GVEC)
  OPTION(LINK_GVEC_TO_NETCDF "Link to local serial NetCDF library, needed for VMEC input/output" ON)
ELSE()
  UNSET(LINK_GVEC_TO_NETCDF CACHE ) # if not mhd
ENDIF()
OPTION(COMPILE_GVEC_TO_GENE "compile interface gvec_to_gene library (added to libgvec)" OFF)
OPTION(COMPILE_GVEC_TO_HOPR "compile interface gvec_to_hopr library (added to libgvec)" OFF)
OPTION(COMPILE_GVEC_TO_CASTOR3D "compile converter gvec_to_castor (only executable)" OFF)
OPTION(COMPILE_GVEC_TO_JOREK "compile converter gvec_to_jorek (only executable)" OFF)

OPTION(USE_OPENMP "enable OpenMP" ON)

OPTION(USE_FTIMINGS "enable profiling with ftimings" OFF)
MARK_AS_ADVANCED(USE_FTIMINGS)
SET (USE_VISU_J "off" CACHE STRING "enable visualization of current: off/ with Finite Difference / analytical")
SET_PROPERTY(CACHE USE_VISU_J PROPERTY STRINGS off FD ANA )

IF(USE_VISU_J STREQUAL "FD")
  ADD_DEFINITIONS("-DVISU_J_FD")
ELSEIF(USE_VISU_J STREQUAL "ANA")
  ADD_DEFINITIONS("-DVISU_J_EXACT")
ENDIF()
# =========================================================================
# Build type
# =========================================================================
# make sure that the default is a RELEASE
IF (NOT CMAKE_BUILD_TYPE)
  SET (CMAKE_BUILD_TYPE Release CACHE STRING
      "Choose the type of build, options are: Debug / Release / Profile."
      FORCE)
  SET_PROPERTY(CACHE CMAKE_BUILD_TYPE PROPERTY STRINGS Debug Release Profile)
ENDIF (NOT CMAKE_BUILD_TYPE)

IF (CMAKE_BUILD_TYPE MATCHES "Debug")
  ADD_DEFINITIONS("-DDEBUG")
ENDIF()

# =========================================================================
# Location of binary and filenames
# =========================================================================

# append relative filename-macro for __FILENAME__ in Stamp of abort function (see defines.h)
SET(CMAKE_Fortran_FLAGS "${CMAKE_Fortran_FLAGS} -D__FILENAME__='\"$(subst ${CMAKE_SOURCE_DIR}/,,$(abspath $<))\"'")


# add basedir for location of corresponding userblock-file
#ADD_DEFINITIONS("-DBASEDIR='\"${CMAKE_CURRENT_BINARY_DIR}/\"'")

# =========================================================================
# COMPILER FLAGS
# =========================================================================

# FFLAGS depend on the compiler
GET_FILENAME_COMPONENT (Fortran_COMPILER_NAME ${CMAKE_Fortran_COMPILER} NAME)


IF (CMAKE_Fortran_COMPILER_ID MATCHES "GNU")
  #environment specific variables
  IF(ONHORNET GREATER -1)
    SET(MAIN_INSTRUCTION "-march=core-avx2")
  ELSE()
    SET(MAIN_INSTRUCTION "-march=native")
  ENDIF()
  # set Flags

  #OpenMP
  IF(USE_OPENMP)
   SET (CMAKE_Fortran_FLAGS         "${CMAKE_Fortran_FLAGS} -fopenmp")
  ENDIF()

  SET (CMAKE_Fortran_FLAGS         "${CMAKE_Fortran_FLAGS} -fdefault-real-8 -fdefault-double-8 -fbackslash -ffree-line-length-0 -DGNU")
  SET (CMAKE_Fortran_FLAGS_RELEASE "${CMAKE_Fortran_FLAGS}     -O3 ${MAIN_INSTRUCTION} -finline-functions ") #gives segfault: -fstack-arrays
  SET (CMAKE_Fortran_FLAGS_PROFILE "${CMAKE_Fortran_FLAGS} -pg -O3 ${MAIN_INSTRUCTION} -finline-functions ") #gives segfault: -fstack-arrays
  SET (CMAKE_Fortran_FLAGS_DEBUG   "${CMAKE_Fortran_FLAGS} -g -O0 -ggdb3 -ffpe-trap=invalid -fbounds-check -finit-real=snan -fbacktrace -Wall -Wextra")
  # add flags only for compiling not linking!
  SET (MAIN_COMPILE_FLAGS "-xf95-cpp-input -fPIC")

ELSEIF (CMAKE_Fortran_COMPILER_ID MATCHES "Intel")
   #environment specific variables
   IF(ON_MARCONI GREATER -1)
      SET(MAIN_INSTRUCTION "-axMIC-AVX512 ") #for BW and KNL
   ELSEIF (ON_HYDRA GREATER -1 )
      SET(MAIN_INSTRUCTION "-xCORE-AVX-I ") #for hydra
   ELSEIF (ON_MPCDFCIRUNNER GREATER -1 )
      SET(MAIN_INSTRUCTION "-xCORE-AVX-I ") #for hydra
   ELSEIF (ON_TOKP GREATER -1 )
      SET(MAIN_INSTRUCTION "") #no additional options with newest intel compiler on tokp
   ELSEIF ((ON_COBRA GREATER -1 ) OR (ON_RAVEN GREATER -1))
      SET(MAIN_INSTRUCTION "-xCORE-AVX512 -qopt-zmm-usage=high -align array64byte") #for SKL
      # add -parallel for automatic parallelization (choose OMP_NUM_THREADS=16)
   ELSEIF (ON_DRACO GREATER -1 )
      SET(MAIN_INSTRUCTION "-xCORE-AVX2 -align array64byte") #for SKL
   ELSE()
      SET(MAIN_INSTRUCTION "-xHost")
   ENDIF()
   # set Flags
  #OpenMP
  IF(USE_OPENMP)
   SET (CMAKE_Fortran_FLAGS         "${CMAKE_Fortran_FLAGS} -qopenmp")
  ENDIF()

  SET (CMAKE_Fortran_FLAGS         "${CMAKE_Fortran_FLAGS} -r8 -i4 -traceback -warn all -shared-intel -DINTEL")
  SET (CMAKE_Fortran_FLAGS_RELEASE "${CMAKE_Fortran_FLAGS} -O3 ${MAIN_INSTRUCTION} -qopt-report=5 -diag-disable=10397 -no-prec-div")
  SET (CMAKE_Fortran_FLAGS_PROFILE "${CMAKE_Fortran_FLAGS} -pg -O3 ${MAIN_INSTRUCTION} -qopt-report0 -qopt-report-phase=vec -no-prec-div")
  SET (CMAKE_Fortran_FLAGS_DEBUG   "${CMAKE_Fortran_FLAGS} -g -O0 -fpe0 -traceback -check all,noarg_temp_created,noformat,nooutput_conversion,pointer,uninit -init=snan -init=arrays")
   # add flags only for compiling not linking!
   SET (MAIN_COMPILE_FLAGS "-fpp -assume bscc -fPIC")

ELSEIF (CMAKE_Fortran_COMPILER_ID MATCHES "Cray")
  # set Flags
  SET (CMAKE_Fortran_FLAGS         "${CMAKE_Fortran_FLAGS} -f free -s real64 -em -DCRAY")
  SET (CMAKE_Fortran_FLAGS_RELEASE "${CMAKE_Fortran_FLAGS} -O2 -hfp3 -p . -rm")
  SET (CMAKE_Fortran_FLAGS_PROFILE "${CMAKE_Fortran_FLAGS} -O2 -hfp3 -h profile_generate -p . -rm")
  SET (CMAKE_Fortran_FLAGS_DEBUG   "${CMAKE_Fortran_FLAGS} -O0 -eD -rm")
  # add flags only for compiling not linking!
  SET (MAIN_COMPILE_FLAGS "-F")

ELSEIF (CMAKE_Fortran_COMPILER_ID MATCHES "PGI")
  # set Flags
  SET (CMAKE_Fortran_FLAGS         "${CMAKE_Fortran_FLAGS} -r8")
  SET (CMAKE_Fortran_FLAGS_RELEASE "${CMAKE_Fortran_FLAGS} -O3")
  SET (CMAKE_Fortran_FLAGS_PROFILE "${CMAKE_Fortran_FLAGS} -O3")
  SET (CMAKE_Fortran_FLAGS_DEBUG   "${CMAKE_Fortran_FLAGS} -O0 -g")
  # add flags only for compiling not linking!
  SET (MAIN_COMPILE_FLAGS "-Mpreprocess")


ELSE()
   MESSAGE(SEND_ERROR " Unknown compiler")
ENDIF()

# =========================================================================
# LAPACK/MKL library
# =========================================================================
# use Lapack/Blas for GNU

IF(USE_OPENMP)
  SET (MKLLIB "parallel")
  SET (MKLLIBGNU "mkl_gnu_thread")
ELSE()
  SET (MKLLIB "sequential")
  SET (MKLLIBGNU "mkl_sequential")
ENDIF()


IF(ON_HYDRA GREATER -1)
  IF (CMAKE_Fortran_COMPILER_ID MATCHES "Intel")
    SET(BLA_VENDOR "Intel") #search only for Intel BLAS (=MKL)
    SET(MKL_DIR $ENV{MKL_HOME})
    LIST(APPEND linkedlibs -qmkl=${MKLLIB} -Wl,-rpath=${MKL_DIR}/lib/intel64 )
    MESSAGE(STATUS "Using INTEL MKL BLAS/Lapack library")
  ELSEIF (CMAKE_Fortran_COMPILER_ID MATCHES "GNU")
    FIND_PACKAGE(LAPACK QUIET)
    IF (LAPACK_FOUND)
      LIST(APPEND linkedlibs ${LAPACK_LIBRARIES})
      MESSAGE(STATUS "Using BLAS/Lapack library")
    ELSE()
      MESSAGE(WARNING " Lapack not found for GNU compiler!")
    ENDIF()
  ELSE()
     MESSAGE(SEND_ERROR " Unknown compiler ...")
  ENDIF()
ELSEIF((ON_COBRA GREATER -1) OR (ON_DRACO GREATER -1) OR (ON_RAVEN GREATER -1) OR (ON_TOKP GREATER -1) OR (ON_MPCDFCIRUNNER GREATER -1))
  IF (CMAKE_Fortran_COMPILER_ID MATCHES "Intel")
    SET(BLA_VENDOR "Intel") #search only for Intel BLAS (=MKL)
    SET(MKL_DIR $ENV{MKL_HOME})
    LIST(APPEND linkedlibs -L${MKL_DIR}/lib/intel64 -qmkl=${MKLLIB} -Wl,-rpath=${MKL_DIR}/lib/intel64 )
  ELSEIF (CMAKE_Fortran_COMPILER_ID MATCHES "GNU")
    SET(BLA_VENDOR "Intel") #search only for Intel BLAS (=MKL)
    SET(MKL_DIR $ENV{MKL_HOME})
    LIST(APPEND linkedlibs -L${MKL_DIR}/lib/intel64 -lmkl_gf_lp64
		-l${MKLLIBGNU} -lmkl_core -lpthread -lm -ldl
		-Wl,-rpath=${MKL_DIR}/lib/intel64 )
  ENDIF()
  MESSAGE(STATUS "Using INTEL MKL BLAS/Lapack library")
ELSE()
  FIND_PACKAGE(LAPACK QUIET)
  IF (LAPACK_FOUND)
    LIST(APPEND linkedlibs ${LAPACK_LIBRARIES})
    MESSAGE(STATUS "Using BLAS/Lapack library")
  ELSE()
    MESSAGE(WARNING " Lapack not found for GNU compiler!")
  ENDIF()
ENDIF()

# =========================================================================
# NETCDF (locally installed only!)
# =========================================================================
IF(LINK_GVEC_TO_NETCDF)
  IF((ON_HYDRA GREATER -1) OR (ON_COBRA GREATER -1) OR (ON_DRACO GREATER -1) OR (ON_RAVEN GREATER -1) OR (ON_TOKP GREATER -1) OR (ON_MPCDFCIRUNNER GREATER -1))
    SET(NETCDF_DIR  $ENV{NETCDF_HOME})
  ELSE()
    SET(NETCDF_DIR  /usr)
  ENDIF()
  INCLUDE_DIRECTORIES(${NETCDF_DIR}/include)
  LIST(APPEND linkedlibs -L${NETCDF_DIR}/lib -lnetcdf -lnetcdff -Wl,-rpath,${NETCDF_DIR}/lib )
  MESSAGE(STATUS "Build with NetCDF")
  ADD_DEFINITIONS(-DNETCDF=1)
ELSE()
  ADD_DEFINITIONS(-DNETCDF=0)
ENDIF()

# =========================================================================
# Ftimings
# =========================================================================
IF(USE_FTIMINGS)
  ADD_DEFINITIONS(-DPP_FTIMINGS)
  IF((ON_COBRA GREATER -1) OR (ON_DRACO GREATER -1))
    LIST(APPEND linkedlibs -L$ENV{FTIMINGS_HOME}/lib -l$ENV{FTIMINGS_PKG}  -Wl,-rpath,$ENV{FTIMINGS_HOME}/lib ) 
    INCLUDE_DIRECTORIES($ENV{FTIMINGS_HOME}/include/$ENV{FTIMINGS_PKG})
  ENDIF()
ENDIF()

# =========================================================================
# python 
# =========================================================================
find_package(Python COMPONENTS Interpreter REQUIRED)

# =========================================================================
# project sources & targets
# =========================================================================

function(add_exec target)
  ADD_EXECUTABLE(${target} ${ARGN})
  TARGET_LINK_LIBRARIES(${target} gveclib ${linkedlibs})
  SET_TARGET_PROPERTIES(${target} PROPERTIES COMPILE_FLAGS ${MAIN_COMPILE_FLAGS})
  SET_TARGET_PROPERTIES(${target} PROPERTIES LINKER_LANGUAGE Fortran)
  INSTALL(PROGRAMS ${CMAKE_RUNTIME_OUTPUT_DIRECTORY}/${target} DESTINATION bin)
  STRING(TOUPPER ${target} TARGETUP)
  ADD_CUSTOM_COMMAND(TARGET ${target} POST_BUILD COMMAND ${CMAKE_COMMAND} -E cmake_echo_color --cyan "SUCCESS: ${TARGETUP} BUILD COMPLETE!")
endfunction()

# include defines.h
INCLUDE_DIRECTORIES(${CMAKE_CURRENT_SOURCE_DIR}/src ${CMAKE_CURRENT_SOURCE_DIR}/src/base/bsplines ${CMAKE_Fortran_MODULE_DIRECTORY})

FILE(GLOB_RECURSE mainF90 ./src/globals/*.f90
                          ./src/base/*.f90
                          ./src/functionals/mhd3d/*hmap*.f90
<<<<<<< HEAD
                          ./src/readstate/*.f90
=======
                          ./src/readstate*.f90
>>>>>>> ff26a09f
                          ./src/io_netcdf.f90
                          ./src/output/*.f90
                          ./src/transform_sfl/*.f90
                          ./src/grid/*.f90 )

# define libs
IF(COMPILE_GVEC)
  FILE(GLOB_RECURSE gvecF90 ./src/*.f
                            ./src/functionals/*.f90
                            ./src/analyze/*.f90
                            ./src/vmec/*.f90
                            ./src/restart/*.f90 )

  IF(USE_FTIMINGS)
    LIST(APPEND mainF90 ./src/mod_timings.f90 ./src/perf2ftimings.f90)
  ENDIF()
  LIST(APPEND mainF90 ${gvecF90})
ENDIF()
IF(COMPILE_GVEC_TO_HOPR)
  FILE(GLOB tohoprF90 ./src/gvec_to_hopr/*.f90 )
  LIST(APPEND mainF90 ${tohoprF90})
ENDIF()
IF(COMPILE_GVEC_TO_GENE)
  FILE(GLOB togeneF90 ./src/gvec_to_gene/*.f90 )
  LIST(APPEND mainF90 ${togeneF90})
ENDIF()
IF(COMPILE_GVEC_TO_CASTOR3D)
  FILE(GLOB tocastorF90 ./src/gvec_to_castor3d/*.f90 )
  LIST(APPEND mainF90 ${tocastorF90})
ENDIF()
IF(COMPILE_GVEC_TO_JOREK)
  FILE(GLOB tojorekF90 ./src/gvec_to_jorek/*.f90 )
  LIST(APPEND mainF90 ${tojorekF90})
ENDIF()

ADD_LIBRARY(gveclibF90 OBJECT ${mainF90} )

OPTION(COMPILE_GVEC_AS_STATIC_LIB "compile GVEC library as static (OFF: compiled as shared)" OFF)
MARK_AS_ADVANCED(COMPILE_GVEC_AS_STATIC_LIB)
SET_TARGET_PROPERTIES(gveclibF90 PROPERTIES COMPILE_FLAGS ${MAIN_COMPILE_FLAGS})
IF(COMPILE_GVEC_AS_STATIC_LIB)
  # generates static lib libgveclib.a
  ADD_LIBRARY(gveclib STATIC $<TARGET_OBJECTS:gveclibF90> )
ELSE()
  # generates shared lib libgveclib.so
  ADD_LIBRARY(gveclib SHARED $<TARGET_OBJECTS:gveclibF90> )
ENDIF()

  SET_TARGET_PROPERTIES(gveclib
    PROPERTIES
    POSITION_INDEPENDENT_CODE ON
    OUTPUT_NAME "GVEC"
    DEBUG_POSTFIX "_d"
    MACOSX_RPATH ON
    WINDOWS_EXPORT_ALL_SYMBOLS ON
    )
# Enable testing in general
include(CTest) 
#ENABLE_TESTING()

# =========================================================================
# Executable programs (simply use add_exec)
# =========================================================================
IF(COMPILE_GVEC)
  add_exec(gvec ./src/gvec.f90)
  ADD_DEPENDENCIES(gvec gveclib )
  add_exec(gvec_post ./src/gvec_post.f90)
  ADD_DEPENDENCIES(gvec_post gveclib )
  add_test(
    NAME gvec_pytest_dryrun
    WORKING_DIRECTORY ${CMAKE_CURRENT_SOURCE_DIR}
    COMMAND ${Python_EXECUTABLE} -m pytest -v --builddir=${CMAKE_BINARY_DIR}  --refdir=run --dry-run
  )
  add_test(
    NAME gvec_pytest_run_shortrun_norestart
    WORKING_DIRECTORY ${CMAKE_CURRENT_SOURCE_DIR}
    COMMAND ${Python_EXECUTABLE} -m pytest -v -m "run_stage and shortrun and (not restart)" --builddir=${CMAKE_BINARY_DIR}
  )
  add_test(
    NAME gvec_pytest_run_shortrun_restart
    WORKING_DIRECTORY ${CMAKE_CURRENT_SOURCE_DIR}
    COMMAND ${Python_EXECUTABLE} -m pytest -v -m "run_stage and shortrun and (restart)" --builddir=${CMAKE_BINARY_DIR}
  )
  add_test(
    NAME gvec_pytest_post_shortrun
    WORKING_DIRECTORY ${CMAKE_CURRENT_SOURCE_DIR}
    COMMAND ${Python_EXECUTABLE} -m pytest -v -m "post_stage and shortrun" --builddir=${CMAKE_BINARY_DIR}
  )
  add_test(
    NAME gvec_pytest_run_debugrun
    WORKING_DIRECTORY ${CMAKE_CURRENT_SOURCE_DIR}
    COMMAND ${Python_EXECUTABLE} -m pytest -v -m "run_stage and debugrun" -k " (not highres) and (not _restart)" --builddir=${CMAKE_BINARY_DIR}
  )
  #add_test(
  #  NAME gvec_pytest_example
  #  WORKING_DIRECTORY ${CMAKE_CURRENT_SOURCE_DIR}/test-CI
  #  COMMAND ${Python_EXECUTABLE} -m pytest -v -m "run_stage and example" --builddir=${CMAKE_BINARY_DIR}
  #)
ENDIF()
IF(COMPILE_GVEC_TO_HOPR)
  add_exec(test_gvec_to_hopr ./src/test_gvec_to_hopr.f90 )
  ADD_DEPENDENCIES(test_gvec_to_hopr gveclib )
ENDIF()
IF(COMPILE_GVEC_TO_GENE)
  add_exec(test_gvec_to_gene ./src/test_gvec_to_gene.f90 )
  ADD_DEPENDENCIES(test_gvec_to_gene gveclib )
ENDIF()
IF(COMPILE_GVEC_TO_CASTOR3D)
  add_exec(convert_gvec_to_castor3d ./src/convert_gvec_to_castor3d.f90 )
  ADD_DEPENDENCIES(convert_gvec_to_castor3d gveclib )
ENDIF()
IF(COMPILE_GVEC_TO_JOREK)
  add_exec(convert_gvec_to_jorek ./src/convert_gvec_to_jorek.f90 )
  ADD_DEPENDENCIES(convert_gvec_to_jorek gveclib )
ENDIF()

# =========================================================================
# Install
# =========================================================================

IF(NOT COMPILE_GVEC_TO_GENE)
  INSTALL(FILES
    ${CMAKE_Fortran_MODULE_DIRECTORY}/configuration-cmake.f90
    DESTINATION include )
ELSE()
  INCLUDE(cmake/install_gene.cmake)
ENDIF()


# =========================================================================
# USERBLOCK + Preproc_flags
# =========================================================================
# A function to get all user defined variables with a specified prefix
function (getListOfVarsStartingWith _prefix _varResult)
    GET_CMAKE_PROPERTY(_vars CACHE_VARIABLES)
    STRING(REGEX MATCHALL "(^|;)${_prefix}[A-Za-z0-9_]*" _matchedVars "${_vars}")
    SET(${_varResult} ${_matchedVars} PARENT_SCOPE)
endfunction()

# A function to get all user[A-Za-z0-9_]* defined variables with a specified string
function (getListOfVarsWith _str _varResult)
    GET_CMAKE_PROPERTY(_vars CACHE_VARIABLES)
    STRING(REGEX MATCHALL ";([A-Za-z0-9_]*${_str}[A-Za-z0-9_]*)" _matchedVars "${_vars}")
    SET(${_varResult} ${_matchedVars} PARENT_SCOPE)
endfunction()

# Get the latest abbreviated commit hash of the working branch
 execute_process(
     COMMAND git log -n 1 --format=%H
     WORKING_DIRECTORY ${CMAKE_CURRENT_LIST_DIR}
     OUTPUT_VARIABLE GIT_HASH
     OUTPUT_STRIP_TRAILING_WHITESPACE
     )
# Get the latest abbreviated branch name
 execute_process(
     COMMAND git rev-parse --abbrev-ref HEAD
     WORKING_DIRECTORY ${CMAKE_CURRENT_LIST_DIR}
     OUTPUT_VARIABLE GIT_BRANCH
     OUTPUT_STRIP_TRAILING_WHITESPACE
     )

# A function to get all user defined variables with a specified prefix
SET(configuration ${CMAKE_Fortran_MODULE_DIRECTORY}/configuration-cmake.f90)
FILE(WRITE ${configuration} "!This file is included during compilation in gvec.f90 to show the configuration on the screen output. \n")
FILE(APPEND ${configuration} "  SWRITE(UNIT_stdOut,'(A,3(1X,A))')  \"GIT_BRANCH:\",\"'${GIT_BRANCH}'\",\",GIT_HASH:\",\"'${GIT_HASH}'\"\n")
FILE(APPEND ${configuration} "  SWRITE(UNIT_stdOut,'(A)') \" THIS IS AN OUTPUT OF THE GVEC OPTIONS USED IN CMAKE:\" \n")
GETLISTOFVARSWITH("GVEC" gvecVars)
GETLISTOFVARSSTARTINGWITH("USE_" useVars)
GETLISTOFVARSSTARTINGWITH("CMAKE_BUILD_TYPE" cbVars)
GETLISTOFVARSSTARTINGWITH("CMAKE_HOSTNAME" hnVars)
FOREACH (_var IN LISTS cbVars hnVars gvecVars useVars )
  GET_PROPERTY(currentHelpString CACHE "${_var}" PROPERTY HELPSTRING)
#  SET(boolian (${${_var}} STREQUAL "ON" OR ${${_var}} STREQUAL "OFF")) 
#  IF(${boolian})
#    #FILE(APPEND ${configuration} "OPTION(${_var} \"${currentHelpString}\" ${${_var}})\n")
#    FILE(APPEND ${configuration} "  WRITE(UNIT_stdOut,*)  \"   CMAKE,OPTION: ${_var} ${${_var}} \" \n")
#  ELSE()
    IF(${_var})
      STRING(REPLACE "\\" "\\\\" ${_var} ${${_var}})
    ENDIF()
    #FILE(APPEND ${configuration} "SET(${_var} \"${${_var}}\" CACHE STRING \"${currentHelpString}\")\n")
    FILE(APPEND ${configuration} "  SWRITE(UNIT_stdOut,'(A18,A30,A3,A40)')  \"   CMAKE-OPTION : \",\" ${_var} \",\" : \",\"${${_var}}\"\n")
#  ENDIF()
ENDFOREACH()
<|MERGE_RESOLUTION|>--- conflicted
+++ resolved
@@ -13,27 +13,30 @@
 # Detect machine environements
 # =========================================================================
 SITE_NAME(CMAKE_HOSTNAME)
-STRING(FIND "${CMAKE_HOSTNAME}" "marconi" ON_MARCONI)
-STRING(FIND "${CMAKE_HOSTNAME}" "testimony" ON_HYDRA)
+STRING(FIND "${CMAKE_HOSTNAME}" "testimony" ON_TESTIMONY)
+STRING(FIND "${CMAKE_HOSTNAME}" "sharedrunner" ON_SHAREDRUNNER)
 STRING(FIND "${CMAKE_HOSTNAME}" "mpcdfcirunner" ON_MPCDFCIRUNNER)
-STRING(FIND "${CMAKE_HOSTNAME}" "hydra"     ON_HYDRA)
 STRING(FIND "${CMAKE_HOSTNAME}" "cobra"     ON_COBRA)
 STRING(FIND "${CMAKE_HOSTNAME}" "raven"     ON_RAVEN)
 STRING(FIND "${CMAKE_HOSTNAME}" "draco"     ON_DRACO)
-STRING(FIND "${CMAKE_HOSTNAME}" "tokp"      ON_TOKP )
-IF (ON_MARCONI GREATER -1)
-  MESSAGE(STATUS "Compiling on Marconi")
-ELSEIF (ON_HYDRA GREATER -1)
-  MESSAGE(STATUS "Compiling on hydra")
-ELSEIF (ON_MPCDFCIRUNNER GREATER -1)
+STRING(FIND "${CMAKE_HOSTNAME}" "mac"       ON_MAC)
+STRING(FIND "${CMAKE_HOSTNAME}" "tokp"      ON_TOKP)
+
+IF((ON_MPCDFCIRUNNER GREATER -1))
   MESSAGE(STATUS "Compiling on MPCDF CI image shared runner")
+ELSEIF (ON_SHAREDRUNNER GREATER -1)
+  MESSAGE(STATUS "Compiling on MPCDF shared runner")
+ELSEIF (ON_TESTIMONY GREATER -1)
+  MESSAGE(STATUS "Compiling on testimony")
 ELSEIF (ON_COBRA GREATER -1)
-  MESSAGE(STATUS "Compiling on cobra")
+  MESSAGE(STATUS "Compiling on MPCDF cobra")
 ELSEIF (ON_DRACO GREATER -1)
-  MESSAGE(STATUS "Compiling on draco")
+  MESSAGE(STATUS "Compiling on MPCDF draco")
 ELSEIF (ON_RAVEN GREATER -1)
-  MESSAGE(STATUS "Compiling on raven")
-ELSEIF (ON_RAVEN GREATER -1)
+  MESSAGE(STATUS "Compiling on MPCDF raven")
+ELSEIF (ON_MAC GREATER -1) 
+  MESSAGE(STATUS "Compiling on MacOS")
+ELSEIF (ON_TOKP GREATER -1)
   MESSAGE(STATUS "Compiling on tokp")
 ELSE()
   MESSAGE(STATUS "Compiling on unknown hostname")
@@ -100,13 +103,9 @@
 
 OPTION(USE_FTIMINGS "enable profiling with ftimings" OFF)
 MARK_AS_ADVANCED(USE_FTIMINGS)
-SET (USE_VISU_J "off" CACHE STRING "enable visualization of current: off/ with Finite Difference / analytical")
-SET_PROPERTY(CACHE USE_VISU_J PROPERTY STRINGS off FD ANA )
-
-IF(USE_VISU_J STREQUAL "FD")
+OPTION(USE_VISU_J_FD "enable visualization of current with Finite difference (slow)" OFF)
+IF(USE_VISU_J_FD)
   ADD_DEFINITIONS("-DVISU_J_FD")
-ELSEIF(USE_VISU_J STREQUAL "ANA")
-  ADD_DEFINITIONS("-DVISU_J_EXACT")
 ENDIF()
 # =========================================================================
 # Build type
@@ -164,27 +163,23 @@
   SET (MAIN_COMPILE_FLAGS "-xf95-cpp-input -fPIC")
 
 ELSEIF (CMAKE_Fortran_COMPILER_ID MATCHES "Intel")
-   #environment specific variables
-   IF(ON_MARCONI GREATER -1)
-      SET(MAIN_INSTRUCTION "-axMIC-AVX512 ") #for BW and KNL
-   ELSEIF (ON_HYDRA GREATER -1 )
-      SET(MAIN_INSTRUCTION "-xCORE-AVX-I ") #for hydra
-   ELSEIF (ON_MPCDFCIRUNNER GREATER -1 )
-      SET(MAIN_INSTRUCTION "-xCORE-AVX-I ") #for hydra
-   ELSEIF (ON_TOKP GREATER -1 )
-      SET(MAIN_INSTRUCTION "") #no additional options with newest intel compiler on tokp
-   ELSEIF ((ON_COBRA GREATER -1 ) OR (ON_RAVEN GREATER -1))
-      SET(MAIN_INSTRUCTION "-xCORE-AVX512 -qopt-zmm-usage=high -align array64byte") #for SKL
-      # add -parallel for automatic parallelization (choose OMP_NUM_THREADS=16)
-   ELSEIF (ON_DRACO GREATER -1 )
-      SET(MAIN_INSTRUCTION "-xCORE-AVX2 -align array64byte") #for SKL
-   ELSE()
-      SET(MAIN_INSTRUCTION "-xHost")
-   ENDIF()
-   # set Flags
+  #environment specific variables
+  IF((ON_TESTIMONY GREATER -1) OR (ON_SHAREDRUNNER GREATER -1) OR (ON_MPCDFCIRUNNER GREATER -1 ))
+     SET(MAIN_INSTRUCTION "-xCORE-AVX-I ") #for testimony
+  ELSEIF (ON_TOKP GREATER -1 )
+     SET(MAIN_INSTRUCTION "") #no additional options with newest intel compiler on tokp
+  ELSEIF ((ON_COBRA GREATER -1 ) OR (ON_RAVEN GREATER -1))
+     SET(MAIN_INSTRUCTION "-xCORE-AVX512 -qopt-zmm-usage=high -align array64byte") #for SKL
+     # add -parallel for automatic parallelization (choose OMP_NUM_THREADS=16)
+  ELSEIF (ON_DRACO GREATER -1 )
+     SET(MAIN_INSTRUCTION "-xCORE-AVX2 -align array64byte") #for SKL
+  ELSE()
+     SET(MAIN_INSTRUCTION "-xHost")
+  ENDIF()
+  # set Flags
   #OpenMP
   IF(USE_OPENMP)
-   SET (CMAKE_Fortran_FLAGS         "${CMAKE_Fortran_FLAGS} -qopenmp")
+    SET (CMAKE_Fortran_FLAGS         "${CMAKE_Fortran_FLAGS} -qopenmp")
   ENDIF()
 
   SET (CMAKE_Fortran_FLAGS         "${CMAKE_Fortran_FLAGS} -r8 -i4 -traceback -warn all -shared-intel -DINTEL")
@@ -231,7 +226,7 @@
 ENDIF()
 
 
-IF(ON_HYDRA GREATER -1)
+IF(ON_TESTIMONY GREATER -1)
   IF (CMAKE_Fortran_COMPILER_ID MATCHES "Intel")
     SET(BLA_VENDOR "Intel") #search only for Intel BLAS (=MKL)
     SET(MKL_DIR $ENV{MKL_HOME})
@@ -248,7 +243,7 @@
   ELSE()
      MESSAGE(SEND_ERROR " Unknown compiler ...")
   ENDIF()
-ELSEIF((ON_COBRA GREATER -1) OR (ON_DRACO GREATER -1) OR (ON_RAVEN GREATER -1) OR (ON_TOKP GREATER -1) OR (ON_MPCDFCIRUNNER GREATER -1))
+ELSEIF((ON_SHAREDRUNNER GREATER -1) OR (ON_MPCDFCIRUNNER GREATER -1) OR (ON_COBRA GREATER -1) OR (ON_DRACO GREATER -1) OR (ON_RAVEN GREATER -1) OR (ON_TOKP GREATER -1))
   IF (CMAKE_Fortran_COMPILER_ID MATCHES "Intel")
     SET(BLA_VENDOR "Intel") #search only for Intel BLAS (=MKL)
     SET(MKL_DIR $ENV{MKL_HOME})
@@ -261,6 +256,13 @@
 		-Wl,-rpath=${MKL_DIR}/lib/intel64 )
   ENDIF()
   MESSAGE(STATUS "Using INTEL MKL BLAS/Lapack library")
+#ELSEIF(ON_MAC GREATER -1)
+#  IF (CMAKE_Fortran_COMPILER_ID MATCHES "GNU")
+#    SET(CMAKE_BUILD_RPATH "/opt/local/lib/libgcc")
+#    LIST(APPEND linkedlibs -L/opt/local/lib -lopenblas)  #TTR: don't know why fails... needs line below to work
+#    SET (CMAKE_Fortran_FLAGS "${CMAKE_Fortran_FLAGS} -L/opt/local/lib -lopenblas")
+#    MESSAGE(STATUS "Using GNU BLAS/Lapack library")
+#  ENDIF()
 ELSE()
   FIND_PACKAGE(LAPACK QUIET)
   IF (LAPACK_FOUND)
@@ -275,7 +277,7 @@
 # NETCDF (locally installed only!)
 # =========================================================================
 IF(LINK_GVEC_TO_NETCDF)
-  IF((ON_HYDRA GREATER -1) OR (ON_COBRA GREATER -1) OR (ON_DRACO GREATER -1) OR (ON_RAVEN GREATER -1) OR (ON_TOKP GREATER -1) OR (ON_MPCDFCIRUNNER GREATER -1))
+  IF((ON_SHAREDRUNNER GREATER -1) OR (ON_MPCDFCIRUNNER GREATER -1) OR (ON_TESTIMONY GREATER -1) OR (ON_COBRA GREATER -1) OR (ON_DRACO GREATER -1) OR (ON_RAVEN GREATER -1) OR (ON_TOKP GREATER -1))
     SET(NETCDF_DIR  $ENV{NETCDF_HOME})
   ELSE()
     SET(NETCDF_DIR  /usr)
@@ -293,9 +295,13 @@
 # =========================================================================
 IF(USE_FTIMINGS)
   ADD_DEFINITIONS(-DPP_FTIMINGS)
-  IF((ON_COBRA GREATER -1) OR (ON_DRACO GREATER -1))
+  IF((ON_SHAREDRUNNER GREATER -1) OR (ON_RAVEN GREATER -1) OR (ON_COBRA GREATER -1) OR (ON_DRACO GREATER -1))
     LIST(APPEND linkedlibs -L$ENV{FTIMINGS_HOME}/lib -l$ENV{FTIMINGS_PKG}  -Wl,-rpath,$ENV{FTIMINGS_HOME}/lib ) 
     INCLUDE_DIRECTORIES($ENV{FTIMINGS_HOME}/include/$ENV{FTIMINGS_PKG})
+  ENDIF()
+    #TTR: don't know why above list append fails for MacOS... needs line below to work
+  IF((ON_MAC GREATER -1))
+    SET (CMAKE_Fortran_FLAGS "${CMAKE_Fortran_FLAGS} -L$ENV{FTIMINGS_HOME}/lib -l$ENV{FTIMINGS_PKG}  -Wl,-rpath,$ENV{FTIMINGS_HOME}/lib")
   ENDIF()
 ENDIF()
 
@@ -324,13 +330,10 @@
 FILE(GLOB_RECURSE mainF90 ./src/globals/*.f90
                           ./src/base/*.f90
                           ./src/functionals/mhd3d/*hmap*.f90
-<<<<<<< HEAD
                           ./src/readstate/*.f90
-=======
-                          ./src/readstate*.f90
->>>>>>> ff26a09f
                           ./src/io_netcdf.f90
                           ./src/output/*.f90
+                          ./src/analyze/analyze_vars.f90
                           ./src/transform_sfl/*.f90
                           ./src/grid/*.f90 )
 

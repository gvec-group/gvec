--- conflicted
+++ resolved
@@ -13,54 +13,35 @@
 # Detect machine environements
 # =========================================================================
 SITE_NAME(CMAKE_HOSTNAME)
-<<<<<<< HEAD
 STRING(FIND "${CMAKE_HOSTNAME}" "marconi" ON_MARCONI)
-=======
->>>>>>> 321e49ef
 STRING(FIND "${CMAKE_HOSTNAME}" "testimony" ON_TESTIMONY)
 STRING(FIND "${CMAKE_HOSTNAME}" "sharedrunner" ON_SHAREDRUNNER)
 STRING(FIND "${CMAKE_HOSTNAME}" "mpcdfcirunner" ON_MPCDFCIRUNNER)
 STRING(FIND "${CMAKE_HOSTNAME}" "cobra"     ON_COBRA)
 STRING(FIND "${CMAKE_HOSTNAME}" "raven"     ON_RAVEN)
 STRING(FIND "${CMAKE_HOSTNAME}" "draco"     ON_DRACO)
-<<<<<<< HEAD
-STRING(FIND "${CMAKE_HOSTNAME}" "mac"       ON_MAC)
-STRING(FIND "${CMAKE_HOSTNAME}" "tokp"      ON_TOKP )
-IF (ON_MARCONI GREATER -1)
-  MESSAGE(STATUS "Compiling on Marconi")
-ELSEIF (ON_TESTIMONY GREATER -1)
-  MESSAGE(STATUS "Compiling on testimony")
-ELSEIF (ON_SHAREDRUNNER GREATER -1)
-  MESSAGE(STATUS "Compiling on MPCDF shared runner")
-ELSEIF (ON_MPCDFCIRUNNER GREATER -1)
-  MESSAGE(STATUS "Compiling on MPCDF CI image shared runner")
-=======
 STRING(FIND "${CMAKE_HOSTNAME}" "mac_brew"  ON_MAC_BREW)
 STRING(FIND "${CMAKE_HOSTNAME}" "mac_ports" ON_MAC_PORTS)
 STRING(FIND "${CMAKE_HOSTNAME}" "tokp"      ON_TOKP)
 
-IF((ON_MPCDFCIRUNNER GREATER -1))
+IF (ON_MARCONI GREATER -1)
+  MESSAGE(STATUS "Compiling on Marconi")
+ELSEIF (ON_MPCDFCIRUNNER GREATER -1)
   MESSAGE(STATUS "Compiling on MPCDF CI image shared runner")
 ELSEIF (ON_SHAREDRUNNER GREATER -1)
   MESSAGE(STATUS "Compiling on MPCDF shared runner")
 ELSEIF (ON_TESTIMONY GREATER -1)
   MESSAGE(STATUS "Compiling on testimony")
->>>>>>> 321e49ef
 ELSEIF (ON_COBRA GREATER -1)
   MESSAGE(STATUS "Compiling on MPCDF cobra")
 ELSEIF (ON_DRACO GREATER -1)
   MESSAGE(STATUS "Compiling on MPCDF draco")
 ELSEIF (ON_RAVEN GREATER -1)
   MESSAGE(STATUS "Compiling on MPCDF raven")
-<<<<<<< HEAD
-ELSEIF (ON_MAC GREATER -1) 
-  MESSAGE(STATUS "Compiling on MacOS")
-=======
-ELSEIF (ON_MAC_BREW GREATER -1) 
+ELSEIF (ON_MAC_BREW GREATER -1)
   MESSAGE(STATUS "Compiling on MacOS with homebrew!")
-ELSEIF (ON_MAC_BREW_PORTS GREATER -1) 
+ELSEIF (ON_MAC_BREW_PORTS GREATER -1)
   MESSAGE(STATUS "Compiling on MacOS with macports!")
->>>>>>> 321e49ef
 ELSEIF (ON_TOKP GREATER -1)
   MESSAGE(STATUS "Compiling on tokp")
 ELSE()
@@ -231,13 +212,10 @@
   SET (MAIN_COMPILE_FLAGS "-xf95-cpp-input -fPIC")
 
 ELSEIF (CMAKE_Fortran_COMPILER_ID MATCHES "Intel")
-<<<<<<< HEAD
    #environment specific variables
    IF(ON_MARCONI GREATER -1)
       SET(MAIN_INSTRUCTION "-axMIC-AVX512 ") #for BW and KNL
-   ELSEIF (ON_TESTIMONY GREATER -1 )
-      SET(MAIN_INSTRUCTION "-xCORE-AVX-I ") #for hydra
-   ELSEIF (ON_MPCDFCIRUNNER GREATER -1 )
+  ELSEIF((ON_TESTIMONY GREATER -1) OR (ON_SHAREDRUNNER GREATER -1) OR (ON_MPCDFCIRUNNER GREATER -1 ))
       SET(MAIN_INSTRUCTION "-xCORE-AVX-I ") #for hydra
    ELSEIF (ON_TOKP GREATER -1 )
       SET(MAIN_INSTRUCTION "") #no additional options with newest intel compiler on tokp
@@ -250,22 +228,6 @@
       SET(MAIN_INSTRUCTION "-xHost")
    ENDIF()
    # set Flags
-=======
-  #environment specific variables
-  IF((ON_TESTIMONY GREATER -1) OR (ON_SHAREDRUNNER GREATER -1) OR (ON_MPCDFCIRUNNER GREATER -1 ))
-     SET(MAIN_INSTRUCTION "-xCORE-AVX-I ") #for testimony
-  ELSEIF (ON_TOKP GREATER -1 )
-     SET(MAIN_INSTRUCTION "") #no additional options with newest intel compiler on tokp
-  ELSEIF ((ON_COBRA GREATER -1 ) OR (ON_RAVEN GREATER -1))
-     SET(MAIN_INSTRUCTION "-xCORE-AVX512 -qopt-zmm-usage=high -align array64byte") #for SKL
-     # add -parallel for automatic parallelization (choose OMP_NUM_THREADS=16)
-  ELSEIF (ON_DRACO GREATER -1 )
-     SET(MAIN_INSTRUCTION "-xCORE-AVX2 -align array64byte") #for SKL
-  ELSE()
-     SET(MAIN_INSTRUCTION "-xHost")
-  ENDIF()
-  # set Flags
->>>>>>> 321e49ef
   #OpenMP
   IF(USE_OPENMP)
     SET (CMAKE_Fortran_FLAGS         "${CMAKE_Fortran_FLAGS} -qopenmp")
@@ -332,11 +294,7 @@
   ELSE()
      MESSAGE(SEND_ERROR " Unknown compiler ...")
   ENDIF()
-<<<<<<< HEAD
-ELSEIF((ON_COBRA GREATER -1) OR (ON_DRACO GREATER -1) OR (ON_RAVEN GREATER -1) OR (ON_TOKP GREATER -1) OR (ON_SHAREDRUNNER GREATER -1) OR (ON_MPCDFCIRUNNER GREATER -1))
-=======
 ELSEIF((ON_SHAREDRUNNER GREATER -1) OR (ON_MPCDFCIRUNNER GREATER -1) OR (ON_COBRA GREATER -1) OR (ON_DRACO GREATER -1) OR (ON_RAVEN GREATER -1) OR (ON_TOKP GREATER -1))
->>>>>>> 321e49ef
   IF (CMAKE_Fortran_COMPILER_ID MATCHES "Intel")
     SET(BLA_VENDOR "Intel") #search only for Intel BLAS (=MKL)
     SET(MKL_DIR $ENV{MKL_HOME})
@@ -349,7 +307,6 @@
 		-Wl,-rpath=${MKL_DIR}/lib/intel64 )
   ENDIF()
   MESSAGE(STATUS "Using INTEL MKL BLAS/Lapack library")
-<<<<<<< HEAD
 ELSEIF(ON_MAC GREATER -1)
   IF (CMAKE_Fortran_COMPILER_ID MATCHES "GNU")
     SET(CMAKE_BUILD_RPATH "/opt/local/lib/libgcc")
@@ -357,15 +314,6 @@
     SET (CMAKE_Fortran_FLAGS "${CMAKE_Fortran_FLAGS} -L/opt/local/lib -lopenblas")
     MESSAGE(STATUS "Using GNU BLAS/Lapack library")
   ENDIF()
-=======
-#ELSEIF(ON_MAC_BREW GREATER -1)
-#  IF (CMAKE_Fortran_COMPILER_ID MATCHES "GNU")
-#    SET(CMAKE_BUILD_RPATH "/opt/local/lib/libgcc")
-#    LIST(APPEND linkedlibs -L/opt/local/lib -lopenblas)  #TTR: don't know why fails... needs line below to work
-#    SET (CMAKE_Fortran_FLAGS "${CMAKE_Fortran_FLAGS} -L/opt/local/lib -lopenblas")
-#    MESSAGE(STATUS "Using GNU BLAS/Lapack library")
-#  ENDIF()
->>>>>>> 321e49ef
 ELSE()
   FIND_PACKAGE(LAPACK QUIET)
   IF (LAPACK_FOUND)
@@ -380,11 +328,7 @@
 # NETCDF (locally installed only!)
 # =========================================================================
 IF(LINK_GVEC_TO_NETCDF)
-<<<<<<< HEAD
-  IF((ON_COBRA GREATER -1) OR (ON_DRACO GREATER -1) OR (ON_RAVEN GREATER -1) OR (ON_TOKP GREATER -1) OR (ON_SHAREDRUNNER GREATER -1) OR (ON_MPCDFCIRUNNER GREATER -1) OR (ON_TESTIMONY GREATER -1))
-=======
   IF((ON_SHAREDRUNNER GREATER -1) OR (ON_MPCDFCIRUNNER GREATER -1) OR (ON_TESTIMONY GREATER -1) OR (ON_COBRA GREATER -1) OR (ON_DRACO GREATER -1) OR (ON_RAVEN GREATER -1) OR (ON_TOKP GREATER -1))
->>>>>>> 321e49ef
     SET(NETCDF_DIR  $ENV{NETCDF_HOME})
   ELSEIF(ON_MAC_BREW GREATER -1)
     SET(NETCDF_DIR  /opt/homebrew)
@@ -406,21 +350,12 @@
 # =========================================================================
 IF(USE_FTIMINGS)
   ADD_DEFINITIONS(-DPP_FTIMINGS)
-<<<<<<< HEAD
-  IF((ON_RAVEN GREATER -1) OR (ON_COBRA GREATER -1) OR (ON_DRACO GREATER -1) OR (ON_MAC GREATER -1) OR (ON_SHAREDRUNNER GREATER -1))
-    LIST(APPEND linkedlibs -L$ENV{FTIMINGS_HOME}/lib -l$ENV{FTIMINGS_PKG}  -Wl,-rpath,$ENV{FTIMINGS_HOME}/lib ) 
-    INCLUDE_DIRECTORIES($ENV{FTIMINGS_HOME}/include/$ENV{FTIMINGS_PKG})
-  ENDIF()
-  #TTR: don't know why above list append fails for MacOS... needs line below to work
-  IF((ON_MAC GREATER -1))
-=======
   IF((ON_SHAREDRUNNER GREATER -1) OR (ON_RAVEN GREATER -1) OR (ON_COBRA GREATER -1) OR (ON_DRACO GREATER -1))
     LIST(APPEND linkedlibs -L$ENV{FTIMINGS_HOME}/lib -l$ENV{FTIMINGS_PKG}  -Wl,-rpath,$ENV{FTIMINGS_HOME}/lib ) 
     INCLUDE_DIRECTORIES($ENV{FTIMINGS_HOME}/include/$ENV{FTIMINGS_PKG})
   ENDIF()
     #TTR: don't know why above list append fails for MacOS... needs line below to work
   IF((ON_MAC_BREW GREATER -1) OR(ON_MAC_PORTS GREATER -1))
->>>>>>> 321e49ef
     SET (CMAKE_Fortran_FLAGS "${CMAKE_Fortran_FLAGS} -L$ENV{FTIMINGS_HOME}/lib -l$ENV{FTIMINGS_PKG}  -Wl,-rpath,$ENV{FTIMINGS_HOME}/lib")
   ENDIF()
 ENDIF()

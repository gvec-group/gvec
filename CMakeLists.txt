--- conflicted
+++ resolved
@@ -320,11 +320,7 @@
   ELSE()
      MESSAGE(SEND_ERROR " Unknown compiler ${CMAKE_Fortran_COMPILER_ID} ...")
   ENDIF()
-<<<<<<< HEAD
-ELSEIF((ON_SHAREDRUNNER GREATER -1) OR (ON_MPCDFCIRUNNER GREATER -1) OR (ON_DRACO GREATER -1) OR (ON_RAVEN GREATER -1) OR (ON_VIPER GREATER -1) OR (ON_TOKP GREATER -1))
-=======
 ELSEIF((ON_SHAREDRUNNER GREATER -1) OR (ON_MPCDFCIRUNNER GREATER -1) OR (ON_COBRA GREATER -1) OR (ON_DRACO GREATER -1) OR (ON_RAVEN GREATER -1) OR (ON_VIPER GREATER -1) OR (ON_TOKP GREATER -1) OR (ON_TOKI GREATER -1))
->>>>>>> 89b4ab57
   IF (CMAKE_Fortran_COMPILER_ID MATCHES "Intel")
     SET(BLA_VENDOR "Intel") #search only for Intel BLAS (=MKL)
     SET(MKL_DIR $ENV{MKL_HOME})
@@ -368,11 +364,7 @@
 # NETCDF (locally installed only!)
 # =========================================================================
 IF(LINK_GVEC_TO_NETCDF)
-<<<<<<< HEAD
-  IF((ON_SHAREDRUNNER GREATER -1) OR (ON_MPCDFCIRUNNER GREATER -1) OR (ON_TESTIMONY GREATER -1) OR (ON_DRACO GREATER -1) OR (ON_RAVEN GREATER -1) OR (ON_VIPER GREATER -1) OR (ON_TOKP GREATER -1))
-=======
   IF((ON_SHAREDRUNNER GREATER -1) OR (ON_MPCDFCIRUNNER GREATER -1) OR (ON_TESTIMONY GREATER -1) OR (ON_COBRA GREATER -1) OR (ON_DRACO GREATER -1) OR (ON_RAVEN GREATER -1) OR (ON_VIPER GREATER -1) OR (ON_TOKP GREATER -1) OR (ON_TOKI GREATER -1))
->>>>>>> 89b4ab57
     SET(NETCDF_DIR  $ENV{NETCDF_HOME})
   ELSEIF(ON_MAC_BREW GREATER -1)
     SET(NETCDF_DIR $ENV{HOMEBREW_PREFIX})

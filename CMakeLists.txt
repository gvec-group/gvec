# =========================================================================
# GVEC CMake configuration
# =========================================================================
CMAKE_MINIMUM_REQUIRED(VERSION 3.5.1)
LIST(APPEND CMAKE_MODULE_PATH "${CMAKE_CURRENT_SOURCE_DIR}/cmake")
SET_PROPERTY(GLOBAL PROPERTY USE_FOLDERS ON)
INCLUDE(ExternalProject)
INCLUDE(CMakeDependentOption)



# =========================================================================
# Detect machine environements
# =========================================================================
SITE_NAME(CMAKE_HOSTNAME)
STRING(FIND "${CMAKE_HOSTNAME}" "marconi" ON_MARCONI)
STRING(FIND "${CMAKE_HOSTNAME}" "testimony" ON_HYDRA)
STRING(FIND "${CMAKE_HOSTNAME}" "hydra"     ON_HYDRA)
STRING(FIND "${CMAKE_HOSTNAME}" "cobra"     ON_COBRA)
STRING(FIND "${CMAKE_HOSTNAME}" "raven"     ON_RAVEN)
STRING(FIND "${CMAKE_HOSTNAME}" "draco"     ON_DRACO)
<<<<<<< HEAD
STRING(FIND "${CMAKE_HOSTNAME}" "mac"       ON_MAC)
=======
STRING(FIND "${CMAKE_HOSTNAME}" "tokp"      ON_TOKP )
>>>>>>> 83fab8ff
IF (ON_MARCONI GREATER -1)
  MESSAGE(STATUS "Compiling on Marconi")
ELSEIF (ON_HYDRA GREATER -1)
  MESSAGE(STATUS "Compiling on hydra")
ELSEIF (ON_COBRA GREATER -1)
  MESSAGE(STATUS "Compiling on cobra")
ELSEIF (ON_DRACO GREATER -1)
  MESSAGE(STATUS "Compiling on draco")
ELSEIF (ON_RAVEN GREATER -1)
  MESSAGE(STATUS "Compiling on raven")
<<<<<<< HEAD
ELSEIF (ON_MAC GREATER -1) 
  MESSAGE(STATUS "Compiling on MacOS")
=======
ELSEIF (ON_RAVEN GREATER -1)
  MESSAGE(STATUS "Compiling on tokp")
>>>>>>> 83fab8ff
ELSE()
  MESSAGE(STATUS "Compiling on unknown hostname")
ENDIF()


# =========================================================================
# Project definitions and output paths
# =========================================================================
PROJECT(GVEC)
ENABLE_LANGUAGE(Fortran)

SET(CMAKE_RUNTIME_OUTPUT_DIRECTORY ${CMAKE_CURRENT_BINARY_DIR}/bin)
SET(CMAKE_Fortran_MODULE_DIRECTORY ${CMAKE_CURRENT_BINARY_DIR}/include)
SET(CMAKE_LIBRARY_OUTPUT_DIRECTORY ${CMAKE_CURRENT_BINARY_DIR}/lib)
SET(CMAKE_ARCHIVE_OUTPUT_DIRECTORY ${CMAKE_CURRENT_BINARY_DIR}/lib)

# Set custom install dir (needs to be done after project has been defined!)
IF(CMAKE_INSTALL_PREFIX_INITIALIZED_TO_DEFAULT)
  SET(CMAKE_INSTALL_PREFIX "${CMAKE_CURRENT_SOURCE_DIR}" CACHE PATH "Prefix prepended to install directories" FORCE)
ENDIF()
MARK_AS_ADVANCED(CMAKE_INSTALL_PREFIX)

# =========================================================================
# Options
# =========================================================================

MACRO(SUBDIRLIST result curdir)
  FILE(GLOB children RELATIVE ${curdir} ${curdir}/*)
  SET(dirlist "")
  FOREACH(child ${children})
    IF(IS_DIRECTORY ${curdir}/${child})
      LIST(APPEND dirlist ${child})
    ENDIF()
  ENDFOREACH()
  SET(${result} ${dirlist})
ENDMACRO()

#generate lists of subfolders to be used as choices for the variables of the configuration

#SUBDIRLIST(FUNCTIONALS  ${CMAKE_CURRENT_SOURCE_DIR}/src/functionals/)
#
#SET(   FUNCTIONAL   "mhd3d"      CACHE STRING
#                        "Name of functional to be used, must be identical to subdirectory name in src/functionals folder.")
#SET_PROPERTY(CACHE FUNCTIONAL PROPERTY STRINGS ${FUNCTIONALS})


# =========================================================================
# PREPROCESSOR FLAGS
# =========================================================================

OPTION(COMPILE_GVEC "compile gvec programme for equilibrium computations (libgvec and gvec executable)" ON)
IF(COMPILE_GVEC)
  OPTION(LINK_GVEC_TO_NETCDF "Link to local serial NetCDF library, needed for VMEC input/output" ON)
ELSE()
  UNSET(LINK_GVEC_TO_NETCDF CACHE ) # if not mhd
ENDIF()
OPTION(COMPILE_GVEC_TO_GENE "compile interface gvec_to_gene library (added to libgvec)" OFF)
OPTION(COMPILE_GVEC_TO_HOPR "compile interface gvec_to_hopr library (added to libgvec)" OFF)
OPTION(COMPILE_GVEC_TO_CASTOR3D "compile converter gvec_to_castor (only executable)" OFF)
OPTION(COMPILE_GVEC_TO_JOREK "compile converter gvec_to_jorek (only executable)" OFF)

OPTION(USE_OPENMP "enable OpenMP" ON)
OPTION(USE_MPI "enable MPI" OFF)

IF(USE_MPI)
  IF(COMPILE_GVEC_TO_GENE)
    MESSAGE(SEND_ERROR " IF COMPILE_GVEC_TO_GENE=ON, set USE_MPI=OFF (MPI not needed/tested)")
  ELSEIF(COMPILE_GVEC_TO_HOPR)
    MESSAGE(SEND_ERROR " IF COMPILE_GVEC_TO_HOPR=ON, set USE_MPI=OFF (MPI not needed/tested)")
  ELSEIF(COMPILE_GVEC_TO_CASTOR3D) 
    MESSAGE(SEND_ERROR " IF COMPILE_GVEC_TO_CASTOR3D=ON, set USE_MPI=OFF (MPI not needed/tested)")
  ELSEIF(COMPILE_GVEC_TO_JOREK) 
    MESSAGE(SEND_ERROR " IF COMPILE_GVEC_TO_JOREK=ON, set USE_MPI=OFF (MPI not needed/tested)")
  ENDIF()
ENDIF()

OPTION(USE_FTIMINGS "enable profiling with ftimings" OFF)
MARK_AS_ADVANCED(USE_FTIMINGS)
OPTION(USE_VISU_J_FD "enable visualization of current with Finite difference (slow)" OFF)
IF(USE_VISU_J_FD)
  ADD_DEFINITIONS("-DVISU_J_FD")
ENDIF()
# =========================================================================
# Build type
# =========================================================================
# make sure that the default is a RELEASE
IF (NOT CMAKE_BUILD_TYPE)
  SET (CMAKE_BUILD_TYPE Release CACHE STRING
      "Choose the type of build, options are: Debug / Release / Profile."
      FORCE)
  SET_PROPERTY(CACHE CMAKE_BUILD_TYPE PROPERTY STRINGS Debug Release Profile)
ENDIF (NOT CMAKE_BUILD_TYPE)

IF (CMAKE_BUILD_TYPE MATCHES "Debug")
  ADD_DEFINITIONS("-DDEBUG")
ENDIF()


# =========================================================================
# MPI
# =========================================================================
IF(USE_MPI)
  FIND_PACKAGE(MPI REQUIRED)
  IF (NOT MPI_Fortran_NO_INTERROGATE)
    FOREACH(DIR ${MPI_INCLUDE_PATH})
      INCLUDE_DIRECTORIES(${DIR})
    ENDFOREACH()
    FOREACH(DIR ${MPI_Fortran_INCLUDE_PATH})
      INCLUDE_DIRECTORIES(${DIR})
    ENDFOREACH()
    LIST(APPEND linkedlibs ${MPI_Fortran_LIBRARIES})
  ENDIF()
  MARK_AS_ADVANCED(MPI_LIBRARY MPI_EXTRA_LIBRARY) # don't show these ones
  MESSAGE(STATUS "Building GVEC with MPI")
  MESSAGE(STATUS "MPI Compiler: " ${MPI_Fortran_COMPILER})
  ADD_DEFINITIONS(-DMPI=1)
  OPTION(NO_MPI_F08 "disabe MPI F2008" OFF)
  MARK_AS_ADVANCED(NO_MPI_F08)
  IF(NO_MPI_F08)
    ADD_DEFINITIONS(-DNO_MPI_F08)
  ENDIF()
ELSE()
  ADD_DEFINITIONS(-DMPI=0)
  UNSET(NO_MPI_F08 CACHE ) # if not MPI
ENDIF()


# =========================================================================
# Location of binary and filenames
# =========================================================================

# append relative filename-macro for __FILENAME__ in Stamp of abort function (see defines.h)
SET(CMAKE_Fortran_FLAGS "${CMAKE_Fortran_FLAGS} -D__FILENAME__='\"$(subst ${CMAKE_SOURCE_DIR}/,,$(abspath $<))\"'")


# add basedir for location of corresponding userblock-file
#ADD_DEFINITIONS("-DBASEDIR='\"${CMAKE_CURRENT_BINARY_DIR}/\"'")

# =========================================================================
# COMPILER FLAGS
# =========================================================================

# FFLAGS depend on the compiler
GET_FILENAME_COMPONENT (Fortran_COMPILER_NAME ${CMAKE_Fortran_COMPILER} NAME)


IF (CMAKE_Fortran_COMPILER_ID MATCHES "GNU")
  #environment specific variables
  IF(ONHORNET GREATER -1)
    SET(MAIN_INSTRUCTION "-march=core-avx2")
  ELSE()
    SET(MAIN_INSTRUCTION "-march=native")
  ENDIF()
  # set Flags

  #OpenMP
  IF(USE_OPENMP)
   SET (CMAKE_Fortran_FLAGS         "${CMAKE_Fortran_FLAGS} -fopenmp")
  ENDIF()

  SET (CMAKE_Fortran_FLAGS         "${CMAKE_Fortran_FLAGS} -fdefault-real-8 -fdefault-double-8 -fbackslash -ffree-line-length-0 -DGNU")
  SET (CMAKE_Fortran_FLAGS_RELEASE "${CMAKE_Fortran_FLAGS}     -O3 ${MAIN_INSTRUCTION} -finline-functions ") #gives segfault: -fstack-arrays
  SET (CMAKE_Fortran_FLAGS_PROFILE "${CMAKE_Fortran_FLAGS} -pg -O3 ${MAIN_INSTRUCTION} -finline-functions ") #gives segfault: -fstack-arrays
  SET (CMAKE_Fortran_FLAGS_DEBUG   "${CMAKE_Fortran_FLAGS} -g -O0 -ggdb3 -ffpe-trap=invalid -fbounds-check -finit-real=snan -fbacktrace -Wall -Wextra")
  # add flags only for compiling not linking!
  SET (MAIN_COMPILE_FLAGS "-xf95-cpp-input -fPIC")

ELSEIF (CMAKE_Fortran_COMPILER_ID MATCHES "Intel")
   #environment specific variables
   IF(ON_MARCONI GREATER -1)
      SET(MAIN_INSTRUCTION "-axMIC-AVX512 ") #for BW and KNL
   ELSEIF (ON_HYDRA GREATER -1 )
      SET(MAIN_INSTRUCTION "-xCORE-AVX-I ") #for hydra
   ELSEIF (ON_TOKP GREATER -1 )
      SET(MAIN_INSTRUCTION "") #no additional options with newest intel compiler on tokp
   ELSEIF ((ON_COBRA GREATER -1 ) OR (ON_RAVEN GREATER -1))
      SET(MAIN_INSTRUCTION "-xCORE-AVX512 -qopt-zmm-usage=high -align array64byte") #for SKL
      # add -parallel for automatic parallelization (choose OMP_NUM_THREADS=16)
   ELSEIF (ON_DRACO GREATER -1 )
      SET(MAIN_INSTRUCTION "-xCORE-AVX2 -align array64byte") #for SKL
   ELSE()
      SET(MAIN_INSTRUCTION "-xHost")
   ENDIF()
   # set Flags
  #OpenMP
  IF(USE_OPENMP)
   SET (CMAKE_Fortran_FLAGS         "${CMAKE_Fortran_FLAGS} -qopenmp")
  ENDIF()

  SET (CMAKE_Fortran_FLAGS         "${CMAKE_Fortran_FLAGS} -r8 -i4 -traceback -warn all -shared-intel -DINTEL")
  SET (CMAKE_Fortran_FLAGS_RELEASE "${CMAKE_Fortran_FLAGS} -O3 ${MAIN_INSTRUCTION} -qopt-report=5 -diag-disable=10397 -no-prec-div")
  SET (CMAKE_Fortran_FLAGS_PROFILE "${CMAKE_Fortran_FLAGS} -pg -O3 ${MAIN_INSTRUCTION} -qopt-report0 -qopt-report-phase=vec -no-prec-div")
  SET (CMAKE_Fortran_FLAGS_DEBUG   "${CMAKE_Fortran_FLAGS} -g -O0 -fpe0 -traceback -check all,noarg_temp_created,noformat,nooutput_conversion,pointer,uninit -init=snan -init=arrays")
   # add flags only for compiling not linking!
   SET (MAIN_COMPILE_FLAGS "-fpp -assume bscc -fPIC")

ELSEIF (CMAKE_Fortran_COMPILER_ID MATCHES "Cray")
  # set Flags
  SET (CMAKE_Fortran_FLAGS         "${CMAKE_Fortran_FLAGS} -f free -s real64 -em -DCRAY")
  SET (CMAKE_Fortran_FLAGS_RELEASE "${CMAKE_Fortran_FLAGS} -O2 -hfp3 -p . -rm")
  SET (CMAKE_Fortran_FLAGS_PROFILE "${CMAKE_Fortran_FLAGS} -O2 -hfp3 -h profile_generate -p . -rm")
  SET (CMAKE_Fortran_FLAGS_DEBUG   "${CMAKE_Fortran_FLAGS} -O0 -eD -rm")
  # add flags only for compiling not linking!
  SET (MAIN_COMPILE_FLAGS "-F")

ELSEIF (CMAKE_Fortran_COMPILER_ID MATCHES "PGI")
  # set Flags
  SET (CMAKE_Fortran_FLAGS         "${CMAKE_Fortran_FLAGS} -r8")
  SET (CMAKE_Fortran_FLAGS_RELEASE "${CMAKE_Fortran_FLAGS} -O3")
  SET (CMAKE_Fortran_FLAGS_PROFILE "${CMAKE_Fortran_FLAGS} -O3")
  SET (CMAKE_Fortran_FLAGS_DEBUG   "${CMAKE_Fortran_FLAGS} -O0 -g")
  # add flags only for compiling not linking!
  SET (MAIN_COMPILE_FLAGS "-Mpreprocess")


ELSE()
   MESSAGE(SEND_ERROR " Unknown compiler")
ENDIF()

# =========================================================================
# LAPACK/MKL library
# =========================================================================
# use Lapack/Blas for GNU

IF(USE_OPENMP)
  SET (MKLLIB "parallel")
  SET (MKLLIBGNU "mkl_gnu_thread")
ELSE()
  SET (MKLLIB "sequential")
  SET (MKLLIBGNU "mkl_sequential")
ENDIF()


IF(ON_HYDRA GREATER -1)
  IF (CMAKE_Fortran_COMPILER_ID MATCHES "Intel")
    SET(BLA_VENDOR "Intel") #search only for Intel BLAS (=MKL)
    SET(MKL_DIR $ENV{MKL_HOME})
    LIST(APPEND linkedlibs -mkl=${MKLLIB} -Wl,-rpath=${MKL_DIR}/lib/intel64 )
    MESSAGE(STATUS "Using INTEL MKL BLAS/Lapack library")
  ELSEIF (CMAKE_Fortran_COMPILER_ID MATCHES "GNU")
    FIND_PACKAGE(LAPACK QUIET)
    IF (LAPACK_FOUND)
      LIST(APPEND linkedlibs ${LAPACK_LIBRARIES})
      MESSAGE(STATUS "Using BLAS/Lapack library")
    ELSE()
      MESSAGE(WARNING " Lapack not found for GNU compiler!")
    ENDIF()
  ELSE()
     MESSAGE(SEND_ERROR " Unknown compiler ...")
  ENDIF()
ELSEIF((ON_COBRA GREATER -1) OR (ON_DRACO GREATER -1) OR (ON_RAVEN GREATER -1) OR (ON_TOKP GREATER -1))
  IF (CMAKE_Fortran_COMPILER_ID MATCHES "Intel")
    SET(BLA_VENDOR "Intel") #search only for Intel BLAS (=MKL)
    SET(MKL_DIR $ENV{MKL_HOME})
    LIST(APPEND linkedlibs -L${MKL_DIR}/lib/intel64 -mkl=${MKLLIB} -Wl,-rpath=${MKL_DIR}/lib/intel64 )
  ELSEIF (CMAKE_Fortran_COMPILER_ID MATCHES "GNU")
    SET(BLA_VENDOR "Intel") #search only for Intel BLAS (=MKL)
    SET(MKL_DIR $ENV{MKL_HOME})
    LIST(APPEND linkedlibs -L${MKL_DIR}/lib/intel64 -lmkl_gf_lp64
		-l${MKLLIBGNU} -lmkl_core -lpthread -lm -ldl
		-Wl,-rpath=${MKL_DIR}/lib/intel64 )
  ENDIF()
  MESSAGE(STATUS "Using INTEL MKL BLAS/Lapack library")
ELSEIF(ON_MAC GREATER -1)
  IF (CMAKE_Fortran_COMPILER_ID MATCHES "GNU")
    SET(CMAKE_BUILD_RPATH "/opt/local/lib/libgcc")
    LIST(APPEND linkedlibs -L/opt/local/lib -lopenblas)  #TTR: don't know why fails... needs line below to work
    SET (CMAKE_Fortran_FLAGS "${CMAKE_Fortran_FLAGS} -L/opt/local/lib -lopenblas")
    MESSAGE(STATUS "Using GNU BLAS/Lapack library")
  ENDIF()
ELSE()
  FIND_PACKAGE(LAPACK QUIET)
  IF (LAPACK_FOUND)
    LIST(APPEND linkedlibs ${LAPACK_LIBRARIES})
    MESSAGE(STATUS "Using BLAS/Lapack library")
  ELSE()
    MESSAGE(WARNING " Lapack not found for GNU compiler!")
  ENDIF()
ENDIF()

# =========================================================================
# NETCDF (locally installed only!)
# =========================================================================
IF(LINK_GVEC_TO_NETCDF)
  IF((ON_HYDRA GREATER -1) OR (ON_COBRA GREATER -1) OR (ON_DRACO GREATER -1) OR (ON_RAVEN GREATER -1) OR (ON_TOKP GREATER -1))
    SET(NETCDF_DIR  $ENV{NETCDF_HOME})
  ELSE()
    SET(NETCDF_DIR  /usr)
  ENDIF()
  INCLUDE_DIRECTORIES(${NETCDF_DIR}/include)
  LIST(APPEND linkedlibs -L${NETCDF_DIR}/lib -lnetcdf -lnetcdff -Wl,-rpath,${NETCDF_DIR}/lib )
  MESSAGE(STATUS "Build with NetCDF")
  ADD_DEFINITIONS(-DNETCDF=1)
ELSE()
  ADD_DEFINITIONS(-DNETCDF=0)
ENDIF()

# =========================================================================
# Ftimings
# =========================================================================
IF(USE_FTIMINGS)
  ADD_DEFINITIONS(-DPP_FTIMINGS)
  IF((ON_RAVEN GREATER -1) OR (ON_COBRA GREATER -1) OR (ON_DRACO GREATER -1) OR (ON_MAC GREATER -1))
    LIST(APPEND linkedlibs -L$ENV{FTIMINGS_HOME}/lib -l$ENV{FTIMINGS_PKG}  -Wl,-rpath,$ENV{FTIMINGS_HOME}/lib ) 
    INCLUDE_DIRECTORIES($ENV{FTIMINGS_HOME}/include/$ENV{FTIMINGS_PKG})
  ENDIF()
  #TTR: don't know why above list append fails for MacOS... needs line below to work
  IF((ON_MAC GREATER -1))
    SET (CMAKE_Fortran_FLAGS "${CMAKE_Fortran_FLAGS} -L$ENV{FTIMINGS_HOME}/lib -l$ENV{FTIMINGS_PKG}  -Wl,-rpath,$ENV{FTIMINGS_HOME}/lib")
  ENDIF()
ENDIF()

# =========================================================================
# project sources & targets
# =========================================================================

function(add_exec target)
  ADD_EXECUTABLE(${target} ${ARGN})
  TARGET_LINK_LIBRARIES(${target} gveclib ${linkedlibs})
  SET_TARGET_PROPERTIES(${target} PROPERTIES COMPILE_FLAGS ${MAIN_COMPILE_FLAGS})
  SET_TARGET_PROPERTIES(${target} PROPERTIES LINKER_LANGUAGE Fortran)
  INSTALL(PROGRAMS ${CMAKE_RUNTIME_OUTPUT_DIRECTORY}/${target} DESTINATION bin)
  STRING(TOUPPER ${target} TARGETUP)
  ADD_CUSTOM_COMMAND(TARGET ${target} POST_BUILD COMMAND ${CMAKE_COMMAND} -E cmake_echo_color --cyan "SUCCESS: ${TARGETUP} BUILD COMPLETE!")
endfunction()

# include defines.h
INCLUDE_DIRECTORIES(${CMAKE_CURRENT_SOURCE_DIR}/src ${CMAKE_CURRENT_SOURCE_DIR}/src/base/bsplines ${CMAKE_Fortran_MODULE_DIRECTORY})

FILE(GLOB_RECURSE mainF90 ./src/globals/*.f90
                          ./src/base/*.f90
                          ./src/functionals/mhd3d/*hmap*.f90
                          ./src/readstate*.f90
                          ./src/output/*.f90
                          ./src/transform_sfl/*.f90
                          ./src/grid/*.f90 )

# define libs
IF(COMPILE_GVEC)
  FILE(GLOB_RECURSE gvecF90 ./src/*.f
                            ./src/functionals/*.f90
                            ./src/analyze/*.f90
                            ./src/lbfgsb/*.f90
                            ./src/vmec/*.f90
                            ./src/output/*.f90
                            ./src/restart/*.f90 )

  IF(USE_FTIMINGS)
    LIST(APPEND mainF90 ./src/mod_timings.f90 ./src/perf2ftimings.f90)
  ENDIF()
  LIST(APPEND mainF90 ${gvecF90})
ENDIF()
IF(COMPILE_GVEC_TO_HOPR)
  FILE(GLOB tohoprF90 ./src/gvec_to_hopr/*.f90 )
  LIST(APPEND mainF90 ${tohoprF90})
ENDIF()
IF(COMPILE_GVEC_TO_GENE)
  FILE(GLOB togeneF90 ./src/gvec_to_gene/*.f90 )
  LIST(APPEND mainF90 ${togeneF90})
ENDIF()
IF(COMPILE_GVEC_TO_CASTOR3D)
  FILE(GLOB tocastorF90 ./src/gvec_to_castor3d/*.f90 )
  LIST(APPEND mainF90 ${tocastorF90})
ENDIF()
IF(COMPILE_GVEC_TO_JOREK)
  FILE(GLOB tojorekF90 ./src/gvec_to_jorek/*.f90 )
  LIST(APPEND mainF90 ${tojorekF90})
ENDIF()

ADD_LIBRARY(gveclibF90 OBJECT ${mainF90} )

OPTION(COMPILE_GVEC_AS_STATIC_LIB "compile GVEC libraray as static (OFF: compiled as shared)" OFF)
MARK_AS_ADVANCED(COMPILE_GVEC_AS_STATIC_LIB)
SET_TARGET_PROPERTIES(gveclibF90 PROPERTIES COMPILE_FLAGS ${MAIN_COMPILE_FLAGS})
IF(COMPILE_GVEC_AS_STATIC_LIB)
  # generates static lib libgveclib.a
  ADD_LIBRARY(gveclib STATIC $<TARGET_OBJECTS:gveclibF90> )
ELSE()
  # generates shared lib libgveclib.so
  ADD_LIBRARY(gveclib SHARED $<TARGET_OBJECTS:gveclibF90> )
ENDIF()

  SET_TARGET_PROPERTIES(gveclib
    PROPERTIES
    POSITION_INDEPENDENT_CODE ON
    OUTPUT_NAME "GVEC"
    DEBUG_POSTFIX "_d"
    MACOSX_RPATH ON
    WINDOWS_EXPORT_ALL_SYMBOLS ON
    )

# =========================================================================
# Executable programs (simply use add_exec)
# =========================================================================
IF(COMPILE_GVEC)
  add_exec(gvec ./src/gvec.f90)
  ADD_DEPENDENCIES(gvec gveclib )
  add_exec(gvec_post ./src/gvec_post.f90)
  ADD_DEPENDENCIES(gvec_post gveclib )
ENDIF()
IF(COMPILE_GVEC_TO_HOPR)
  add_exec(test_gvec_to_hopr ./src/test_gvec_to_hopr.f90 )
  ADD_DEPENDENCIES(test_gvec_to_hopr gveclib )
ENDIF()
IF(COMPILE_GVEC_TO_GENE)
  add_exec(test_gvec_to_gene ./src/test_gvec_to_gene.f90 )
  ADD_DEPENDENCIES(test_gvec_to_gene gveclib )
ENDIF()
IF(COMPILE_GVEC_TO_CASTOR3D)
  add_exec(convert_gvec_to_castor3d ./src/convert_gvec_to_castor3d.f90 )
  ADD_DEPENDENCIES(convert_gvec_to_castor3d gveclib )
ENDIF()
IF(COMPILE_GVEC_TO_JOREK)
  add_exec(convert_gvec_to_jorek ./src/convert_gvec_to_jorek.f90 )
  ADD_DEPENDENCIES(convert_gvec_to_jorek gveclib )
ENDIF()

# =========================================================================
# Install
# =========================================================================

IF(NOT COMPILE_GVEC_TO_GENE)
  INSTALL(FILES
    ${CMAKE_Fortran_MODULE_DIRECTORY}/configuration-cmake.f90
    DESTINATION include )
ELSE()
  INCLUDE(cmake/install_gene.cmake)
ENDIF()<|MERGE_RESOLUTION|>--- conflicted
+++ resolved
@@ -19,11 +19,8 @@
 STRING(FIND "${CMAKE_HOSTNAME}" "cobra"     ON_COBRA)
 STRING(FIND "${CMAKE_HOSTNAME}" "raven"     ON_RAVEN)
 STRING(FIND "${CMAKE_HOSTNAME}" "draco"     ON_DRACO)
-<<<<<<< HEAD
 STRING(FIND "${CMAKE_HOSTNAME}" "mac"       ON_MAC)
-=======
 STRING(FIND "${CMAKE_HOSTNAME}" "tokp"      ON_TOKP )
->>>>>>> 83fab8ff
 IF (ON_MARCONI GREATER -1)
   MESSAGE(STATUS "Compiling on Marconi")
 ELSEIF (ON_HYDRA GREATER -1)
@@ -34,13 +31,10 @@
   MESSAGE(STATUS "Compiling on draco")
 ELSEIF (ON_RAVEN GREATER -1)
   MESSAGE(STATUS "Compiling on raven")
-<<<<<<< HEAD
 ELSEIF (ON_MAC GREATER -1) 
   MESSAGE(STATUS "Compiling on MacOS")
-=======
-ELSEIF (ON_RAVEN GREATER -1)
+ELSEIF (ON_TOKP GREATER -1)
   MESSAGE(STATUS "Compiling on tokp")
->>>>>>> 83fab8ff
 ELSE()
   MESSAGE(STATUS "Compiling on unknown hostname")
 ENDIF()

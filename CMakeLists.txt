# =========================================================================
# GVEC CMake configuration
# =========================================================================
CMAKE_MINIMUM_REQUIRED(VERSION 3.5.1)
LIST(APPEND CMAKE_MODULE_PATH "${CMAKE_CURRENT_SOURCE_DIR}/cmake")
SET_PROPERTY(GLOBAL PROPERTY USE_FOLDERS ON)
INCLUDE(ExternalProject)
INCLUDE(CMakeDependentOption)



# =========================================================================
# Detect machine environements
# =========================================================================
SITE_NAME(CMAKE_HOSTNAME)
STRING(FIND "${CMAKE_HOSTNAME}" "testimony" ON_TESTIMONY)
STRING(FIND "${CMAKE_HOSTNAME}" "sharedrunner" ON_SHAREDRUNNER)
STRING(FIND "${CMAKE_HOSTNAME}" "mpcdfcirunner" ON_MPCDFCIRUNNER)
STRING(FIND "${CMAKE_HOSTNAME}" "cobra"     ON_COBRA)
STRING(FIND "${CMAKE_HOSTNAME}" "raven"     ON_RAVEN)
STRING(FIND "${CMAKE_HOSTNAME}" "draco"     ON_DRACO)
<<<<<<< HEAD
STRING(FIND "${CMAKE_HOSTNAME}" "mac"       ON_MAC)
=======
STRING(FIND "${CMAKE_HOSTNAME}" "mac_brew"  ON_MAC_BREW)
STRING(FIND "${CMAKE_HOSTNAME}" "mac_ports" ON_MAC_PORTS)
>>>>>>> 6e72d92d
STRING(FIND "${CMAKE_HOSTNAME}" "tokp"      ON_TOKP)

IF((ON_MPCDFCIRUNNER GREATER -1))
  MESSAGE(STATUS "Compiling on MPCDF CI image shared runner")
ELSEIF (ON_SHAREDRUNNER GREATER -1)
  MESSAGE(STATUS "Compiling on MPCDF shared runner")
ELSEIF (ON_TESTIMONY GREATER -1)
  MESSAGE(STATUS "Compiling on testimony")
ELSEIF (ON_COBRA GREATER -1)
  MESSAGE(STATUS "Compiling on MPCDF cobra")
ELSEIF (ON_DRACO GREATER -1)
  MESSAGE(STATUS "Compiling on MPCDF draco")
ELSEIF (ON_RAVEN GREATER -1)
  MESSAGE(STATUS "Compiling on MPCDF raven")
<<<<<<< HEAD
ELSEIF (ON_MAC GREATER -1) 
  MESSAGE(STATUS "Compiling on MacOS")
=======
ELSEIF (ON_MAC_BREW GREATER -1) 
  MESSAGE(STATUS "Compiling on MacOS with homebrew!")
ELSEIF (ON_MAC_BREW_PORTS GREATER -1) 
  MESSAGE(STATUS "Compiling on MacOS with macports!")
>>>>>>> 6e72d92d
ELSEIF (ON_TOKP GREATER -1)
  MESSAGE(STATUS "Compiling on tokp")
ELSE()
  MESSAGE(STATUS "Compiling on unknown hostname")
ENDIF()


# =========================================================================
# Project definitions and output paths
# =========================================================================
PROJECT(GVEC)
ENABLE_LANGUAGE(Fortran)

SET(CMAKE_RUNTIME_OUTPUT_DIRECTORY ${CMAKE_CURRENT_BINARY_DIR}/bin)
SET(CMAKE_Fortran_MODULE_DIRECTORY ${CMAKE_CURRENT_BINARY_DIR}/include)
SET(CMAKE_LIBRARY_OUTPUT_DIRECTORY ${CMAKE_CURRENT_BINARY_DIR}/lib)
SET(CMAKE_ARCHIVE_OUTPUT_DIRECTORY ${CMAKE_CURRENT_BINARY_DIR}/lib)

# Set custom install dir (needs to be done after project has been defined!)
IF(CMAKE_INSTALL_PREFIX_INITIALIZED_TO_DEFAULT)
  SET(CMAKE_INSTALL_PREFIX "${CMAKE_CURRENT_SOURCE_DIR}" CACHE PATH "Prefix prepended to install directories" FORCE)
ENDIF()
MARK_AS_ADVANCED(CMAKE_INSTALL_PREFIX)

# =========================================================================
# Options
# =========================================================================

MACRO(SUBDIRLIST result curdir)
  FILE(GLOB children RELATIVE ${curdir} ${curdir}/*)
  SET(dirlist "")
  FOREACH(child ${children})
    IF(IS_DIRECTORY ${curdir}/${child})
      LIST(APPEND dirlist ${child})
    ENDIF()
  ENDFOREACH()
  SET(${result} ${dirlist})
ENDMACRO()

#generate lists of subfolders to be used as choices for the variables of the configuration

#SUBDIRLIST(FUNCTIONALS  ${CMAKE_CURRENT_SOURCE_DIR}/src/functionals/)
#
#SET(   FUNCTIONAL   "mhd3d"      CACHE STRING
#                        "Name of functional to be used, must be identical to subdirectory name in src/functionals folder.")
#SET_PROPERTY(CACHE FUNCTIONAL PROPERTY STRINGS ${FUNCTIONALS})


# =========================================================================
# PREPROCESSOR FLAGS
# =========================================================================

OPTION(COMPILE_GVEC "compile gvec programme for equilibrium computations (libgvec and gvec executable)" ON)
IF(COMPILE_GVEC)
  OPTION(LINK_GVEC_TO_NETCDF "Link to local serial NetCDF library, needed for VMEC input/output" ON)
ELSE()
  UNSET(LINK_GVEC_TO_NETCDF CACHE ) # if not mhd
ENDIF()
OPTION(COMPILE_GVEC_TO_GENE "compile interface gvec_to_gene library (added to libgvec)" OFF)
OPTION(COMPILE_GVEC_TO_HOPR "compile interface gvec_to_hopr library (added to libgvec)" OFF)
OPTION(COMPILE_GVEC_TO_CASTOR3D "compile converter gvec_to_castor (only executable)" OFF)
OPTION(COMPILE_GVEC_TO_JOREK "compile converter gvec_to_jorek (only executable)" OFF)

OPTION(USE_OPENMP "enable OpenMP" ON)

OPTION(USE_FTIMINGS "enable profiling with ftimings" OFF)
MARK_AS_ADVANCED(USE_FTIMINGS)
SET (USE_VISU_J "off" CACHE STRING "enable visualization of current: off/ with Finite Difference / analytical")
SET_PROPERTY(CACHE USE_VISU_J PROPERTY STRINGS off FD ANA )

IF(USE_VISU_J STREQUAL "FD")
  ADD_DEFINITIONS("-DVISU_J_FD")
ELSEIF(USE_VISU_J STREQUAL "ANA")
  ADD_DEFINITIONS("-DVISU_J_EXACT")
ENDIF()
# =========================================================================
# Build type
# =========================================================================
# make sure that the default is a RELEASE
IF (NOT CMAKE_BUILD_TYPE)
  SET (CMAKE_BUILD_TYPE Release CACHE STRING
      "Choose the type of build, options are: Debug / Release / Profile."
      FORCE)
  SET_PROPERTY(CACHE CMAKE_BUILD_TYPE PROPERTY STRINGS Debug Release Profile)
ENDIF (NOT CMAKE_BUILD_TYPE)

IF (CMAKE_BUILD_TYPE MATCHES "Debug")
  ADD_DEFINITIONS("-DDEBUG")
ENDIF()

# =========================================================================
# Location of binary and filenames
# =========================================================================

# append relative filename-macro for __FILENAME__ in Stamp of abort function (see defines.h)
SET(CMAKE_Fortran_FLAGS "${CMAKE_Fortran_FLAGS} -D__FILENAME__='\"$(subst ${CMAKE_SOURCE_DIR}/,,$(abspath $<))\"'")


# add basedir for location of corresponding userblock-file
#ADD_DEFINITIONS("-DBASEDIR='\"${CMAKE_CURRENT_BINARY_DIR}/\"'")

# =========================================================================
# COMPILER FLAGS
# =========================================================================

# FFLAGS depend on the compiler
GET_FILENAME_COMPONENT (Fortran_COMPILER_NAME ${CMAKE_Fortran_COMPILER} NAME)


IF (CMAKE_Fortran_COMPILER_ID MATCHES "GNU")
  #environment specific variables
  IF(ONHORNET GREATER -1)
    SET(MAIN_INSTRUCTION "-march=core-avx2")
  ELSE()
    SET(MAIN_INSTRUCTION "-march=native")
  ENDIF()
  # set Flags

  #OpenMP
  IF(USE_OPENMP)
   SET (CMAKE_Fortran_FLAGS         "${CMAKE_Fortran_FLAGS} -fopenmp")
  ENDIF()

  SET (CMAKE_Fortran_FLAGS         "${CMAKE_Fortran_FLAGS} -fdefault-real-8 -fdefault-double-8 -fbackslash -ffree-line-length-0 -DGNU")
  SET (CMAKE_Fortran_FLAGS_RELEASE "${CMAKE_Fortran_FLAGS}     -O3 ${MAIN_INSTRUCTION} -finline-functions ") #gives segfault: -fstack-arrays
  SET (CMAKE_Fortran_FLAGS_PROFILE "${CMAKE_Fortran_FLAGS} -pg -O3 ${MAIN_INSTRUCTION} -finline-functions ") #gives segfault: -fstack-arrays
  SET (CMAKE_Fortran_FLAGS_DEBUG   "${CMAKE_Fortran_FLAGS} -g -O0 -ggdb3 -ffpe-trap=invalid -fbounds-check -finit-real=snan -fbacktrace -Wall -Wextra")
  # add flags only for compiling not linking!
  SET (MAIN_COMPILE_FLAGS "-xf95-cpp-input -fPIC")

ELSEIF (CMAKE_Fortran_COMPILER_ID MATCHES "Intel")
  #environment specific variables
  IF((ON_TESTIMONY GREATER -1) OR (ON_SHAREDRUNNER GREATER -1) OR (ON_MPCDFCIRUNNER GREATER -1 ))
     SET(MAIN_INSTRUCTION "-xCORE-AVX-I ") #for testimony
  ELSEIF (ON_TOKP GREATER -1 )
     SET(MAIN_INSTRUCTION "") #no additional options with newest intel compiler on tokp
  ELSEIF ((ON_COBRA GREATER -1 ) OR (ON_RAVEN GREATER -1))
     SET(MAIN_INSTRUCTION "-xCORE-AVX512 -qopt-zmm-usage=high -align array64byte") #for SKL
     # add -parallel for automatic parallelization (choose OMP_NUM_THREADS=16)
  ELSEIF (ON_DRACO GREATER -1 )
     SET(MAIN_INSTRUCTION "-xCORE-AVX2 -align array64byte") #for SKL
  ELSE()
     SET(MAIN_INSTRUCTION "-xHost")
  ENDIF()
  # set Flags
  #OpenMP
  IF(USE_OPENMP)
    SET (CMAKE_Fortran_FLAGS         "${CMAKE_Fortran_FLAGS} -qopenmp")
  ENDIF()

  SET (CMAKE_Fortran_FLAGS         "${CMAKE_Fortran_FLAGS} -r8 -i4 -traceback -warn all -shared-intel -DINTEL")
  SET (CMAKE_Fortran_FLAGS_RELEASE "${CMAKE_Fortran_FLAGS} -O3 ${MAIN_INSTRUCTION} -qopt-report=5 -diag-disable=10397 -no-prec-div")
  SET (CMAKE_Fortran_FLAGS_PROFILE "${CMAKE_Fortran_FLAGS} -pg -O3 ${MAIN_INSTRUCTION} -qopt-report0 -qopt-report-phase=vec -no-prec-div")
  SET (CMAKE_Fortran_FLAGS_DEBUG   "${CMAKE_Fortran_FLAGS} -g -O0 -fpe0 -traceback -check all,noarg_temp_created,noformat,nooutput_conversion,pointer,uninit -init=snan -init=arrays")
   # add flags only for compiling not linking!
   SET (MAIN_COMPILE_FLAGS "-fpp -assume bscc -fPIC")

ELSEIF (CMAKE_Fortran_COMPILER_ID MATCHES "Cray")
  # set Flags
  SET (CMAKE_Fortran_FLAGS         "${CMAKE_Fortran_FLAGS} -f free -s real64 -em -DCRAY")
  SET (CMAKE_Fortran_FLAGS_RELEASE "${CMAKE_Fortran_FLAGS} -O2 -hfp3 -p . -rm")
  SET (CMAKE_Fortran_FLAGS_PROFILE "${CMAKE_Fortran_FLAGS} -O2 -hfp3 -h profile_generate -p . -rm")
  SET (CMAKE_Fortran_FLAGS_DEBUG   "${CMAKE_Fortran_FLAGS} -O0 -eD -rm")
  # add flags only for compiling not linking!
  SET (MAIN_COMPILE_FLAGS "-F")

ELSEIF (CMAKE_Fortran_COMPILER_ID MATCHES "PGI")
  # set Flags
  SET (CMAKE_Fortran_FLAGS         "${CMAKE_Fortran_FLAGS} -r8")
  SET (CMAKE_Fortran_FLAGS_RELEASE "${CMAKE_Fortran_FLAGS} -O3")
  SET (CMAKE_Fortran_FLAGS_PROFILE "${CMAKE_Fortran_FLAGS} -O3")
  SET (CMAKE_Fortran_FLAGS_DEBUG   "${CMAKE_Fortran_FLAGS} -O0 -g")
  # add flags only for compiling not linking!
  SET (MAIN_COMPILE_FLAGS "-Mpreprocess")


ELSE()
   MESSAGE(SEND_ERROR " Unknown compiler")
ENDIF()

# =========================================================================
# LAPACK/MKL library
# =========================================================================
# use Lapack/Blas for GNU

IF(USE_OPENMP)
  SET (MKLLIB "parallel")
  SET (MKLLIBGNU "mkl_gnu_thread")
ELSE()
  SET (MKLLIB "sequential")
  SET (MKLLIBGNU "mkl_sequential")
ENDIF()


IF(ON_TESTIMONY GREATER -1)
  IF (CMAKE_Fortran_COMPILER_ID MATCHES "Intel")
    SET(BLA_VENDOR "Intel") #search only for Intel BLAS (=MKL)
    SET(MKL_DIR $ENV{MKL_HOME})
    LIST(APPEND linkedlibs -qmkl=${MKLLIB} -Wl,-rpath=${MKL_DIR}/lib/intel64 )
    MESSAGE(STATUS "Using INTEL MKL BLAS/Lapack library")
  ELSEIF (CMAKE_Fortran_COMPILER_ID MATCHES "GNU")
    FIND_PACKAGE(LAPACK QUIET)
    IF (LAPACK_FOUND)
      LIST(APPEND linkedlibs ${LAPACK_LIBRARIES})
      MESSAGE(STATUS "Using BLAS/Lapack library")
    ELSE()
      MESSAGE(WARNING " Lapack not found for GNU compiler!")
    ENDIF()
  ELSE()
     MESSAGE(SEND_ERROR " Unknown compiler ...")
  ENDIF()
ELSEIF((ON_SHAREDRUNNER GREATER -1) OR (ON_MPCDFCIRUNNER GREATER -1) OR (ON_COBRA GREATER -1) OR (ON_DRACO GREATER -1) OR (ON_RAVEN GREATER -1) OR (ON_TOKP GREATER -1))
  IF (CMAKE_Fortran_COMPILER_ID MATCHES "Intel")
    SET(BLA_VENDOR "Intel") #search only for Intel BLAS (=MKL)
    SET(MKL_DIR $ENV{MKL_HOME})
    LIST(APPEND linkedlibs -L${MKL_DIR}/lib/intel64 -qmkl=${MKLLIB} -Wl,-rpath=${MKL_DIR}/lib/intel64 )
  ELSEIF (CMAKE_Fortran_COMPILER_ID MATCHES "GNU")
    SET(BLA_VENDOR "Intel") #search only for Intel BLAS (=MKL)
    SET(MKL_DIR $ENV{MKL_HOME})
    LIST(APPEND linkedlibs -L${MKL_DIR}/lib/intel64 -lmkl_gf_lp64
		-l${MKLLIBGNU} -lmkl_core -lpthread -lm -ldl
		-Wl,-rpath=${MKL_DIR}/lib/intel64 )
  ENDIF()
  MESSAGE(STATUS "Using INTEL MKL BLAS/Lapack library")
<<<<<<< HEAD
#ELSEIF(ON_MAC GREATER -1)
=======
#ELSEIF(ON_MAC_BREW GREATER -1)
>>>>>>> 6e72d92d
#  IF (CMAKE_Fortran_COMPILER_ID MATCHES "GNU")
#    SET(CMAKE_BUILD_RPATH "/opt/local/lib/libgcc")
#    LIST(APPEND linkedlibs -L/opt/local/lib -lopenblas)  #TTR: don't know why fails... needs line below to work
#    SET (CMAKE_Fortran_FLAGS "${CMAKE_Fortran_FLAGS} -L/opt/local/lib -lopenblas")
#    MESSAGE(STATUS "Using GNU BLAS/Lapack library")
#  ENDIF()
ELSE()
  FIND_PACKAGE(LAPACK QUIET)
  IF (LAPACK_FOUND)
    LIST(APPEND linkedlibs ${LAPACK_LIBRARIES})
    MESSAGE(STATUS "Using BLAS/Lapack library")
  ELSE()
    MESSAGE(WARNING " Lapack not found for GNU compiler!")
  ENDIF()
ENDIF()

# =========================================================================
# NETCDF (locally installed only!)
# =========================================================================
IF(LINK_GVEC_TO_NETCDF)
  IF((ON_SHAREDRUNNER GREATER -1) OR (ON_MPCDFCIRUNNER GREATER -1) OR (ON_TESTIMONY GREATER -1) OR (ON_COBRA GREATER -1) OR (ON_DRACO GREATER -1) OR (ON_RAVEN GREATER -1) OR (ON_TOKP GREATER -1))
    SET(NETCDF_DIR  $ENV{NETCDF_HOME})
  ELSEIF(ON_MAC_BREW GREATER -1)
    SET(NETCDF_DIR  /opt/homebrew)
  ELSEIF(ON_MAC_PORTS GREATER -1)
    SET(NETCDF_DIR  /opt/local)
  ELSE()
    SET(NETCDF_DIR  /usr)
  ENDIF()
  INCLUDE_DIRECTORIES(${NETCDF_DIR}/include)
  LIST(APPEND linkedlibs -L${NETCDF_DIR}/lib -lnetcdf -lnetcdff -Wl,-rpath,${NETCDF_DIR}/lib )
  MESSAGE(STATUS "Build with NetCDF")
  ADD_DEFINITIONS(-DNETCDF=1)
ELSE()
  ADD_DEFINITIONS(-DNETCDF=0)
ENDIF()

# =========================================================================
# Ftimings
# =========================================================================
IF(USE_FTIMINGS)
  ADD_DEFINITIONS(-DPP_FTIMINGS)
  IF((ON_SHAREDRUNNER GREATER -1) OR (ON_RAVEN GREATER -1) OR (ON_COBRA GREATER -1) OR (ON_DRACO GREATER -1))
    LIST(APPEND linkedlibs -L$ENV{FTIMINGS_HOME}/lib -l$ENV{FTIMINGS_PKG}  -Wl,-rpath,$ENV{FTIMINGS_HOME}/lib ) 
    INCLUDE_DIRECTORIES($ENV{FTIMINGS_HOME}/include/$ENV{FTIMINGS_PKG})
  ENDIF()
    #TTR: don't know why above list append fails for MacOS... needs line below to work
<<<<<<< HEAD
  IF((ON_MAC GREATER -1))
=======
  IF((ON_MAC_BREW GREATER -1) OR(ON_MAC_PORTS GREATER -1))
>>>>>>> 6e72d92d
    SET (CMAKE_Fortran_FLAGS "${CMAKE_Fortran_FLAGS} -L$ENV{FTIMINGS_HOME}/lib -l$ENV{FTIMINGS_PKG}  -Wl,-rpath,$ENV{FTIMINGS_HOME}/lib")
  ENDIF()
ENDIF()

# =========================================================================
# python 
# =========================================================================
find_package(Python COMPONENTS Interpreter REQUIRED)

# =========================================================================
# project sources & targets
# =========================================================================

function(add_exec target)
  ADD_EXECUTABLE(${target} ${ARGN})
  TARGET_LINK_LIBRARIES(${target} gveclib ${linkedlibs})
  SET_TARGET_PROPERTIES(${target} PROPERTIES COMPILE_FLAGS ${MAIN_COMPILE_FLAGS})
  SET_TARGET_PROPERTIES(${target} PROPERTIES LINKER_LANGUAGE Fortran)
  INSTALL(PROGRAMS ${CMAKE_RUNTIME_OUTPUT_DIRECTORY}/${target} DESTINATION bin)
  STRING(TOUPPER ${target} TARGETUP)
  ADD_CUSTOM_COMMAND(TARGET ${target} POST_BUILD COMMAND ${CMAKE_COMMAND} -E cmake_echo_color --cyan "SUCCESS: ${TARGETUP} BUILD COMPLETE!")
endfunction()

# include defines.h
INCLUDE_DIRECTORIES(${CMAKE_CURRENT_SOURCE_DIR}/src ${CMAKE_CURRENT_SOURCE_DIR}/src/base/bsplines ${CMAKE_Fortran_MODULE_DIRECTORY})

FILE(GLOB_RECURSE mainF90 ./src/globals/*.f90
                          ./src/base/*.f90
                          ./src/functionals/mhd3d/*hmap*.f90
                          ./src/functionals/mhd3d/lambda_solve.f90
                          ./src/readstate/*.f90
                          ./src/analyze/analyze_vars.f90
                          ./src/io_netcdf.f90
                          ./src/output/*.f90
                          ./src/analyze/analyze_vars.f90
                          ./src/transform_sfl/*.f90
                          ./src/grid/*.f90 )

# define libs
IF(COMPILE_GVEC)
  FILE(GLOB_RECURSE gvecF90 ./src/*.f
                            ./src/functionals/*.f90
                            ./src/analyze/*.f90
                            ./src/vmec/*.f90
                            ./src/restart/*.f90 )

  IF(USE_FTIMINGS)
    LIST(APPEND mainF90 ./src/mod_timings.f90 ./src/perf2ftimings.f90)
  ENDIF()
  LIST(APPEND mainF90 ${gvecF90})
ENDIF()
IF(COMPILE_GVEC_TO_HOPR)
  FILE(GLOB tohoprF90 ./src/gvec_to_hopr/*.f90 )
  LIST(APPEND mainF90 ${tohoprF90})
ENDIF()
IF(COMPILE_GVEC_TO_GENE)
  FILE(GLOB togeneF90 ./src/gvec_to_gene/*.f90 )
  LIST(APPEND mainF90 ${togeneF90})
ENDIF()
IF(COMPILE_GVEC_TO_CASTOR3D)
  FILE(GLOB tocastorF90 ./src/gvec_to_castor3d/*.f90 )
  LIST(APPEND mainF90 ${tocastorF90})
ENDIF()
IF(COMPILE_GVEC_TO_JOREK)
  FILE(GLOB tojorekF90 ./src/gvec_to_jorek/*.f90 )
  LIST(APPEND mainF90 ${tojorekF90})
ENDIF()

ADD_LIBRARY(gveclibF90 OBJECT ${mainF90} )

OPTION(COMPILE_GVEC_AS_STATIC_LIB "compile GVEC libraray as static (OFF: compiled as shared)" ON)
MARK_AS_ADVANCED(COMPILE_GVEC_AS_STATIC_LIB)
SET_TARGET_PROPERTIES(gveclibF90 PROPERTIES COMPILE_FLAGS ${MAIN_COMPILE_FLAGS})
IF(COMPILE_GVEC_AS_STATIC_LIB)
  # generates static lib libgveclib.a
  ADD_LIBRARY(gveclib STATIC $<TARGET_OBJECTS:gveclibF90> )
ELSE()
  # generates shared lib libgveclib.so
  ADD_LIBRARY(gveclib SHARED $<TARGET_OBJECTS:gveclibF90> )
ENDIF()

  SET_TARGET_PROPERTIES(gveclib
    PROPERTIES
    POSITION_INDEPENDENT_CODE ON
    OUTPUT_NAME "GVEC"
    DEBUG_POSTFIX "_d"
    MACOSX_RPATH ON
    WINDOWS_EXPORT_ALL_SYMBOLS ON
    )
# Enable testing in general
include(CTest) 
#ENABLE_TESTING()

# =========================================================================
# Executable programs (simply use add_exec)
# =========================================================================
IF(COMPILE_GVEC)
  add_exec(gvec ./src/gvec.f90)
  ADD_DEPENDENCIES(gvec gveclib )
  add_exec(gvec_post ./src/gvec_post.f90)
  ADD_DEPENDENCIES(gvec_post gveclib )
  add_test(
    NAME gvec_pytest_dryrun
    WORKING_DIRECTORY ${CMAKE_CURRENT_SOURCE_DIR}
    COMMAND ${Python_EXECUTABLE}  -m pytest -v -r A --log-file=log_pytest_dryrun.txt --builddir=${CMAKE_BINARY_DIR}  --refdir=run --dry-run
  )
  add_test(
    NAME gvec_pytest_run_shortrun_norestart
    WORKING_DIRECTORY ${CMAKE_CURRENT_SOURCE_DIR}
    COMMAND ${Python_EXECUTABLE}  -m pytest -v -r A --log-file=log_pytest_run_shortrun_norestart.txt -m "run_stage and shortrun and (not restart)" --builddir=${CMAKE_BINARY_DIR}
  )
  add_test(
    NAME gvec_pytest_run_shortrun_restart
    WORKING_DIRECTORY ${CMAKE_CURRENT_SOURCE_DIR}
    COMMAND ${Python_EXECUTABLE}  -m pytest -v -r A --log-file=log_pytest_run_shortrun_restart.txt -m "run_stage and shortrun and (restart)" --builddir=${CMAKE_BINARY_DIR}
  )
  add_test(
    NAME gvec_pytest_post_shortrun
    WORKING_DIRECTORY ${CMAKE_CURRENT_SOURCE_DIR}
    COMMAND ${Python_EXECUTABLE}  -m pytest -v -r A --log-file=log_pytest_post_shortrun.txt -m "post_stage and shortrun" --builddir=${CMAKE_BINARY_DIR}
  )
  add_test(
    NAME gvec_pytest_run_debugrun
    WORKING_DIRECTORY ${CMAKE_CURRENT_SOURCE_DIR}
    COMMAND ${Python_EXECUTABLE}  -m pytest -v -r A --log-file=log_pytest_run_debugrun.txt -m "run_stage and debugrun" -k " (not highres) and (not _restart)" --builddir=${CMAKE_BINARY_DIR}
  )
ENDIF()
IF(COMPILE_GVEC_TO_HOPR)
  add_exec(test_gvec_to_hopr ./src/test_gvec_to_hopr.f90 )
  ADD_DEPENDENCIES(test_gvec_to_hopr gveclib )
ENDIF()
IF(COMPILE_GVEC_TO_GENE)
  add_exec(test_gvec_to_gene ./src/test_gvec_to_gene.f90 )
  ADD_DEPENDENCIES(test_gvec_to_gene gveclib )
ENDIF()
IF(COMPILE_GVEC_TO_CASTOR3D)
  add_exec(convert_gvec_to_castor3d ./src/convert_gvec_to_castor3d.f90 )
  ADD_DEPENDENCIES(convert_gvec_to_castor3d gveclib )
ENDIF()
IF(COMPILE_GVEC_TO_JOREK)
  add_exec(convert_gvec_to_jorek ./src/convert_gvec_to_jorek.f90 )
  ADD_DEPENDENCIES(convert_gvec_to_jorek gveclib )
ENDIF()

# =========================================================================
# Install
# =========================================================================

IF(NOT COMPILE_GVEC_TO_GENE)
  INSTALL(FILES
    ${CMAKE_Fortran_MODULE_DIRECTORY}/configuration-cmake.f90
    DESTINATION include )
ELSE()
  INCLUDE(cmake/install_gene.cmake)
ENDIF()


# =========================================================================
# USERBLOCK + Preproc_flags
# =========================================================================
# A function to get all user defined variables with a specified prefix
function (getListOfVarsStartingWith _prefix _varResult)
    GET_CMAKE_PROPERTY(_vars CACHE_VARIABLES)
    STRING(REGEX MATCHALL "(^|;)${_prefix}[A-Za-z0-9_]*" _matchedVars "${_vars}")
    SET(${_varResult} ${_matchedVars} PARENT_SCOPE)
endfunction()

# A function to get all user[A-Za-z0-9_]* defined variables with a specified string
function (getListOfVarsWith _str _varResult)
    GET_CMAKE_PROPERTY(_vars CACHE_VARIABLES)
    STRING(REGEX MATCHALL ";([A-Za-z0-9_]*${_str}[A-Za-z0-9_]*)" _matchedVars "${_vars}")
    SET(${_varResult} ${_matchedVars} PARENT_SCOPE)
endfunction()

# Get the latest abbreviated commit hash of the working branch
 execute_process(
     COMMAND git log -n 1 --format=%H
     WORKING_DIRECTORY ${CMAKE_CURRENT_LIST_DIR}
     OUTPUT_VARIABLE GIT_HASH
     OUTPUT_STRIP_TRAILING_WHITESPACE
     )
# Get the latest abbreviated branch name
 execute_process(
     COMMAND git rev-parse --abbrev-ref HEAD
     WORKING_DIRECTORY ${CMAKE_CURRENT_LIST_DIR}
     OUTPUT_VARIABLE GIT_BRANCH
     OUTPUT_STRIP_TRAILING_WHITESPACE
     )

# A function to get all user defined variables with a specified prefix
SET(configuration ${CMAKE_Fortran_MODULE_DIRECTORY}/configuration-cmake.f90)
FILE(WRITE ${configuration} "!This file is included during compilation in gvec.f90 to show the configuration on the screen output. \n")
FILE(APPEND ${configuration} "  SWRITE(UNIT_stdOut,'(A,3(1X,A))')  \"GIT_BRANCH:\",\"'${GIT_BRANCH}'\",\",GIT_HASH:\",\"'${GIT_HASH}'\"\n")
FILE(APPEND ${configuration} "  SWRITE(UNIT_stdOut,'(A)') \" THIS IS AN OUTPUT OF THE GVEC OPTIONS USED IN CMAKE:\" \n")
GETLISTOFVARSWITH("GVEC" gvecVars)
GETLISTOFVARSSTARTINGWITH("USE_" useVars)
GETLISTOFVARSSTARTINGWITH("CMAKE_BUILD_TYPE" cbVars)
GETLISTOFVARSSTARTINGWITH("CMAKE_HOSTNAME" hnVars)
FOREACH (_var IN LISTS cbVars hnVars gvecVars useVars )
  GET_PROPERTY(currentHelpString CACHE "${_var}" PROPERTY HELPSTRING)
#  SET(boolian (${${_var}} STREQUAL "ON" OR ${${_var}} STREQUAL "OFF")) 
#  IF(${boolian})
#    #FILE(APPEND ${configuration} "OPTION(${_var} \"${currentHelpString}\" ${${_var}})\n")
#    FILE(APPEND ${configuration} "  WRITE(UNIT_stdOut,*)  \"   CMAKE,OPTION: ${_var} ${${_var}} \" \n")
#  ELSE()
    IF(${_var})
      STRING(REPLACE "\\" "\\\\" ${_var} ${${_var}})
    ENDIF()
    #FILE(APPEND ${configuration} "SET(${_var} \"${${_var}}\" CACHE STRING \"${currentHelpString}\")\n")
    FILE(APPEND ${configuration} "  SWRITE(UNIT_stdOut,'(A18,A30,A3,A40)')  \"   CMAKE-OPTION : \",\" ${_var} \",\" : \",\"${${_var}}\"\n")
#  ENDIF()
ENDFOREACH()
<|MERGE_RESOLUTION|>--- conflicted
+++ resolved
@@ -19,13 +19,9 @@
 STRING(FIND "${CMAKE_HOSTNAME}" "cobra"     ON_COBRA)
 STRING(FIND "${CMAKE_HOSTNAME}" "raven"     ON_RAVEN)
 STRING(FIND "${CMAKE_HOSTNAME}" "draco"     ON_DRACO)
-<<<<<<< HEAD
-STRING(FIND "${CMAKE_HOSTNAME}" "mac"       ON_MAC)
-=======
 STRING(FIND "${CMAKE_HOSTNAME}" "mac_brew"  ON_MAC_BREW)
 STRING(FIND "${CMAKE_HOSTNAME}" "mac_ports" ON_MAC_PORTS)
->>>>>>> 6e72d92d
-STRING(FIND "${CMAKE_HOSTNAME}" "tokp"      ON_TOKP)
+STRING(FIND "${CMAKE_HOSTNAME}" "tokp"      ON_TOKP )
 
 IF((ON_MPCDFCIRUNNER GREATER -1))
   MESSAGE(STATUS "Compiling on MPCDF CI image shared runner")
@@ -39,15 +35,10 @@
   MESSAGE(STATUS "Compiling on MPCDF draco")
 ELSEIF (ON_RAVEN GREATER -1)
   MESSAGE(STATUS "Compiling on MPCDF raven")
-<<<<<<< HEAD
-ELSEIF (ON_MAC GREATER -1) 
-  MESSAGE(STATUS "Compiling on MacOS")
-=======
 ELSEIF (ON_MAC_BREW GREATER -1) 
   MESSAGE(STATUS "Compiling on MacOS with homebrew!")
 ELSEIF (ON_MAC_BREW_PORTS GREATER -1) 
   MESSAGE(STATUS "Compiling on MacOS with macports!")
->>>>>>> 6e72d92d
 ELSEIF (ON_TOKP GREATER -1)
   MESSAGE(STATUS "Compiling on tokp")
 ELSE()
@@ -272,11 +263,7 @@
 		-Wl,-rpath=${MKL_DIR}/lib/intel64 )
   ENDIF()
   MESSAGE(STATUS "Using INTEL MKL BLAS/Lapack library")
-<<<<<<< HEAD
-#ELSEIF(ON_MAC GREATER -1)
-=======
-#ELSEIF(ON_MAC_BREW GREATER -1)
->>>>>>> 6e72d92d
+#ELSEIF(ON_MAC_PORTS GREATER -1)
 #  IF (CMAKE_Fortran_COMPILER_ID MATCHES "GNU")
 #    SET(CMAKE_BUILD_RPATH "/opt/local/lib/libgcc")
 #    LIST(APPEND linkedlibs -L/opt/local/lib -lopenblas)  #TTR: don't know why fails... needs line below to work
@@ -324,11 +311,7 @@
     INCLUDE_DIRECTORIES($ENV{FTIMINGS_HOME}/include/$ENV{FTIMINGS_PKG})
   ENDIF()
     #TTR: don't know why above list append fails for MacOS... needs line below to work
-<<<<<<< HEAD
-  IF((ON_MAC GREATER -1))
-=======
   IF((ON_MAC_BREW GREATER -1) OR(ON_MAC_PORTS GREATER -1))
->>>>>>> 6e72d92d
     SET (CMAKE_Fortran_FLAGS "${CMAKE_Fortran_FLAGS} -L$ENV{FTIMINGS_HOME}/lib -l$ENV{FTIMINGS_PKG}  -Wl,-rpath,$ENV{FTIMINGS_HOME}/lib")
   ENDIF()
 ENDIF()

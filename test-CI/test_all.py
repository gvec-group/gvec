import pytest
import sys, os
import subprocess
import re
from pathlib import Path
import shutil

import helpers


# === HELPER FUNCTIONS & FIXTURES === #


def discover_subdirs(path: Path | str = ".") -> list[str]:
    """
    Discover subdirectories in this module's directory for dynamic test detection.

    Ignores directories starting with `_` or `.`.

    Args:
        path (optional): Path to the directory to discover subdirectories in.\
            Defaults to the directory of this file.\
            Relative paths are relative to the directory of this file.

    Returns:
        list: A sorted list of subdirectory names.
    """
    # append relative path to the path of this file
    path = Path(path)
    if not path.is_absolute():
        path = Path(__file__).parent / path
    assert path.is_dir()
    # list subdirectories except for those starting with `_` or `.`
    return sorted(
        [
            sd
            for sd in os.listdir(path)
            if (path / sd).is_dir()
            and not sd.startswith("_")
            and not sd.startswith(".")
        ]
    )


@pytest.fixture(scope="session", params=discover_subdirs("examples"))
def testcase(request):
    """
    Fixture to parametrize the `testcase`

    Discoveres subdirectories in `examples` and parametrizes the `testcase` fixture for each discovered subdirectory.
    Ensures testcase scope is session.
    """
    return request.param


@pytest.fixture(scope="session")
def testcaserundir(rundir: Path, testgroup: str, testcase: str):
    """
    Generate the run directory at `{rundir}/{testgroup}/{testcase}` based on `{testgroup}/{testcase}`
    """
    # assert that `{rundir}` and `{rundir}/{testgroup}` exist
    if not rundir.exists():
        rundir.mkdir()
    if not (rundir / "data").exists():
        (rundir / "data").symlink_to(Path(__file__).parent / "data")
    if not (rundir / testgroup).exists():
        (rundir / testgroup).mkdir()
    # create the testcase directory
    sourcedir = Path(__file__).parent / "examples" / testcase
    targetdir = rundir / testgroup / testcase
    if targetdir.exists():
        shutil.rmtree(targetdir)
    shutil.copytree(sourcedir, targetdir, symlinks=True)
    # special treatment
    match testgroup:
        case "shortrun":
            helpers.adapt_parameter_file(
                sourcedir / "parameter.ini",
                targetdir / "parameter.ini",
                testlevel=-1,
                MaxIter=1,
                logIter=1,
                outputIter=1,
            )
        case "debugrun":
            helpers.adapt_parameter_file(
                sourcedir / "parameter.ini",
                targetdir / "parameter.ini",
                testlevel=2,
                MaxIter=1,
                logIter=1,
                outputIter=1,
            )
    return targetdir


@pytest.fixture(scope="session")
def testcasepostdir(postdir: Path, rundir: Path, testgroup: str, testcase: str):
    """
    Generate the post directory at `{postdir}/{testgroup}/{testcase}` based on `{rundir}/{testgroup}/{testcase}`
    """
    # assert that `{postdir}` and `{postdir}/{testgroup}` exist
    if not postdir.exists():
        postdir.mkdir()
    if not (postdir / "data").exists():
        (postdir / "data").symlink_to(Path(__file__).parent / "data")
    if not (postdir / testgroup).exists():
        (postdir / testgroup).mkdir()
    # create the testcase directory
    sourcedir = Path(__file__).parent / "examples" / testcase
    sourcerundir = rundir / testgroup / testcase
    targetdir = postdir / testgroup / testcase
    if targetdir.exists():
        shutil.rmtree(targetdir)
    # copy input files from examples/testcase
    shutil.copytree(sourcedir, targetdir, symlinks=True)
    states = [
        sd for sd in os.listdir(sourcerundir) if "State" in sd and sd.endswith(".dat")
    ]
    # link to statefiles from run_stage
    for statefile in states:
        (targetdir / statefile).symlink_to(sourcerundir / statefile)
    # overwrite parameter file with the rundir version and modify it
    helpers.adapt_parameter_file(
        sourcerundir / "parameter.ini",
        targetdir / "parameter.ini",
        visu1D="!",
        visu2D="!",
        visu3D="!",  # only uncomment visualization flags
    )
    return targetdir


# === TESTS === #


@pytest.mark.run_stage
<<<<<<< HEAD
def test_run(runargs_prefix, binpath, testgroup, testcaserundir, testcase, dryrun):
=======
def test_run(binpath, testgroup, testcaserundir, testcase, dryrun, annotations, artifact_pages_path):
>>>>>>> 15a2caeb
    """
    Test end2end GVEC runs with `{testgroup}/{testcase}/parameter.ini`

    Note: the `testgroup` fixture is contained in `testcaserundir`, but is given additionally to the test function
    for better readability and proper parameter ordering for the pytest nodeID.
    """
    args = runargs_prefix + [binpath / "gvec", "parameter.ini"]
    # find restart statefile
    if "_restart" in testcase:
        base_name, suffix = re.match(
            r"(.*)(_restart.*)", testcase
        ).groups()  # remove sufix
        base_directory = testcaserundir / ".." / base_name
        if base_directory.exists():
            states = [
                sd
                for sd in os.listdir(base_directory)
                if "State" in sd and sd.endswith(".dat")
            ]
        if not dryrun:
            assert base_directory.exists(), "no base directory found for restart"
            assert (
                len(states) > 0
            ), f"no statefile for restart found in base directory ../{base_name}"
            laststatefile = sorted(states)[-1]
            (testcaserundir / laststatefile).symlink_to(base_directory / laststatefile)
            args.append(laststatefile)
        else:
            if base_directory.exists():
                if len(states) > 0:
                    laststatefile = sorted(states)[-1]
                else:
                    laststatefile = "STATEFILE???"
                args.append(laststatefile)
            else:
                args.append(base_directory / "???")
    # run gvec
    with helpers.chdir(testcaserundir):
        if dryrun:
            with open("dryrun-run.txt", "w") as file:
                file.write(f"DRYRUN: execute:\n {args} \n")
            return
        # run GVEC
        with open("stdout.txt", "w") as stdout:
            stdout.write(f"RUNNING: \n {args} \n")
        with open("stdout.txt", "a") as stdout, open("stderr.txt", "w") as stderr:
            subprocess.run(args, text=True, stdout=stdout, stderr=stderr)
        for filename in ["stdout", "stderr"]:
            if pages_rundir := os.environ.get("CASENAME"):
                pages_rundir = f"CIrun_{pages_rundir}"
            else:
                pages_rundir = "."
            annotations["gvec-output"].append(dict(external_link=dict(
                label=f"{testgroup}/{testcase}/{filename}", 
                url=f"{artifact_pages_path}/{pages_rundir}/{testgroup}/{testcase}/{filename}.txt")))
        # check if GVEC was successful
        helpers.assert_empty_stderr()
        helpers.assert_stdout_finished(message="GVEC SUCESSFULLY FINISHED!")
        helpers.assert_stdout_OpenMP_MPI()


@pytest.mark.post_stage
def test_post(runargs_prefix, binpath, testgroup, testcase, testcasepostdir, dryrun):
    """
    Post processing  of statefile(s) from an example GVEC run.

    Takes the last two statefiles in `{rundir}/{testgroup}/{testcase}`  and runs the modified parameter with the post_gvec in
    `{postdir}/{testgroup}/{testcase}`.
    Note: the `testgroup` fixture is contained in `testcasepostdir`, but is given additionally to the test function
    for better readability and proper parameter ordering for the pytest nodeID.
    """
    args = runargs_prefix + [binpath / "gvec_post", "parameter.ini"]
    # find all statefiles in directory

    # run gvec
    with helpers.chdir(testcasepostdir):
        states = [sd for sd in os.listdir(".") if "State" in sd and sd.endswith(".dat")]
        for statefile in states[len(states) - 2 : len(states)]:
            args.append(statefile)  # add the last two files
        if dryrun:
            if len(states) == 0:
                args.append("STATEFILES???!")
            with open("dryrun-post.txt", "w") as file:
                file.write(f"DRYRUN: execute:\n {args} \n")
            return
        assert (
            len(states) > 0
        ), f"no statefile for post found in directory {testcasepostdir}"
        # run gvec_post
        with open("stdout.txt", "w") as stdout:
            stdout.write(f"RUNNING: \n {args} \n")
        with open("stdout.txt", "a") as stdout, open("stderr.txt", "w") as stderr:
            subprocess.run(args, text=True, stdout=stdout, stderr=stderr)
        # check if GVEC was successful
        helpers.assert_empty_stderr()
        helpers.assert_stdout_finished(message="GVEC POST FINISHED !")
        helpers.assert_stdout_OpenMP_MPI()


@pytest.mark.regression_stage
def test_regression(testgroup, testcase, rundir, refdir, dryrun, logger, reg_rtol, reg_atol, extra_ignore_patterns):
    """
    Regression test of example GVEC runs and restarts.

    Compares all statefiles in `{rundir}/{testgroup}/{testcase}` with the corresponding statefiles in
    `{refdir}/{testgroup}/{testcase}` using `helpers.assert_equal_files`.
    """
    # the two directories to compare
    testcaserundir = rundir / testgroup / testcase
    testcaserefdir = refdir / testgroup / testcase
    # skip if any of the two directories do not exist
    if not testcaserundir.exists():
        logger.error(f"Testcase does not exist")
        pytest.fail(f"Testcase does not exist")
    if not testcaserefdir.exists():
        logger.error(f"Reference does not exist")
        pytest.fail(f"Reference does not exist")
    # compare the list of files in the two directories
    runfiles, reffiles = (
        set([file for file in os.listdir(directory) if "dryrun" not in file and not file.endswith("~")])
        for directory in [testcaserundir, testcaserefdir]
    )
    # dry-run
    if dryrun:
        with open(testcaserundir / "dryrun-regression", "w") as file:
            file.write(
                f"DRYRUN: compare directories:\n{testcaserundir}\nwith\n{testcaserefdir}\n"
            )
            file.write(f"DRYRUN: compare files: {runfiles}\n")
        return
    # compare output to reference
    results = {}
    num_diff_files = 0
    num_diff_lines = 0
    num_warnings = 0
    for filename in runfiles & reffiles:
        # skip symbolic links (mostly unreachable input)
        if (testcaserundir / filename).is_symlink():
            results[filename] = "symlink"
            continue
        # statefiles
        elif re.match(r"\w+State\w+\.dat", filename):
            num = helpers.check_diff_files(
                testcaserundir / filename,
                testcaserefdir / filename,
                ignore_regexs=[r".*/.*"] + extra_ignore_patterns, # ignore lines with a path
                atol=reg_atol,
                rtol=reg_rtol,
            )
        elif re.match(r"log\w*\.csv", filename):
            num = helpers.check_diff_files(
                testcaserundir / filename,
                testcaserefdir / filename,
                ignore_regexs=extra_ignore_patterns,
                ignore_columns=[1],
                atol=reg_atol,
                rtol=reg_rtol,
            )
        elif filename == "stdout.txt":
            num = helpers.check_diff_files(
                testcaserundir / filename,
                testcaserefdir / filename,
                ignore_regexs=[r".*GIT_.*",r".*CMAKE.*",r".*sec.*", r".*date.*", r".*PosixPath.*", r"^[\s=]*$",r"100%\| \.\.\. of"] + extra_ignore_patterns,
                warn_regexs=["Number of OpenMP threads"],
                atol=reg_atol,
                rtol=reg_rtol,
            )
        else:
            results[filename] = "ignored"
            continue
        num_warnings += num[2]
        if num[0] > 0 or num[1] > 0:
            num_diff_files += 1
            num_diff_lines += num[0] + num[1]
            if num[0] and num[1]:
                results[filename] = "t&ndiff"
            elif num[0]:
                results[filename] = "txtdiff"
            else:
                results[filename] = "numdiff"
        else:
            results[filename] = "success"
    if num_warnings > 0:
        logger.warning(f"Found {num_warnings} warnings!")
        pytest.raised_warnings = True
    if num_diff_files > 0 or runfiles != reffiles:
        msg = f"Found {num_diff_files} different files with {num_diff_lines} different lines, " \
            f"{len(runfiles - reffiles)} additional files and {len(reffiles - runfiles)} missing files."
        logger.info(f"{' SUMMARY ':=^80}")
        logger.error(msg)
        red, reset = "\x1b[31;20m", "\x1b[0m"
        for filename, result in sorted(results.items(), key=lambda x: (x[1], x[0])):
            if result in ["success", "ignored", "symlink"]:
                logger.debug(f"... {result} : {filename}")
            else:
                logger.error(f"... {red}{result}{reset} : {filename}")
        for filename in runfiles - reffiles:
            logger.error(f"... {red}extra{reset}   : {filename}")
        for filename in reffiles - runfiles:
            logger.error(f"... {red}missing{reset} : {filename}")
        raise AssertionError(msg)
    <|MERGE_RESOLUTION|>--- conflicted
+++ resolved
@@ -135,11 +135,7 @@
 
 
 @pytest.mark.run_stage
-<<<<<<< HEAD
-def test_run(runargs_prefix, binpath, testgroup, testcaserundir, testcase, dryrun):
-=======
-def test_run(binpath, testgroup, testcaserundir, testcase, dryrun, annotations, artifact_pages_path):
->>>>>>> 15a2caeb
+def test_run(runargs_prefix, binpath, testgroup, testcaserundir, testcase, dryrun, annotations, artifact_pages_path):
     """
     Test end2end GVEC runs with `{testgroup}/{testcase}/parameter.ini`
 

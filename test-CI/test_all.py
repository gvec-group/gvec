import pytest
import sys, os
import subprocess
import re
from pathlib import Path
import shutil

import helpers


# === HELPER FUNCTIONS & FIXTURES === #


def discover_subdirs(path: Path | str = ".") -> list[str]:
    """
    Discover subdirectories in this module's directory for dynamic test detection.

    Ignores directories starting with `_` or `.`.

    Args:
        path (optional): Path to the directory to discover subdirectories in.\
            Defaults to the directory of this file.\
            Relative paths are relative to the directory of this file.

    Returns:
        list: A sorted list of subdirectory names.
    """
    # append relative path to the path of this file
    path = Path(path)
    if not path.is_absolute():
        path = Path(__file__).parent / path
    assert path.is_dir()
    # list subdirectories except for those starting with `_` or `.`
    return sorted(
        [
            sd
            for sd in os.listdir(path)
            if (path / sd).is_dir()
            and not sd.startswith("_")
            and not sd.startswith(".")
        ]
    )


@pytest.fixture(scope="session", params=discover_subdirs("examples"))
def testcase(request):
    """
    Fixture to parametrize the `testcase`

    Discoveres subdirectories in `examples` and parametrizes the `testcase` fixture for each discovered subdirectory.
    Ensures testcase scope is session.
    """
    return request.param


@pytest.fixture(scope="session")
def testcaserundir(rundir: Path, testgroup: str, testcase: str):
    """
    Generate the run directory at `{rundir}/{testgroup}/{testcase}` based on `{testgroup}/{testcase}`
    """
    # assert that `{rundir}` and `{rundir}/{testgroup}` exist
    if not rundir.exists():
        rundir.mkdir()
    if not (rundir / "data").exists():
        (rundir / "data").symlink_to(Path(__file__).parent / "data")
    if not (rundir / testgroup).exists():
        (rundir / testgroup).mkdir()
    # create the testcase directory
    sourcedir = Path(__file__).parent / "examples" / testcase
    targetdir = rundir / testgroup / testcase
    if targetdir.exists():
        shutil.rmtree(targetdir)
    shutil.copytree(sourcedir, targetdir, symlinks=True)
    # special treatment
    match testgroup:
        case "shortrun":
            helpers.adapt_parameter_file(
                sourcedir / "parameter.ini",
                targetdir / "parameter.ini",
                testlevel=-1,
                MaxIter=1,
                logIter=1,
                outputIter=1,
            )
        case "debugrun":
            helpers.adapt_parameter_file(
                sourcedir / "parameter.ini",
                targetdir / "parameter.ini",
                testlevel=2,
                MaxIter=1,
                logIter=1,
                outputIter=1,
            )
    return targetdir


@pytest.fixture(scope="session")
def testcasepostdir(postdir: Path, rundir: Path, testgroup: str, testcase: str):
    """
    Generate the post directory at `{postdir}/{testgroup}/{testcase}` based on `{rundir}/{testgroup}/{testcase}`
    """
    # assert that `{postdir}` and `{postdir}/{testgroup}` exist
    if not postdir.exists():
        postdir.mkdir()
    if not (postdir / "data").exists():
        (postdir / "data").symlink_to(Path(__file__).parent / "data")
    if not (postdir / testgroup).exists():
        (postdir / testgroup).mkdir()
    # create the testcase directory
    sourcedir = Path(__file__).parent / "examples" / testcase
    sourcerundir = rundir / testgroup / testcase
    targetdir = postdir / testgroup / testcase
    if targetdir.exists():
        shutil.rmtree(targetdir)
    # copy input files from examples/testcase
    shutil.copytree(sourcedir, targetdir, symlinks=True)
    states = [
        sd for sd in os.listdir(sourcerundir) if "State" in sd and sd.endswith(".dat")
    ]
    # link to statefiles from run_stage
    for statefile in states:
        (targetdir / statefile).symlink_to(sourcerundir / statefile)
    # overwrite parameter file with the rundir version and modify it
    helpers.adapt_parameter_file(
        sourcerundir / "parameter.ini",
        targetdir / "parameter.ini",
        visu1D="!0",
        visu2D="!0",
        visu3D="!0", 
        SFLout="!-1",  # only uncomment visualization flags
    )
    return targetdir

@pytest.fixture(scope="function")
def testcaseconvdir(convdir: Path, rundir: Path, testgroup: str, testcase: str, which_conv: str):
    """
    Generate the post directory at `{convdir}/which_conv/{testgroup}/{testcase}` based on `{rundir}/{testgroup}/{testcase}`
    """
    # assert that `{postdir}` and `{postdir}/{testgroup}` exist
    if not convdir.exists():
        convdir.mkdir()
    if not (convdir / which_conv).exists():
        (convdir / which_conv).mkdir()
    postdir=(convdir / which_conv)
    if not (postdir / "data").exists():
        (postdir / "data").symlink_to(Path(__file__).parent / "data")
    if not (postdir / testgroup).exists():
        (postdir / testgroup).mkdir()
    # create the testcase directory
    sourcedir = Path(__file__).parent / "examples" / testcase
    sourcerundir = rundir / testgroup / testcase
    targetdir = postdir / testgroup / testcase
    if targetdir.exists():
        shutil.rmtree(targetdir)
    # copy input files from examples/testcase
    shutil.copytree(sourcedir, targetdir, symlinks=True)
    states = [
        sd for sd in os.listdir(sourcerundir) if "State" in sd and sd.endswith(".dat")
    ]
    # link to statefiles from run_stage
    for statefile in states:
        (targetdir / statefile).symlink_to(sourcerundir / statefile)
    return targetdir

# === TESTS === #


@pytest.mark.run_stage
def test_run(runargs_prefix, binpath, testgroup, testcaserundir, testcase, dryrun, annotations, artifact_pages_path):
    """
    Test end2end GVEC runs with `{testgroup}/{testcase}/parameter.ini`

    Note: the `testgroup` fixture is contained in `testcaserundir`, but is given additionally to the test function
    for better readability and proper parameter ordering for the pytest nodeID.
    """
    args = runargs_prefix + [binpath / "gvec", "parameter.ini"]
    # find restart statefile
    if "_restart" in testcase:
        base_name, suffix = re.match(
            r"(.*)(_restart.*)", testcase
        ).groups()  # remove sufix
        base_directory = testcaserundir / ".." / base_name
        if base_directory.exists():
            states = [
                sd
                for sd in os.listdir(base_directory)
                if "State" in sd and sd.endswith(".dat")
            ]
        if not dryrun:
            assert base_directory.exists(), "no base directory found for restart"
            assert (
                len(states) > 0
            ), f"no statefile for restart found in base directory ../{base_name}"
            laststatefile = sorted(states)[-1]
            (testcaserundir / laststatefile).symlink_to(base_directory / laststatefile)
            args.append(laststatefile)
        else:
            if base_directory.exists():
                if len(states) > 0:
                    laststatefile = sorted(states)[-1]
                else:
                    laststatefile = "STATEFILE???"
                args.append(laststatefile)
            else:
                args.append(base_directory / "???")
    # run gvec
    with helpers.chdir(testcaserundir):
        if dryrun:
            with open("dryrun-run.txt", "w") as file:
                file.write(f"DRYRUN: execute:\n {args} \n")
            return
        # run GVEC
        with open("stdout.txt", "w") as stdout:
            stdout.write(f"RUNNING: \n {args} \n")
        with open("stdout.txt", "a") as stdout, open("stderr.txt", "w") as stderr:
            subprocess.run(args, text=True, stdout=stdout, stderr=stderr)
        for filename in ["stdout", "stderr"]:
            if pages_rundir := os.environ.get("CASENAME"):
                pages_rundir = f"CIrun_{pages_rundir}"
            else:
                pages_rundir = "."
            annotations["gvec-output"].append(dict(external_link=dict(
                label=f"{testgroup}/{testcase}/{filename}", 
                url=f"{artifact_pages_path}/{pages_rundir}/{testgroup}/{testcase}/{filename}.txt")))
        # check if GVEC was successful
        helpers.assert_empty_stderr()
        helpers.assert_stdout_finished(message="GVEC SUCESSFULLY FINISHED!")
        helpers.assert_stdout_OpenMP_MPI()


@pytest.mark.post_stage
<<<<<<< HEAD
def test_post(runargs_prefix, binpath, testgroup, testcase, testcasepostdir, dryrun, annotations, artifact_pages_path):
=======
def test_post(binpath, testgroup, testcase, testcasepostdir, dryrun, annotations, artifact_pages_path):
>>>>>>> 34e3b848
    """
    Post processing  of statefile(s) from an example GVEC run.

    Takes the last two statefiles in `{rundir}/{testgroup}/{testcase}`  and runs the modified parameter with the post_gvec in
    `{postdir}/{testgroup}/{testcase}`.
    Note: the `testgroup` fixture is contained in `testcasepostdir`, but is given additionally to the test function
    for better readability and proper parameter ordering for the pytest nodeID.
    """
    args = runargs_prefix + [binpath / "gvec_post", "parameter.ini"]
    # find all statefiles in directory

    # run gvec
    with helpers.chdir(testcasepostdir):
        states = [sd for sd in os.listdir(".") if "State" in sd and sd.endswith(".dat")]
        for statefile in states[len(states) - 2 : len(states)]:
            args.append(statefile)  # add the last two files
        if dryrun:
            if len(states) == 0:
                args.append("STATEFILES???!")
            with open("dryrun-post.txt", "w") as file:
                file.write(f"DRYRUN: execute:\n {args} \n")
            return
        assert (
            len(states) > 0
        ), f"no statefile for post found in directory {testcasepostdir}"
        # run gvec_post
        with open("stdout.txt", "w") as stdout:
            stdout.write(f"RUNNING: \n {args} \n")
        with open("stdout.txt", "a") as stdout, open("stderr.txt", "w") as stderr:
            subprocess.run(args, text=True, stdout=stdout, stderr=stderr)
        # add link to artifact (CI)
        for filename in ["stdout", "stderr"]:
<<<<<<< HEAD
            if pages_rundir := os.environ.get("CASENAME"):
                pages_rundir = f"CIrun_{pages_rundir}"
            else:
                pages_rundir = "."
            annotations["gvec-output"].append(dict(external_link=dict(
                label=f"{testgroup}/{testcase}/{filename}", 
                url=f"{artifact_pages_path}/{pages_rundir}/{testgroup}/{testcase}/{filename}.txt")))
=======
            if pages_postdir := os.environ.get("CASENAME"):
                pages_postdir = f"CIpost_{pages_postdir}"
            else:
                pages_postdir = "."
            annotations["gvec-output"].append(dict(external_link=dict(
                label=f"{testgroup}/{testcase}/{filename}", 
                url=f"{artifact_pages_path}/{pages_postdir}/{testgroup}/{testcase}/{filename}.txt")))
>>>>>>> 34e3b848
        # check if GVEC was successful
        helpers.assert_empty_stderr()
        helpers.assert_stdout_finished(message="GVEC POST FINISHED !")
        helpers.assert_stdout_OpenMP_MPI()


@pytest.mark.converter_stage
@pytest.mark.parametrize("which_conv",["to_gene","to_jorek","to_castor3d","to_hopr"])
<<<<<<< HEAD
def test_converter(runargs_prefix, binpath, testgroup, testcase, which_conv, testcaseconvdir,  dryrun, annotations, artifact_pages_path):
    """
    Post processing  of statefile(s) from an example GVEC run, using the compiled converters.

    Takes the last two statefiles in `{rundir}/{testgroup}/{testcase}`  and runs the modified parameter with the post_gvec in
    `{postdir}/{testgroup}+which_conv/{testcase}`.
=======
def test_converter(binpath, testgroup, testcase, which_conv, testcaseconvdir,  dryrun, annotations, artifact_pages_path):
    """
    Post processing  of statefile(s) from an example GVEC run, using the compiled converters.

    Takes the last statefile in `{rundir}/{testgroup}/{testcase}`  and runs the modified parameter with the post_gvec in
    `{postdir}/{which_conv}/{testgroup}/{testcase}`.
>>>>>>> 34e3b848
    Note: the `testgroup` fixture is contained in `testcasepostdir`, but is given additionally to the test function
    for better readability and proper parameter ordering for the pytest nodeID.
    """
    conv_def={"to_gene":dict(    exec="test_gvec_to_gene",msg="TEST GVEC TO GENE"),
              "to_hopr":dict(    exec="test_gvec_to_hopr",msg="TEST GVEC TO HOPR"),
              "to_castor3d":dict(exec="convert_gvec_to_castor3d",msg="CONVERT GVEC TO CASTOR3D",
                                 args=[["--rpoints=7","--polpoints=12","--torpoints=8" ,"--sflcoord=0"],
                                       ["--rpoints=8","--polpoints=11","--torpoints=9" ,"--sflcoord=1","--factorsfl=2"], 
                                       ["--rpoints=9","--polpoints=10","--torpoints=10","--sflcoord=2","--factorsfl=2"]
                                      ], 
                                 fixedargs=[["gvec2castor3d_sfl0.dat"],
                                            ["gvec2castor3d_sfl1.dat"],
                                            ["gvec2castor3d_sfl2.dat"]
                                           ]),  # same length of args & fixedargs, give the number of runs
              "to_jorek":dict(   exec="convert_gvec_to_jorek",msg="CONVERT GVEC TO JOREK",
                                 args=[["--rpoints=8","--npfactor=1","--polpoints=12"]],
                                 fixedargs=[["gvec2jorek_out.dat"]]),
               }  
    conv=conv_def[which_conv]
    if(not ((not dryrun) and (binpath / conv['exec']).exists())):
        pytest.skip(f"Executable {conv['exec']} not found in binary folder!")
        return
    # multiple runs with different arguments:
    if("args" in conv.keys()): 
      nruns=len(conv["args"]) 
      if("fixedargs" in conv.keys()): assert (len(conv["fixedargs"])==len(conv["args"]))
    else:
      nruns=1
    # run converter
    with helpers.chdir(testcaseconvdir):
        for irun in range(0,nruns): 
<<<<<<< HEAD
            args = runargs_prefix + [binpath / conv["exec"] ]
=======
            args = [binpath / conv["exec"] ]
>>>>>>> 34e3b848
            if("args" in conv.keys()): args += conv["args"][irun]
            # find all statefiles in directory
            states = [sd for sd in os.listdir(".") if "State" in sd and sd.endswith(".dat")]       
            if dryrun:
                if len(states) == 0:
                    args.append("STATEFILES???!")
                    if("fixedargs" in conv.keys()): args.append(conv["fixedargs"][irun])
                with open(f"dryrun-post-converter{irun}.txt", "w") as file:
                    file.write(f"DRYRUN: execute:\n {args} \n")
                return
            assert (len(states) > 0), f"no statefile for post-converter found in directory {testcaseconvdir}"
            
<<<<<<< HEAD
            args.append(states[0])  # add the first file
=======
            args.append(states[-1])  # add the last state file
>>>>>>> 34e3b848
            if("fixedargs" in conv.keys()): args += conv["fixedargs"][irun]
            # run gvec_post
            with open(f"stdout{irun}.txt", "w") as stdout:
                stdout.write(f"RUNNING: \n {args} \n")
            with open(f"stdout{irun}.txt", "a") as stdout, open(f"stderr{irun}.txt", "w") as stderr:
                subprocess.run(args, text=True, stdout=stdout, stderr=stderr)
            # add link to artifact (CI)
            for filename in [f"stdout{irun}", f"stderr{irun}"]:
<<<<<<< HEAD
                if pages_rundir := os.environ.get("CASENAME"):
                    pages_rundir = f"CIrun_{pages_rundir}"
                else:
                    pages_rundir = "."
                annotations["gvec-output"].append(dict(external_link=dict(
                    label=f"{which_conv}/{testgroup}/{testcase}/{filename}", 
                    url=f"{artifact_pages_path}/{pages_rundir}/{which_conv}/{testgroup}/{testcase}/{filename}.txt")))
            # check if GVEC was successful
            helpers.assert_empty_stderr(f"stderr{irun}.txt")
            helpers.assert_stdout_finished(f"stdout{irun}.txt",message=conv["msg"]+" FINISHED!")
            #helpers.assert_stdout_OpenMP_MPI()
=======
                if pages_convdir := os.environ.get("CASENAME"):
                    pages_convdir = f"CIconv_{pages_convdir}"
                else:
                    pages_convdir = "."
                annotations["gvec-output"].append(dict(external_link=dict(
                    label=f"{which_conv}/{testgroup}/{testcase}/{filename}", 
                    url=f"{artifact_pages_path}/{pages_convdir}/{which_conv}/{testgroup}/{testcase}/{filename}.txt")))
            # check if GVEC was successful
            helpers.assert_empty_stderr(f"stderr{irun}.txt")
            helpers.assert_stdout_finished(f"stdout{irun}.txt",message=conv["msg"]+" FINISHED!")
>>>>>>> 34e3b848

@pytest.mark.regression_stage
def test_regression(testgroup, testcase, rundir, refdir, dryrun, logger, reg_rtol, reg_atol, extra_ignore_patterns):
    """
    Regression test of example GVEC runs and restarts.

    Compares all statefiles in `{rundir}/{testgroup}/{testcase}` with the corresponding statefiles in
    `{refdir}/{testgroup}/{testcase}` using `helpers.assert_equal_files`.
    """
    # the two directories to compare
    testcaserundir = rundir / testgroup / testcase
    testcaserefdir = refdir / testgroup / testcase
    # skip if any of the two directories do not exist
    if not testcaserundir.exists():
        logger.error(f"Testcase does not exist")
        pytest.fail(f"Testcase does not exist")
    if not testcaserefdir.exists():
        logger.error(f"Reference does not exist")
        pytest.fail(f"Reference does not exist")
    # compare the list of files in the two directories
    runfiles, reffiles = (
        set([file for file in os.listdir(directory) if "dryrun" not in file and not file.endswith("~")])
        for directory in [testcaserundir, testcaserefdir]
    )
    # dry-run
    if dryrun:
        with open(testcaserundir / "dryrun-regression", "w") as file:
            file.write(
                f"DRYRUN: compare directories:\n{testcaserundir}\nwith\n{testcaserefdir}\n"
            )
            file.write(f"DRYRUN: compare files: {runfiles}\n")
        return
    # compare output to reference
    results = {}
    num_diff_files = 0
    num_diff_lines = 0
    num_warnings = 0
    for filename in runfiles & reffiles:
        # skip symbolic links (mostly unreachable input)
        if (testcaserundir / filename).is_symlink():
            results[filename] = "symlink"
            continue
        # statefiles
        elif re.match(r"\w+State\w+\.dat", filename):
            num = helpers.check_diff_files(
                testcaserundir / filename,
                testcaserefdir / filename,
                ignore_regexs=[r".*/.*"] + extra_ignore_patterns, # ignore lines with a path
                atol=reg_atol,
                rtol=reg_rtol,
            )
        elif re.match(r"log\w*\.csv", filename):
            num = helpers.check_diff_files(
                testcaserundir / filename,
                testcaserefdir / filename,
                ignore_regexs=extra_ignore_patterns,
                ignore_columns=[1],
                atol=reg_atol,
                rtol=reg_rtol,
            )
        elif filename == "stdout.txt":
            num = helpers.check_diff_files(
                testcaserundir / filename,
                testcaserefdir / filename,
                ignore_regexs=[r".*GIT_.*",r".*CMAKE.*",r".*sec.*", r".*date.*", r".*PosixPath.*", r"^[\s=]*$",r"100%\| \.\.\. of"] + extra_ignore_patterns,
                warn_regexs=["Number of OpenMP threads"],
                atol=reg_atol,
                rtol=reg_rtol,
            )
        else:
            results[filename] = "ignored"
            continue
        num_warnings += num[2]
        if num[0] > 0 or num[1] > 0:
            num_diff_files += 1
            num_diff_lines += num[0] + num[1]
            if num[0] and num[1]:
                results[filename] = "t&ndiff"
            elif num[0]:
                results[filename] = "txtdiff"
            else:
                results[filename] = "numdiff"
        else:
            results[filename] = "success"
    if num_warnings > 0:
        logger.warning(f"Found {num_warnings} warnings!")
        pytest.raised_warnings = True
    if num_diff_files > 0 or runfiles != reffiles:
        msg = f"Found {num_diff_files} different files with {num_diff_lines} different lines, " \
            f"{len(runfiles - reffiles)} additional files and {len(reffiles - runfiles)} missing files."
        logger.info(f"{' SUMMARY ':=^80}")
        logger.error(msg)
        red, reset = "\x1b[31;20m", "\x1b[0m"
        for filename, result in sorted(results.items(), key=lambda x: (x[1], x[0])):
            if result in ["success", "ignored", "symlink"]:
                logger.debug(f"... {result} : {filename}")
            else:
                logger.error(f"... {red}{result}{reset} : {filename}")
        for filename in runfiles - reffiles:
            logger.error(f"... {red}extra{reset}   : {filename}")
        for filename in reffiles - runfiles:
            logger.error(f"... {red}missing{reset} : {filename}")
        raise AssertionError(msg)
    <|MERGE_RESOLUTION|>--- conflicted
+++ resolved
@@ -229,11 +229,7 @@
 
 
 @pytest.mark.post_stage
-<<<<<<< HEAD
 def test_post(runargs_prefix, binpath, testgroup, testcase, testcasepostdir, dryrun, annotations, artifact_pages_path):
-=======
-def test_post(binpath, testgroup, testcase, testcasepostdir, dryrun, annotations, artifact_pages_path):
->>>>>>> 34e3b848
     """
     Post processing  of statefile(s) from an example GVEC run.
 
@@ -266,15 +262,6 @@
             subprocess.run(args, text=True, stdout=stdout, stderr=stderr)
         # add link to artifact (CI)
         for filename in ["stdout", "stderr"]:
-<<<<<<< HEAD
-            if pages_rundir := os.environ.get("CASENAME"):
-                pages_rundir = f"CIrun_{pages_rundir}"
-            else:
-                pages_rundir = "."
-            annotations["gvec-output"].append(dict(external_link=dict(
-                label=f"{testgroup}/{testcase}/{filename}", 
-                url=f"{artifact_pages_path}/{pages_rundir}/{testgroup}/{testcase}/{filename}.txt")))
-=======
             if pages_postdir := os.environ.get("CASENAME"):
                 pages_postdir = f"CIpost_{pages_postdir}"
             else:
@@ -282,7 +269,6 @@
             annotations["gvec-output"].append(dict(external_link=dict(
                 label=f"{testgroup}/{testcase}/{filename}", 
                 url=f"{artifact_pages_path}/{pages_postdir}/{testgroup}/{testcase}/{filename}.txt")))
->>>>>>> 34e3b848
         # check if GVEC was successful
         helpers.assert_empty_stderr()
         helpers.assert_stdout_finished(message="GVEC POST FINISHED !")
@@ -291,21 +277,12 @@
 
 @pytest.mark.converter_stage
 @pytest.mark.parametrize("which_conv",["to_gene","to_jorek","to_castor3d","to_hopr"])
-<<<<<<< HEAD
 def test_converter(runargs_prefix, binpath, testgroup, testcase, which_conv, testcaseconvdir,  dryrun, annotations, artifact_pages_path):
-    """
-    Post processing  of statefile(s) from an example GVEC run, using the compiled converters.
-
-    Takes the last two statefiles in `{rundir}/{testgroup}/{testcase}`  and runs the modified parameter with the post_gvec in
-    `{postdir}/{testgroup}+which_conv/{testcase}`.
-=======
-def test_converter(binpath, testgroup, testcase, which_conv, testcaseconvdir,  dryrun, annotations, artifact_pages_path):
     """
     Post processing  of statefile(s) from an example GVEC run, using the compiled converters.
 
     Takes the last statefile in `{rundir}/{testgroup}/{testcase}`  and runs the modified parameter with the post_gvec in
     `{postdir}/{which_conv}/{testgroup}/{testcase}`.
->>>>>>> 34e3b848
     Note: the `testgroup` fixture is contained in `testcasepostdir`, but is given additionally to the test function
     for better readability and proper parameter ordering for the pytest nodeID.
     """
@@ -337,11 +314,7 @@
     # run converter
     with helpers.chdir(testcaseconvdir):
         for irun in range(0,nruns): 
-<<<<<<< HEAD
             args = runargs_prefix + [binpath / conv["exec"] ]
-=======
-            args = [binpath / conv["exec"] ]
->>>>>>> 34e3b848
             if("args" in conv.keys()): args += conv["args"][irun]
             # find all statefiles in directory
             states = [sd for sd in os.listdir(".") if "State" in sd and sd.endswith(".dat")]       
@@ -354,11 +327,7 @@
                 return
             assert (len(states) > 0), f"no statefile for post-converter found in directory {testcaseconvdir}"
             
-<<<<<<< HEAD
-            args.append(states[0])  # add the first file
-=======
             args.append(states[-1])  # add the last state file
->>>>>>> 34e3b848
             if("fixedargs" in conv.keys()): args += conv["fixedargs"][irun]
             # run gvec_post
             with open(f"stdout{irun}.txt", "w") as stdout:
@@ -367,19 +336,6 @@
                 subprocess.run(args, text=True, stdout=stdout, stderr=stderr)
             # add link to artifact (CI)
             for filename in [f"stdout{irun}", f"stderr{irun}"]:
-<<<<<<< HEAD
-                if pages_rundir := os.environ.get("CASENAME"):
-                    pages_rundir = f"CIrun_{pages_rundir}"
-                else:
-                    pages_rundir = "."
-                annotations["gvec-output"].append(dict(external_link=dict(
-                    label=f"{which_conv}/{testgroup}/{testcase}/{filename}", 
-                    url=f"{artifact_pages_path}/{pages_rundir}/{which_conv}/{testgroup}/{testcase}/{filename}.txt")))
-            # check if GVEC was successful
-            helpers.assert_empty_stderr(f"stderr{irun}.txt")
-            helpers.assert_stdout_finished(f"stdout{irun}.txt",message=conv["msg"]+" FINISHED!")
-            #helpers.assert_stdout_OpenMP_MPI()
-=======
                 if pages_convdir := os.environ.get("CASENAME"):
                     pages_convdir = f"CIconv_{pages_convdir}"
                 else:
@@ -390,7 +346,7 @@
             # check if GVEC was successful
             helpers.assert_empty_stderr(f"stderr{irun}.txt")
             helpers.assert_stdout_finished(f"stdout{irun}.txt",message=conv["msg"]+" FINISHED!")
->>>>>>> 34e3b848
+            #helpers.assert_stdout_OpenMP_MPI()
 
 @pytest.mark.regression_stage
 def test_regression(testgroup, testcase, rundir, refdir, dryrun, logger, reg_rtol, reg_atol, extra_ignore_patterns):

import pytest
import os
import subprocess
import re
from pathlib import Path

import helpers


# === HELPER FUNCTIONS & FIXTURES === #


def discover_subdirs(path: Path | str = ".") -> list[str]:
    """
    Discover subdirectories in this module's directory for dynamic test detection.

    Ignores directories starting with `_` or `.`.

    Args:
        path (optional): Path to the directory to discover subdirectories in.\
            Defaults to the directory of this file.\
            Relative paths are relative to the directory of this file.

    Returns:
        list: A sorted list of subdirectory names.
    """
    # append relative path to the path of this file
    path = Path(path)
    if not path.is_absolute():
        path = Path(__file__).parent / path
    assert path.is_dir()
    # list subdirectories except for those starting with `_` or `.`
    return sorted(
        [
            sd
            for sd in os.listdir(path)
            if (path / sd).is_dir()
            and not sd.startswith("_")
            and not sd.startswith(".")
        ]
    )


@pytest.fixture(scope="session", params=discover_subdirs("examples"))
def testcase(request):
    """
    Fixture to parametrize the `testcase`

    Discoveres subdirectories in `examples` and parametrizes the `testcase` fixture for each discovered subdirectory.
    Ensures testcase scope is session.
    """
    return request.param


@pytest.fixture(scope="session", params=["example", "shortrun", "debugrun"])
def testgroup(request) -> str:
    """available test group names, will be automatically marked"""
    return request.param


# === TESTS === #


@pytest.mark.run_stage
def test_run(
    runargs_prefix,
    binpath,
    testgroup,
    testcaserundir,
    testcase,
    dryrun,
    annotations,
    artifact_pages_path,
):
    """
    Test end2end GVEC runs with `{testgroup}/{testcase}/parameter.ini`

    Note: the `testgroup` fixture is contained in `testcaserundir`, but is given additionally to the test function
    for better readability and proper parameter ordering for the pytest nodeID.
    """
    args = runargs_prefix + [binpath / "gvec", "parameter.ini"]
    # find restart statefile
    if "_restart" in testcase:
        base_name, suffix = re.match(
            r"(.*)(_restart.*)", testcase
        ).groups()  # remove sufix
        base_directory = testcaserundir / ".." / base_name
        if base_directory.exists():
            states = [
                sd
                for sd in os.listdir(base_directory)
                if "State" in sd and sd.endswith(".dat")
            ]
        if not dryrun:
            assert base_directory.exists(), "no base directory found for restart"
            assert (
                len(states) > 0
            ), f"no statefile for restart found in base directory ../{base_name}"
            laststatefile = sorted(states)[-1]
            (testcaserundir / laststatefile).symlink_to(base_directory / laststatefile)
            args.append(laststatefile)
        else:
            if base_directory.exists():
                if len(states) > 0:
                    laststatefile = sorted(states)[-1]
                else:
                    laststatefile = "STATEFILE???"
                args.append(laststatefile)
            else:
                args.append(base_directory / "???")
    # run gvec
    with helpers.chdir(testcaserundir):
        if dryrun:
            with open("dryrun-run.txt", "w") as file:
                file.write(f"DRYRUN: execute:\n {args} \n")
            return
        # run GVEC
        with open("stdout.txt", "w") as stdout:
            stdout.write(f"RUNNING: \n {args} \n")
        with open("stdout.txt", "a") as stdout, open("stderr.txt", "w") as stderr:
            subprocess.run(args, text=True, stdout=stdout, stderr=stderr)
        for filename in ["stdout", "stderr"]:
            if pages_rundir := os.environ.get("CASENAME"):
                pages_rundir = f"CIrun_{pages_rundir}"
            else:
                pages_rundir = "."
            annotations["gvec-output"].append(
                dict(
                    external_link=dict(
                        label=f"{testgroup}/{testcase}/{filename}",
                        url=f"{artifact_pages_path}/{pages_rundir}/{testgroup}/{testcase}/{filename}.txt",
                    )
                )
            )
        # check if GVEC was successful
        helpers.assert_empty_stderr()
        helpers.assert_stdout_finished(message="GVEC SUCESSFULLY FINISHED!")
        helpers.assert_stdout_OpenMP_MPI()


@pytest.mark.post_stage
def test_post(
    runargs_prefix,
    binpath,
    testgroup,
    testcase,
    testcasepostdir,
    dryrun,
    annotations,
    artifact_pages_path,
):
    """
    Post processing  of statefile(s) from an example GVEC run.

    Takes the last two statefiles in `{rundir}/{testgroup}/{testcase}`  and runs the modified parameter with the post_gvec in
    `{postdir}/{testgroup}/{testcase}`.
    Note: the `testgroup` fixture is contained in `testcasepostdir`, but is given additionally to the test function
    for better readability and proper parameter ordering for the pytest nodeID.
    """
    args = runargs_prefix + [binpath / "gvec_post", "parameter.ini"]
    # find all statefiles in directory

    # run gvec
    with helpers.chdir(testcasepostdir):
        states = [sd for sd in os.listdir(".") if "State" in sd and sd.endswith(".dat")]
        for statefile in states[len(states) - 2 : len(states)]:
            args.append(statefile)  # add the last two files
        if dryrun:
            if len(states) == 0:
                args.append("STATEFILES???!")
            with open("dryrun-post.txt", "w") as file:
                file.write(f"DRYRUN: execute:\n {args} \n")
            return
        assert (
            len(states) > 0
        ), f"no statefile for post found in directory {testcasepostdir}"
        # run gvec_post
        with open("stdout.txt", "w") as stdout:
            stdout.write(f"RUNNING: \n {args} \n")
        with open("stdout.txt", "a") as stdout, open("stderr.txt", "w") as stderr:
            subprocess.run(args, text=True, stdout=stdout, stderr=stderr)
        # add link to artifact (CI)
        for filename in ["stdout", "stderr"]:
            if pages_postdir := os.environ.get("CASENAME"):
                pages_postdir = f"CIpost_{pages_postdir}"
            else:
                pages_postdir = "."
            annotations["gvec-output"].append(
                dict(
                    external_link=dict(
                        label=f"{testgroup}/{testcase}/{filename}",
                        url=f"{artifact_pages_path}/{pages_postdir}/{testgroup}/{testcase}/{filename}.txt",
                    )
                )
            )
        # check if GVEC was successful
        helpers.assert_empty_stderr()
        helpers.assert_stdout_finished(message="GVEC POST FINISHED !")
        helpers.assert_stdout_OpenMP_MPI()


@pytest.mark.converter_stage
@pytest.mark.parametrize(
    "which_conv", ["to_gene", "to_jorek", "to_castor3d", "to_hopr"]
)
def test_converter(
    runargs_prefix,
    binpath,
    testgroup,
    testcase,
    which_conv,
    testcaseconvdir,
    dryrun,
    annotations,
    artifact_pages_path,
):
    """
    Post processing  of statefile(s) from an example GVEC run, using the compiled converters.

    Takes the last statefile in `{rundir}/{testgroup}/{testcase}`  and runs the modified parameter with the post_gvec in
    `{postdir}/{which_conv}/{testgroup}/{testcase}`.
    Note: the `testgroup` fixture is contained in `testcasepostdir`, but is given additionally to the test function
    for better readability and proper parameter ordering for the pytest nodeID.
    """
    conv_def = {
        "to_gene": dict(exec="test_gvec_to_gene", msg="TEST GVEC TO GENE"),
        "to_hopr": dict(exec="test_gvec_to_hopr", msg="TEST GVEC TO HOPR"),
        "to_castor3d": dict(
            exec="convert_gvec_to_castor3d",
            msg="CONVERT GVEC TO CASTOR3D",
            args=[
                ["--rpoints=7", "--polpoints=12", "--torpoints=8", "--sflcoord=0"],
                [
                    "--rpoints=8",
                    "--polpoints=11",
                    "--torpoints=9",
                    "--sflcoord=1",
                    "--factorsfl=2",
                ],
                [
                    "--rpoints=9",
                    "--polpoints=10",
                    "--torpoints=10",
                    "--sflcoord=2",
                    "--factorsfl=2",
                ],
                [
                    "--rpoints=6",
                    "--polpoints=10",
                    "--torpoints=10",
                    "--sflcoord=2",
                    "--factorsfl=2",
                    "--booz_relambda=0",
                ],
            ],
            fixedargs=[
                ["gvec2castor3d_sfl0.dat"],
                ["gvec2castor3d_sfl1.dat"],
                ["gvec2castor3d_sfl2.dat"],
                ["gvec2castor3d_sfl3.dat"],
            ],
        ),  # same length of args & fixedargs, give the number of runs
        "to_jorek": dict(
            exec="convert_gvec_to_jorek",
            msg="CONVERT GVEC TO JOREK",
            args=[["--rpoints=8", "--npfactor=1", "--polpoints=12"]],
            fixedargs=[["gvec2jorek_out.dat"]],
        ),
    }
    conv = conv_def[which_conv]
    if not ((not dryrun) and (binpath / conv["exec"]).exists()):
        pytest.skip(f"Executable {conv['exec']} not found in binary folder!")
        return
    # multiple runs with different arguments:
    if "args" in conv.keys():
        nruns = len(conv["args"])
        if "fixedargs" in conv.keys():
            assert len(conv["fixedargs"]) == len(conv["args"])
    else:
        nruns = 1
    # run converter
    with helpers.chdir(testcaseconvdir):
        for irun in range(0, nruns):
            args = runargs_prefix + [binpath / conv["exec"]]
            if "args" in conv.keys():
                args += conv["args"][irun]
            # find all statefiles in directory
            states = [
                sd for sd in os.listdir(".") if "State" in sd and sd.endswith(".dat")
            ]
            if dryrun:
                if len(states) == 0:
                    args.append("STATEFILES???!")
                    if "fixedargs" in conv.keys():
                        args.append(conv["fixedargs"][irun])
                with open(f"dryrun-post-converter{irun}.txt", "w") as file:
                    file.write(f"DRYRUN: execute:\n {args} \n")
                return
            assert (
                len(states) > 0
            ), f"no statefile for post-converter found in directory {testcaseconvdir}"

            args.append(states[-1])  # add the last state file
            if "fixedargs" in conv.keys():
                args += conv["fixedargs"][irun]
            # run gvec_post
            with open(f"stdout{irun}.txt", "w") as stdout:
                stdout.write(f"RUNNING: \n {args} \n")
            with (
                open(f"stdout{irun}.txt", "a") as stdout,
                open(f"stderr{irun}.txt", "w") as stderr,
            ):
                subprocess.run(args, text=True, stdout=stdout, stderr=stderr)
            # add link to artifact (CI)
            for filename in [f"stdout{irun}", f"stderr{irun}"]:
                if pages_convdir := os.environ.get("CASENAME"):
                    pages_convdir = f"CIconv_{pages_convdir}"
                else:
                    pages_convdir = "."
                annotations["gvec-output"].append(
                    dict(
                        external_link=dict(
                            label=f"{which_conv}/{testgroup}/{testcase}/{filename}",
                            url=f"{artifact_pages_path}/{pages_convdir}/{which_conv}/{testgroup}/{testcase}/{filename}.txt",
                        )
                    )
                )
            # check if GVEC was successful
            helpers.assert_empty_stderr(f"stderr{irun}.txt")
            helpers.assert_stdout_finished(
                f"stdout{irun}.txt", message=conv["msg"] + " FINISHED!"
            )
            # helpers.assert_stdout_OpenMP_MPI()


@pytest.mark.regression_stage
def test_regression(
    testgroup,
    testcase,
    rundir,
    refdir,
    dryrun,
    logger,
    reg_rtol,
    reg_atol,
    extra_ignore_patterns,
):
    """
    Regression test of example GVEC runs and restarts.

    Compares all statefiles in `{rundir}/{testgroup}/{testcase}` with the corresponding statefiles in
    `{refdir}/{testgroup}/{testcase}` using `helpers.assert_equal_files`.
    """
    # the two directories to compare
    testcaserundir = rundir / testgroup / testcase
    testcaserefdir = refdir / testgroup / testcase
    # skip if any of the two directories do not exist
    if not testcaserundir.exists():
        logger.error("Testcase does not exist")
        pytest.fail("Testcase does not exist")
    if not testcaserefdir.exists():
        logger.error("Reference does not exist")
        pytest.fail("Reference does not exist")
    # compare the list of files in the two directories
    runfiles, reffiles = (
        set(
            [
                file
                for file in os.listdir(directory)
                if "dryrun" not in file and not file.endswith("~")
            ]
        )
        for directory in [testcaserundir, testcaserefdir]
    )
    # dry-run
    if dryrun:
        with open(testcaserundir / "dryrun-regression", "w") as file:
            file.write(
                f"DRYRUN: compare directories:\n{testcaserundir}\nwith\n{testcaserefdir}\n"
            )
            file.write(f"DRYRUN: compare files: {runfiles}\n")
        return
    # compare output to reference
    results = {}
    num_statefiles = 0
    num_diff_files = 0
    num_diff_lines = 0
    num_warnings = 0
    for filename in runfiles & reffiles:
        # skip symbolic links (mostly unreachable input)
        if (testcaserundir / filename).is_symlink():
            results[filename] = "symlink"
            continue
        # statefiles
        elif re.match(r".*_State_[\d_]*\.dat", filename):
            num = helpers.check_diff_files(
                testcaserundir / filename,
                testcaserefdir / filename,
                ignore_regexs=[r".*/.*"]
                + extra_ignore_patterns,  # ignore lines with a path
                atol=reg_atol,
                rtol=reg_rtol,
            )
            num_statefiles += 1
        elif re.match(r"log.*\.csv", filename):
            num = helpers.check_diff_files(
                testcaserundir / filename,
                testcaserefdir / filename,
                ignore_regexs=extra_ignore_patterns,
                ignore_columns=[1],
                atol=reg_atol,
                rtol=reg_rtol,
            )
        elif filename == "stdout.txt":
            num = helpers.check_diff_files(
                testcaserundir / filename,
                testcaserefdir / filename,
                ignore_regexs=[
                    r".*GIT_.*",
                    r".*CMAKE.*",
                    r".*sec.*",
                    r".*date.*",
                    r".*PosixPath.*",
                    r"^[\s=]*$",
                    r"100%\| \.\.\. of",
                ]
                + extra_ignore_patterns,
                warn_regexs=[
                    "Number of OpenMP threads",
                    "Number of MPI tasks",
                    "GIT_",
                    "CMAKE",
                ],
                atol=reg_atol,
                rtol=reg_rtol,
            )
        else:
            results[filename] = "ignored"
            continue
        num_warnings += num[2]
        if num[0] > 0 or num[1] > 0:
            num_diff_files += 1
            num_diff_lines += num[0] + num[1]
            if num[0] and num[1]:
                results[filename] = "t&ndiff"
            elif num[0]:
                results[filename] = "txtdiff"
            else:
                results[filename] = "numdiff"
        else:
            results[filename] = "success"
    if num_statefiles == 0:
        logger.warning("Did not compare any statefiles!?")
        pytest.raised_warnings = True
    if num_warnings > 0:
        logger.warning(f"Found {num_warnings} warnings!")
        pytest.raised_warnings = True
    logger.info(f"{' SUMMARY ':=^80}")
    red, green, reset = "\x1b[31;20m", "\x1b[32;20m", "\x1b[0m"
    for filename, result in sorted(results.items(), key=lambda x: (x[1], x[0])):
        if result == "success":
            logger.info(f"... {green}{result}{reset} : {filename}")
        if result in ["ignored", "symlink"]:
            logger.debug(f"... {result} : {filename}")
        else:
            logger.error(f"... {red}{result}{reset} : {filename}")
    for filename in runfiles - reffiles:
        logger.error(f"... {red}extra{reset}   : {filename}")
    for filename in reffiles - runfiles:
        logger.error(f"... {red}missing{reset} : {filename}")
    if num_diff_files > 0 or runfiles != reffiles:
        msg = (
            f"Found {num_diff_files} different files with {num_diff_lines} different lines, "
            f"{len(runfiles - reffiles)} additional files and {len(reffiles - runfiles)} missing files."
        )
        logger.info(f"{' SUMMARY ':=^80}")
        logger.error(msg)
<<<<<<< HEAD
        raise AssertionError(msg)    
=======
        raise AssertionError(msg)
>>>>>>> 5e138a61
<|MERGE_RESOLUTION|>--- conflicted
+++ resolved
@@ -475,8 +475,4 @@
         )
         logger.info(f"{' SUMMARY ':=^80}")
         logger.error(msg)
-<<<<<<< HEAD
-        raise AssertionError(msg)    
-=======
-        raise AssertionError(msg)
->>>>>>> 5e138a61
+        raise AssertionError(msg)
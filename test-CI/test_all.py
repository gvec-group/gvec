import pytest
import os
import subprocess
import re
from pathlib import Path

import helpers


# === HELPER FUNCTIONS & FIXTURES === #


def discover_subdirs(path: Path | str = ".") -> list[str]:
    """
    Discover subdirectories in this module's directory for dynamic test detection.

    Ignores directories starting with `_` or `.`.

    Args:
        path (optional): Path to the directory to discover subdirectories in.\
            Defaults to the directory of this file.\
            Relative paths are relative to the directory of this file.

    Returns:
        list: A sorted list of subdirectory names.
    """
    # append relative path to the path of this file
    path = Path(path)
    if not path.is_absolute():
        path = Path(__file__).parent / path
    assert path.is_dir()
    # list subdirectories except for those starting with `_` or `.`
    return sorted(
        [
            sd
            for sd in os.listdir(path)
            if (path / sd).is_dir()
            and not sd.startswith("_")
            and not sd.startswith(".")
        ]
    )


@pytest.fixture(scope="session", params=discover_subdirs("examples"))
def testcase(request):
    """
    Fixture to parametrize the `testcase`

    Discoveres subdirectories in `examples` and parametrizes the `testcase` fixture for each discovered subdirectory.
    Ensures testcase scope is session.
    """
    return request.param


@pytest.fixture(scope="session", params=["example", "shortrun", "debugrun"])
def testgroup(request) -> str:
    """available test group names, will be automatically marked"""
    return request.param


# === TESTS === #


@pytest.mark.run_stage
<<<<<<< HEAD
def test_run(
    binpath,
    testgroup,
    testcaserundir,
    testcase,
    dryrun,
    annotations,
    artifact_pages_path,
):
=======
def test_run(runargs_prefix, binpath, testgroup, testcaserundir, testcase, dryrun, annotations, artifact_pages_path):
>>>>>>> 4e4f44ed
    """
    Test end2end GVEC runs with `{testgroup}/{testcase}/parameter.ini`

    Note: the `testgroup` fixture is contained in `testcaserundir`, but is given additionally to the test function
    for better readability and proper parameter ordering for the pytest nodeID.
    """
    args = runargs_prefix + [binpath / "gvec", "parameter.ini"]
    # find restart statefile
    if "_restart" in testcase:
        base_name, suffix = re.match(
            r"(.*)(_restart.*)", testcase
        ).groups()  # remove sufix
        base_directory = testcaserundir / ".." / base_name
        if base_directory.exists():
            states = [
                sd
                for sd in os.listdir(base_directory)
                if "State" in sd and sd.endswith(".dat")
            ]
        if not dryrun:
            assert base_directory.exists(), "no base directory found for restart"
            assert (
                len(states) > 0
            ), f"no statefile for restart found in base directory ../{base_name}"
            laststatefile = sorted(states)[-1]
            (testcaserundir / laststatefile).symlink_to(base_directory / laststatefile)
            args.append(laststatefile)
        else:
            if base_directory.exists():
                if len(states) > 0:
                    laststatefile = sorted(states)[-1]
                else:
                    laststatefile = "STATEFILE???"
                args.append(laststatefile)
            else:
                args.append(base_directory / "???")
    # run gvec
    with helpers.chdir(testcaserundir):
        if dryrun:
            with open("dryrun-run.txt", "w") as file:
                file.write(f"DRYRUN: execute:\n {args} \n")
            return
        # run GVEC
        with open("stdout.txt", "w") as stdout:
            stdout.write(f"RUNNING: \n {args} \n")
        with open("stdout.txt", "a") as stdout, open("stderr.txt", "w") as stderr:
            subprocess.run(args, text=True, stdout=stdout, stderr=stderr)
        for filename in ["stdout", "stderr"]:
            if pages_rundir := os.environ.get("CASENAME"):
                pages_rundir = f"CIrun_{pages_rundir}"
            else:
                pages_rundir = "."
            annotations["gvec-output"].append(
                dict(
                    external_link=dict(
                        label=f"{testgroup}/{testcase}/{filename}",
                        url=f"{artifact_pages_path}/{pages_rundir}/{testgroup}/{testcase}/{filename}.txt",
                    )
                )
            )
        # check if GVEC was successful
        helpers.assert_empty_stderr()
        helpers.assert_stdout_finished(message="GVEC SUCESSFULLY FINISHED!")
        helpers.assert_stdout_OpenMP_MPI()


@pytest.mark.post_stage
<<<<<<< HEAD
def test_post(
    binpath,
    testgroup,
    testcase,
    testcasepostdir,
    dryrun,
    annotations,
    artifact_pages_path,
):
=======
def test_post(runargs_prefix, binpath, testgroup, testcase, testcasepostdir, dryrun, annotations, artifact_pages_path):
>>>>>>> 4e4f44ed
    """
    Post processing  of statefile(s) from an example GVEC run.

    Takes the last two statefiles in `{rundir}/{testgroup}/{testcase}`  and runs the modified parameter with the post_gvec in
    `{postdir}/{testgroup}/{testcase}`.
    Note: the `testgroup` fixture is contained in `testcasepostdir`, but is given additionally to the test function
    for better readability and proper parameter ordering for the pytest nodeID.
    """
    args = runargs_prefix + [binpath / "gvec_post", "parameter.ini"]
    # find all statefiles in directory

    # run gvec
    with helpers.chdir(testcasepostdir):
        states = [sd for sd in os.listdir(".") if "State" in sd and sd.endswith(".dat")]
        for statefile in states[len(states) - 2 : len(states)]:
            args.append(statefile)  # add the last two files
        if dryrun:
            if len(states) == 0:
                args.append("STATEFILES???!")
            with open("dryrun-post.txt", "w") as file:
                file.write(f"DRYRUN: execute:\n {args} \n")
            return
        assert (
            len(states) > 0
        ), f"no statefile for post found in directory {testcasepostdir}"
        # run gvec_post
        with open("stdout.txt", "w") as stdout:
            stdout.write(f"RUNNING: \n {args} \n")
        with open("stdout.txt", "a") as stdout, open("stderr.txt", "w") as stderr:
            subprocess.run(args, text=True, stdout=stdout, stderr=stderr)
        # add link to artifact (CI)
        for filename in ["stdout", "stderr"]:
            if pages_postdir := os.environ.get("CASENAME"):
                pages_postdir = f"CIpost_{pages_postdir}"
            else:
                pages_postdir = "."
            annotations["gvec-output"].append(
                dict(
                    external_link=dict(
                        label=f"{testgroup}/{testcase}/{filename}",
                        url=f"{artifact_pages_path}/{pages_postdir}/{testgroup}/{testcase}/{filename}.txt",
                    )
                )
            )
        # check if GVEC was successful
        helpers.assert_empty_stderr()
        helpers.assert_stdout_finished(message="GVEC POST FINISHED !")
        helpers.assert_stdout_OpenMP_MPI()


@pytest.mark.converter_stage
<<<<<<< HEAD
@pytest.mark.parametrize(
    "which_conv", ["to_gene", "to_jorek", "to_castor3d", "to_hopr"]
)
def test_converter(
    binpath,
    testgroup,
    testcase,
    which_conv,
    testcaseconvdir,
    dryrun,
    annotations,
    artifact_pages_path,
):
=======
@pytest.mark.parametrize("which_conv",["to_gene","to_jorek","to_castor3d","to_hopr"])
def test_converter(runargs_prefix, binpath, testgroup, testcase, which_conv, testcaseconvdir,  dryrun, annotations, artifact_pages_path):
>>>>>>> 4e4f44ed
    """
    Post processing  of statefile(s) from an example GVEC run, using the compiled converters.

    Takes the last statefile in `{rundir}/{testgroup}/{testcase}`  and runs the modified parameter with the post_gvec in
    `{postdir}/{which_conv}/{testgroup}/{testcase}`.
    Note: the `testgroup` fixture is contained in `testcasepostdir`, but is given additionally to the test function
    for better readability and proper parameter ordering for the pytest nodeID.
    """
    conv_def = {
        "to_gene": dict(exec="test_gvec_to_gene", msg="TEST GVEC TO GENE"),
        "to_hopr": dict(exec="test_gvec_to_hopr", msg="TEST GVEC TO HOPR"),
        "to_castor3d": dict(
            exec="convert_gvec_to_castor3d",
            msg="CONVERT GVEC TO CASTOR3D",
            args=[
                ["--rpoints=7", "--polpoints=12", "--torpoints=8", "--sflcoord=0"],
                [
                    "--rpoints=8",
                    "--polpoints=11",
                    "--torpoints=9",
                    "--sflcoord=1",
                    "--factorsfl=2",
                ],
                [
                    "--rpoints=9",
                    "--polpoints=10",
                    "--torpoints=10",
                    "--sflcoord=2",
                    "--factorsfl=2",
                ],
            ],
            fixedargs=[
                ["gvec2castor3d_sfl0.dat"],
                ["gvec2castor3d_sfl1.dat"],
                ["gvec2castor3d_sfl2.dat"],
            ],
        ),  # same length of args & fixedargs, give the number of runs
        "to_jorek": dict(
            exec="convert_gvec_to_jorek",
            msg="CONVERT GVEC TO JOREK",
            args=[["--rpoints=8", "--npfactor=1", "--polpoints=12"]],
            fixedargs=[["gvec2jorek_out.dat"]],
        ),
    }
    conv = conv_def[which_conv]
    if not ((not dryrun) and (binpath / conv["exec"]).exists()):
        pytest.skip(f"Executable {conv['exec']} not found in binary folder!")
        return
    # multiple runs with different arguments:
    if "args" in conv.keys():
        nruns = len(conv["args"])
        if "fixedargs" in conv.keys():
            assert len(conv["fixedargs"]) == len(conv["args"])
    else:
        nruns = 1
    # run converter
    with helpers.chdir(testcaseconvdir):
<<<<<<< HEAD
        for irun in range(0, nruns):
            args = [binpath / conv["exec"]]
            if "args" in conv.keys():
                args += conv["args"][irun]
=======
        for irun in range(0,nruns): 
            args = runargs_prefix + [binpath / conv["exec"] ]
            if("args" in conv.keys()): args += conv["args"][irun]
>>>>>>> 4e4f44ed
            # find all statefiles in directory
            states = [
                sd for sd in os.listdir(".") if "State" in sd and sd.endswith(".dat")
            ]
            if dryrun:
                if len(states) == 0:
                    args.append("STATEFILES???!")
                    if "fixedargs" in conv.keys():
                        args.append(conv["fixedargs"][irun])
                with open(f"dryrun-post-converter{irun}.txt", "w") as file:
                    file.write(f"DRYRUN: execute:\n {args} \n")
                return
            assert (
                len(states) > 0
            ), f"no statefile for post-converter found in directory {testcaseconvdir}"

            args.append(states[-1])  # add the last state file
            if "fixedargs" in conv.keys():
                args += conv["fixedargs"][irun]
            # run gvec_post
            with open(f"stdout{irun}.txt", "w") as stdout:
                stdout.write(f"RUNNING: \n {args} \n")
            with open(f"stdout{irun}.txt", "a") as stdout, open(
                f"stderr{irun}.txt", "w"
            ) as stderr:
                subprocess.run(args, text=True, stdout=stdout, stderr=stderr)
            # add link to artifact (CI)
            for filename in [f"stdout{irun}", f"stderr{irun}"]:
                if pages_convdir := os.environ.get("CASENAME"):
                    pages_convdir = f"CIconv_{pages_convdir}"
                else:
                    pages_convdir = "."
                annotations["gvec-output"].append(
                    dict(
                        external_link=dict(
                            label=f"{which_conv}/{testgroup}/{testcase}/{filename}",
                            url=f"{artifact_pages_path}/{pages_convdir}/{which_conv}/{testgroup}/{testcase}/{filename}.txt",
                        )
                    )
                )
            # check if GVEC was successful
            helpers.assert_empty_stderr(f"stderr{irun}.txt")
<<<<<<< HEAD
            helpers.assert_stdout_finished(
                f"stdout{irun}.txt", message=conv["msg"] + " FINISHED!"
            )

=======
            helpers.assert_stdout_finished(f"stdout{irun}.txt",message=conv["msg"]+" FINISHED!")
            #helpers.assert_stdout_OpenMP_MPI()
>>>>>>> 4e4f44ed

@pytest.mark.regression_stage
def test_regression(
    testgroup,
    testcase,
    rundir,
    refdir,
    dryrun,
    logger,
    reg_rtol,
    reg_atol,
    extra_ignore_patterns,
):
    """
    Regression test of example GVEC runs and restarts.

    Compares all statefiles in `{rundir}/{testgroup}/{testcase}` with the corresponding statefiles in
    `{refdir}/{testgroup}/{testcase}` using `helpers.assert_equal_files`.
    """
    # the two directories to compare
    testcaserundir = rundir / testgroup / testcase
    testcaserefdir = refdir / testgroup / testcase
    # skip if any of the two directories do not exist
    if not testcaserundir.exists():
        logger.error("Testcase does not exist")
        pytest.fail("Testcase does not exist")
    if not testcaserefdir.exists():
        logger.error("Reference does not exist")
        pytest.fail("Reference does not exist")
    # compare the list of files in the two directories
    runfiles, reffiles = (
        set(
            [
                file
                for file in os.listdir(directory)
                if "dryrun" not in file and not file.endswith("~")
            ]
        )
        for directory in [testcaserundir, testcaserefdir]
    )
    # dry-run
    if dryrun:
        with open(testcaserundir / "dryrun-regression", "w") as file:
            file.write(
                f"DRYRUN: compare directories:\n{testcaserundir}\nwith\n{testcaserefdir}\n"
            )
            file.write(f"DRYRUN: compare files: {runfiles}\n")
        return
    # compare output to reference
    results = {}
    num_diff_files = 0
    num_diff_lines = 0
    num_warnings = 0
    for filename in runfiles & reffiles:
        # skip symbolic links (mostly unreachable input)
        if (testcaserundir / filename).is_symlink():
            results[filename] = "symlink"
            continue
        # statefiles
        elif re.match(r"\w+State\w+\.dat", filename):
            num = helpers.check_diff_files(
                testcaserundir / filename,
                testcaserefdir / filename,
                ignore_regexs=[r".*/.*"]
                + extra_ignore_patterns,  # ignore lines with a path
                atol=reg_atol,
                rtol=reg_rtol,
            )
        elif re.match(r"log\w*\.csv", filename):
            num = helpers.check_diff_files(
                testcaserundir / filename,
                testcaserefdir / filename,
                ignore_regexs=extra_ignore_patterns,
                ignore_columns=[1],
                atol=reg_atol,
                rtol=reg_rtol,
            )
        elif filename == "stdout.txt":
            num = helpers.check_diff_files(
                testcaserundir / filename,
                testcaserefdir / filename,
<<<<<<< HEAD
                ignore_regexs=[
                    r".*GIT_.*",
                    r".*CMAKE.*",
                    r".*sec.*",
                    r".*date.*",
                    r".*PosixPath.*",
                    r"^[\s=]*$",
                    r"100%\| \.\.\. of",
                ]
                + extra_ignore_patterns,
                warn_regexs=["Number of OpenMP threads"],
=======
                ignore_regexs=[r".*GIT_.*",r".*CMAKE.*",r".*sec.*", r".*date.*", r".*PosixPath.*", r"^[\s=]*$",r"100%\| \.\.\. of"] + extra_ignore_patterns,
                warn_regexs=["Number of OpenMP threads","Number of MPI tasks","GIT_","CMAKE"],
>>>>>>> 4e4f44ed
                atol=reg_atol,
                rtol=reg_rtol,
            )
        else:
            results[filename] = "ignored"
            continue
        num_warnings += num[2]
        if num[0] > 0 or num[1] > 0:
            num_diff_files += 1
            num_diff_lines += num[0] + num[1]
            if num[0] and num[1]:
                results[filename] = "t&ndiff"
            elif num[0]:
                results[filename] = "txtdiff"
            else:
                results[filename] = "numdiff"
        else:
            results[filename] = "success"
    if num_warnings > 0:
        logger.warning(f"Found {num_warnings} warnings!")
        pytest.raised_warnings = True
    if num_diff_files > 0 or runfiles != reffiles:
        msg = (
            f"Found {num_diff_files} different files with {num_diff_lines} different lines, "
            f"{len(runfiles - reffiles)} additional files and {len(reffiles - runfiles)} missing files."
        )
        logger.info(f"{' SUMMARY ':=^80}")
        logger.error(msg)
        red, reset = "\x1b[31;20m", "\x1b[0m"
        for filename, result in sorted(results.items(), key=lambda x: (x[1], x[0])):
            if result in ["success", "ignored", "symlink"]:
                logger.debug(f"... {result} : {filename}")
            else:
                logger.error(f"... {red}{result}{reset} : {filename}")
        for filename in runfiles - reffiles:
            logger.error(f"... {red}extra{reset}   : {filename}")
        for filename in reffiles - runfiles:
            logger.error(f"... {red}missing{reset} : {filename}")
        raise AssertionError(msg)<|MERGE_RESOLUTION|>--- conflicted
+++ resolved
@@ -62,8 +62,8 @@
 
 
 @pytest.mark.run_stage
-<<<<<<< HEAD
 def test_run(
+    runargs_prefix,
     binpath,
     testgroup,
     testcaserundir,
@@ -72,9 +72,6 @@
     annotations,
     artifact_pages_path,
 ):
-=======
-def test_run(runargs_prefix, binpath, testgroup, testcaserundir, testcase, dryrun, annotations, artifact_pages_path):
->>>>>>> 4e4f44ed
     """
     Test end2end GVEC runs with `{testgroup}/{testcase}/parameter.ini`
 
@@ -142,8 +139,8 @@
 
 
 @pytest.mark.post_stage
-<<<<<<< HEAD
 def test_post(
+    runargs_prefix,
     binpath,
     testgroup,
     testcase,
@@ -152,9 +149,6 @@
     annotations,
     artifact_pages_path,
 ):
-=======
-def test_post(runargs_prefix, binpath, testgroup, testcase, testcasepostdir, dryrun, annotations, artifact_pages_path):
->>>>>>> 4e4f44ed
     """
     Post processing  of statefile(s) from an example GVEC run.
 
@@ -206,11 +200,11 @@
 
 
 @pytest.mark.converter_stage
-<<<<<<< HEAD
 @pytest.mark.parametrize(
     "which_conv", ["to_gene", "to_jorek", "to_castor3d", "to_hopr"]
 )
 def test_converter(
+    runargs_prefix,
     binpath,
     testgroup,
     testcase,
@@ -220,10 +214,6 @@
     annotations,
     artifact_pages_path,
 ):
-=======
-@pytest.mark.parametrize("which_conv",["to_gene","to_jorek","to_castor3d","to_hopr"])
-def test_converter(runargs_prefix, binpath, testgroup, testcase, which_conv, testcaseconvdir,  dryrun, annotations, artifact_pages_path):
->>>>>>> 4e4f44ed
     """
     Post processing  of statefile(s) from an example GVEC run, using the compiled converters.
 
@@ -281,16 +271,10 @@
         nruns = 1
     # run converter
     with helpers.chdir(testcaseconvdir):
-<<<<<<< HEAD
         for irun in range(0, nruns):
-            args = [binpath / conv["exec"]]
+            args = runargs_prefix + [binpath / conv["exec"]]
             if "args" in conv.keys():
                 args += conv["args"][irun]
-=======
-        for irun in range(0,nruns): 
-            args = runargs_prefix + [binpath / conv["exec"] ]
-            if("args" in conv.keys()): args += conv["args"][irun]
->>>>>>> 4e4f44ed
             # find all statefiles in directory
             states = [
                 sd for sd in os.listdir(".") if "State" in sd and sd.endswith(".dat")
@@ -313,9 +297,10 @@
             # run gvec_post
             with open(f"stdout{irun}.txt", "w") as stdout:
                 stdout.write(f"RUNNING: \n {args} \n")
-            with open(f"stdout{irun}.txt", "a") as stdout, open(
-                f"stderr{irun}.txt", "w"
-            ) as stderr:
+            with (
+                open(f"stdout{irun}.txt", "a") as stdout,
+                open(f"stderr{irun}.txt", "w") as stderr,
+            ):
                 subprocess.run(args, text=True, stdout=stdout, stderr=stderr)
             # add link to artifact (CI)
             for filename in [f"stdout{irun}", f"stderr{irun}"]:
@@ -333,15 +318,11 @@
                 )
             # check if GVEC was successful
             helpers.assert_empty_stderr(f"stderr{irun}.txt")
-<<<<<<< HEAD
             helpers.assert_stdout_finished(
                 f"stdout{irun}.txt", message=conv["msg"] + " FINISHED!"
             )
-
-=======
-            helpers.assert_stdout_finished(f"stdout{irun}.txt",message=conv["msg"]+" FINISHED!")
-            #helpers.assert_stdout_OpenMP_MPI()
->>>>>>> 4e4f44ed
+            # helpers.assert_stdout_OpenMP_MPI()
+
 
 @pytest.mark.regression_stage
 def test_regression(
@@ -423,7 +404,6 @@
             num = helpers.check_diff_files(
                 testcaserundir / filename,
                 testcaserefdir / filename,
-<<<<<<< HEAD
                 ignore_regexs=[
                     r".*GIT_.*",
                     r".*CMAKE.*",
@@ -434,11 +414,12 @@
                     r"100%\| \.\.\. of",
                 ]
                 + extra_ignore_patterns,
-                warn_regexs=["Number of OpenMP threads"],
-=======
-                ignore_regexs=[r".*GIT_.*",r".*CMAKE.*",r".*sec.*", r".*date.*", r".*PosixPath.*", r"^[\s=]*$",r"100%\| \.\.\. of"] + extra_ignore_patterns,
-                warn_regexs=["Number of OpenMP threads","Number of MPI tasks","GIT_","CMAKE"],
->>>>>>> 4e4f44ed
+                warn_regexs=[
+                    "Number of OpenMP threads",
+                    "Number of MPI tasks",
+                    "GIT_",
+                    "CMAKE",
+                ],
                 atol=reg_atol,
                 rtol=reg_rtol,
             )

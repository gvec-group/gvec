--- conflicted
+++ resolved
@@ -210,15 +210,10 @@
     if pytest.raised_warnings:
         session.exitstatus = no_tests_collected
 
+
 # === FIXTURES: CONFIGURATION === #
 
 
-<<<<<<< HEAD
-=======
-# === FIXTURES: CONFIGURATION === #
-
-
->>>>>>> 5e138a61
 @pytest.fixture(scope="session")
 def util():
     try:

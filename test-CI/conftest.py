--- conflicted
+++ resolved
@@ -127,7 +127,6 @@
         "post_stage: mark test belonging to the post-processing stage (executed for all testgroups into a `postdir`, activates visualization parameters). Needs run_stage to be executed before in a given `rundir` directory.",
         "regression_stage: mark test belonging to the regression stage (compares files from `rundir` and  `refdir`. The --refdir argument is mandatory!",
         "converter_stage: mark test belonging to the post-processing converter stage (executed for all testgroups into a `postdir`, for all compiled converters). Needs run_stage to be executed before in a given `rundir` directory.",
-        "regression_stage: mark test belonging to the regression stage (compares files from `rundir` and  `refdir`. The --refdir argument is mandatory!",
     ]:
         config.addinivalue_line("markers", marker)
 
@@ -157,18 +156,12 @@
         except (AttributeError, ValueError):
             pass
     # sort tests by testgroup and testcase
-<<<<<<< HEAD
-    stages = ["test_run", "test_regression", "test_post","test_converter"]
-    items.sort(
-        key=lambda item: (
-=======
-    stages = ["test_run", "test_regression", "test_post"]
+    stages = ["test_run", "test_regression", "test_post", "test_converter"]
 
     def sort_key(item):
         if not hasattr(item, "callspec") or "testgroup" not in item.callspec.params:
             return -1, item.name
         return (
->>>>>>> d00825c5
             stages.index(item.name.split("[")[0]),
             item.callspec.getparam("testgroup"),
             item.callspec.getparam("testcase"),

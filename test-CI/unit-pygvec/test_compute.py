"""
test the gvec.compute & gvec.quantities modules

In general this test suite assumes that test_state.py has passed.
"""

import pytest

try:
    import numpy as np
    import xarray as xr

    import gvec
    from gvec.state import State
    from gvec.comp import (
        Evaluations,
        compute,
        volume_integral,
        EvaluationsBoozer,
    )
except ImportError:
    pass  # tests will be skipped via the `check_import` fixture

# === FIXTURES === #


@pytest.fixture()
def teststate(testfiles):
    with State(*testfiles) as state:
        yield state


@pytest.fixture()
def evals_r():
    rho = np.linspace(0, 1, 6)
    ds = Evaluations(rho=rho, theta=None, zeta=None)
    return ds


@pytest.fixture()
def evals_rtz():
    rho = np.linspace(0, 1, 6)
    theta = np.linspace(0, 2 * np.pi, 32, endpoint=False)
    zeta = np.linspace(0, 2 * np.pi, 10, endpoint=False)
    ds = Evaluations(rho=rho, theta=theta, zeta=zeta)
    return ds


@pytest.fixture()
def evals_rtz_int(teststate):
    ds = Evaluations(
        state=teststate,
        rho="int",
        theta="int",
        zeta="int",
    )
    return ds


@pytest.fixture()
def evals_r_int_tz(teststate):
    ds = Evaluations(
        state=teststate,
        rho="int",
        theta=100,
        zeta=100,
    )
    return ds


@pytest.fixture()
def evals_r_tz_list(teststate):
    rho = np.linspace(0, 1, 6)
    theta = np.linspace(0, 2 * np.pi, 32, endpoint=False)
    zeta = np.linspace(0, 2 * np.pi, 10, endpoint=False)
    R, T, Z = np.meshgrid(rho, theta, zeta, indexing="ij")
    dims = ("rad", "pol", "tor")
    ds = xr.Dataset(
        coords=dict(rho=("rad", rho), theta=(dims, T), zeta=(dims, Z)),
    )
    return ds


@pytest.fixture(
    params=["rtz", "r-tz-list"],
)
def evals_rtz_and_list(request, evals_rtz, evals_r_tz_list):
    if request.param == "rtz":
        return evals_rtz
    elif request.param == "r-tz-list":
        return evals_r_tz_list


# === TESTS === #


def test_evaluations_init(teststate):
    ds = Evaluations(rho=[0.5, 0.6], theta=None, zeta=None)
    assert np.allclose(ds.rho, [0.5, 0.6])
    assert {"rho"} == set(ds.coords)

    with pytest.raises(ValueError):
        ds = Evaluations(rho="int")
    with pytest.raises(ValueError):
        ds = Evaluations(theta="int")
    with pytest.raises(ValueError):
        ds = Evaluations(zeta="int")

    ds = Evaluations(rho=np.array([0.5, 0.6]), theta="int", zeta="int", state=teststate)
    assert np.allclose(ds.rho, [0.5, 0.6])
    assert {"rho", "theta", "zeta", "pol_weight", "tor_weight"} == set(ds.coords)
    assert ds.rho.attrs["integration_points"] == "False"

    ds = Evaluations(rho=[0.5], theta="int", zeta="int", state=teststate)
    assert np.allclose(ds.rho, [0.5])
    assert {"rho", "theta", "zeta", "pol_weight", "tor_weight"} == set(ds.coords)
    assert ds.rho.attrs["integration_points"] == "False"

    ds = Evaluations(rho="int", theta=None, zeta=None, state=teststate)
    assert {"rho", "rad_weight"} == set(ds.coords)
    assert ds.rho.attrs["integration_points"] == "True"

    ds = Evaluations("int", "int", "int", state=teststate)
    for c in ["rho", "theta", "zeta"]:
        assert c in ds.coords
        assert ds[c].attrs["integration_points"] == "True"


def test_boozer_init(teststate):
    ds = EvaluationsBoozer([0.5, 0.6], 20, 18, teststate)
    assert np.allclose(ds.rho, [0.5, 0.6])
    assert {"rho", "theta_B", "zeta_B"} == set(ds.coords)
    assert {"rad", "pol", "tor"} == set(ds.dims)
    assert ds.rho.dims == ("rad",)
    assert ds.theta_B.dims == ("pol",)
    assert ds.zeta_B.dims == ("tor",)
    assert set(ds.theta.dims) == set(ds.zeta.dims) == {"rad", "pol", "tor"}

    teststate.compute(ds, "mod_B")
    assert "mod_B" in ds
    assert set(ds.mod_B.dims) == {"rad", "pol", "tor"}


@pytest.mark.parametrize(
    "eval_la, eval_nu",
    [(True, False), (False, True), (True, True)],
    ids=["la", "nu", "both"],
)
def test_boozer_la_nu(teststate, eval_la, eval_nu):
    ds = EvaluationsBoozer(
        [0.5, 0.6], 20, 18, teststate, eval_la=eval_la, eval_nu=eval_nu
    )
    assert np.allclose(ds.rho, [0.5, 0.6])
    assert {"rho", "theta_B", "zeta_B"} == set(ds.coords)
    assert {"rad", "pol", "tor"} == set(ds.dims)
    assert ("LA_B" in ds) == eval_la
    assert ("NU_B" in ds) == eval_nu
    assert ds.rho.dims == ("rad",)
    assert ds.theta_B.dims == ("pol",)
    assert ds.zeta_B.dims == ("tor",)
    assert set(ds.theta.dims) == set(ds.zeta.dims) == {"rad", "pol", "tor"}
    if eval_la and eval_nu:
        teststate.compute(ds, "iota")
        assert np.allclose(
            *xr.broadcast(ds.theta_B, ds.theta + ds.LA_B + ds.iota * ds.NU_B)
        )
        assert np.allclose(*xr.broadcast(ds.zeta_B, ds.zeta + ds.NU_B))

    teststate.compute(ds, "mod_B")
    assert "mod_B" in ds
    assert set(ds.mod_B.dims) == {"rad", "pol", "tor"}


def test_compute_base(teststate, evals_rtz_and_list):
    ds = evals_rtz_and_list

    compute(ds, "X1", state=teststate)
    assert "X1" in ds
    assert ds.X1.shape == (6, 32, 10)
    assert "dX1_dr" in ds
    assert not np.any(np.isnan(ds.X1))

    compute(ds, "X2", "LA", state=teststate)
    assert "X1" in ds and "X2" in ds and "LA" in ds
    assert "dX2_dt" in ds
    assert "dLA_dz" in ds


def test_compute_hmap(teststate, evals_rtz):
    ds = evals_rtz
    compute(ds, "pos", state=teststate)

    assert ds.pos.shape == (3, 6, 32, 10)
    assert "xyz" in ds.dims
    assert "xyz" in ds.coords
    assert "e_X1" in ds
    assert "e_X2" in ds
    assert "e_zeta3" in ds
    assert not np.any(np.isnan(ds.pos))

    compute(ds, "e_rho", state=teststate)
    assert ds.e_rho.shape == (3, 6, 32, 10)


def test_compute_metric(teststate, evals_rtz):
    ds = evals_rtz

    compute(ds, "g_tt", state=teststate)
    for ij in ("rr", "rt", "rz", "tt", "tz", "zz"):
        key = f"g_{ij}"
        assert key in ds
        assert set(ds[key].coords) == {"rho", "theta", "zeta"}
        for k in "rtz":
            assert f"dg_{ij}_d{k}" in ds

    compute(ds, "e_rho", "e_theta", "e_zeta", state=teststate)
    idxs = {"r": "rho", "t": "theta", "z": "zeta"}
    for ij in "rr rt rz tt tz zz".split():
        key = f"g_{ij}"
        assert np.allclose(
            ds[f"g_{ij}"],
            xr.dot(ds[f"e_{idxs[ij[0]]}"], ds[f"e_{idxs[ij[1]]}"], dim="xyz"),
        )


@pytest.mark.parametrize(
    "quantity",
    [
        "iota",
        "diota_dr",
        "p",
        "dp_dr",
        "Phi",
        "dPhi_dr",
        "dPhi_drr",
        "chi",
        "dchi_dr",
        "Phi_n",
        "dPhi_n_dr",
    ],
)
def test_compute_profile(teststate, evals_r, quantity):
    ds = evals_r
    compute(ds, quantity, state=teststate)
    assert quantity in ds
    assert set(ds[quantity].coords) == {"rho"}
    assert ds[quantity].data.size == ds.rho.size
    assert not np.any(np.isnan(ds[quantity]))


@pytest.mark.parametrize(
    "quantity",
    [
        "Jac",
        "B",
        "J",
        "mod_B",
        "mod_J",
    ],
)
def test_compute_derived(teststate, evals_rtz, quantity):
    ds = evals_rtz
    compute(ds, quantity, state=teststate)
    assert quantity in ds
    assert np.sum(np.isnan(ds[quantity].isel(rad=slice(1, None)))) == 0


def test_compute_basis(teststate, evals_rtz):
    ds = evals_rtz
    for coord in ["rho", "theta", "zeta"]:
        compute(ds, f"e_{coord}", f"grad_{coord}", state=teststate)
    ds = ds.isel(rad=slice(1, None))
    for coord in ["rho", "theta", "zeta"]:
        assert np.allclose(
            xr.dot(ds[f"e_{coord}"], ds[f"grad_{coord}"], dim="xyz"), 1.0
        )
        for coord2 in ["rho", "theta", "zeta"]:
            if coord2 == coord:
                continue
            compute(ds, f"e_{coord2}", f"grad_{coord2}", state=teststate)
            assert np.allclose(
                xr.dot(ds[f"e_{coord}"], ds[f"grad_{coord2}"], dim="xyz"), 0.0
            )
            assert np.allclose(
                xr.dot(ds[f"grad_{coord}"], ds[f"e_{coord2}"], dim="xyz"), 0.0
            )


def test_volume_integral(teststate, evals_rtz_int, evals_rtz):
    ds = evals_rtz_int
    compute(ds, "Jac", state=teststate)
    volume_integral(ds.Jac)

    with pytest.raises(ValueError):
        compute(evals_rtz, "Jac", state=teststate)
        volume_integral(evals_rtz.Jac)


@pytest.mark.parametrize(
    "quantity",
    [
        "V",
        "dV_dPhi_n",
        "dV_dPhi_n2",
        "minor_radius",
        "major_radius",
        "iota_avg",
        "iota_curr",
        "iota_0",
        "I_tor",
        "I_pol",
        "B_theta_avg",
        "W_MHD",
        "F_r_avg",
    ],
)
def test_integral_quantities(teststate, evals_rtz_int, quantity):
    ds = evals_rtz_int
    compute(ds, quantity, state=teststate)
    # --- check that metadata is preserved --- #
    assert ds.rho.attrs["integration_points"] == "True"


def test_iota_curr(teststate, evals_rtz_int):
    ds = evals_rtz_int
    compute(ds, "iota", "iota_curr", "iota_0", state=teststate)
    np.testing.assert_allclose(ds.iota_curr + ds.iota_0, ds.iota)


@pytest.mark.parametrize(
    "quantity",
    [
        "V",
        "dV_dPhi_n",
        "dV_dPhi_n2",
        "minor_radius",
        "major_radius",
        "iota_avg",
        "iota_curr",
        "iota_0",
        "I_tor",
        "I_pol",
        "B_theta_avg",
    ],
)
def test_integral_quantities_aux_r_only(teststate, evals_r, quantity):
    # automatic change to integration points if necessary
    ds = evals_r
    compute(ds, quantity, state=teststate)
    assert ds.rho.attrs["integration_points"] is False
    assert "theta" not in ds
    assert "zeta" not in ds
    assert "pol_weight" not in ds and "tor_weight" not in ds
    assert "rad_weight" not in ds


@pytest.mark.parametrize(
    "quantity",
    [
        "V",  # volume integral
        "iota_avg",  # radial integral
        "B_theta_avg",  # fluxsurface integral
    ],
)
def test_integral_quantities_aux_rtz(teststate, evals_rtz, quantity):
    ds = evals_rtz
    compute(ds, quantity, state=teststate)
    assert ds.rho.attrs["integration_points"] is False
    assert ds.theta.attrs["integration_points"] is False
    assert ds.zeta.attrs["integration_points"] is False
    assert "rad_weight" not in ds
    assert "pol_weight" not in ds
    assert "tor_weight" not in ds


@pytest.mark.parametrize(
    "quantity",
    [
        "V",  # volume integral
        "iota_avg",  # radial integral
        "B_theta_avg",  # fluxsurface integral
    ],
)
def test_integral_quantities_aux_r_int_tz(teststate, evals_r_int_tz, quantity):
    ds = evals_r_int_tz
    compute(ds, quantity, state=teststate)
<<<<<<< HEAD
    assert quantity in ds
    assert ds.rho.attrs["integration_points"] is True
    assert ds.theta.attrs["integration_points"] is False
    assert ds.zeta.attrs["integration_points"] is False
    assert "rad_weight" in ds
    assert "pol_weight" not in ds
    assert "tor_weight" not in ds


def test_ev2ft_2d(teststate, evals_rtz):
    teststate.compute(evals_rtz, "mod_B")
    ft = gvec.comp.ev2ft(evals_rtz[["mod_B"]].isel(rad=0))
    assert set(ft.dims) == {"m", "n"}
    assert set(ft.data_vars) == {"rho", "mod_B_mnc", "mod_B_mns"}


def test_ev2ft_3d(teststate, evals_rtz):
    teststate.compute(evals_rtz, "mod_B")
    ft = gvec.comp.ev2ft(evals_rtz[["mod_B"]])
    assert set(ft.dims) == {"rad", "m", "n"}
    assert set(ft.data_vars) == {"mod_B_mnc", "mod_B_mns"}
=======
    assert ds.rho.attrs["integration_points"] == "True"
    assert ds.theta.attrs["integration_points"] == "False"
    assert ds.zeta.attrs["integration_points"] == "False"
    assert "theta_weight" not in ds and "zeta_weight" not in ds
    assert "rho_weights" in ds
>>>>>>> dca3cb56


def test_table_of_quantities():
    s = gvec.comp.table_of_quantities()
    assert len(s.split("\n")) == 3 + len(
        gvec.comp.QUANTITIES
    )  # 2 lines header, 1 trailing \n<|MERGE_RESOLUTION|>--- conflicted
+++ resolved
@@ -384,11 +384,10 @@
 def test_integral_quantities_aux_r_int_tz(teststate, evals_r_int_tz, quantity):
     ds = evals_r_int_tz
     compute(ds, quantity, state=teststate)
-<<<<<<< HEAD
     assert quantity in ds
-    assert ds.rho.attrs["integration_points"] is True
-    assert ds.theta.attrs["integration_points"] is False
-    assert ds.zeta.attrs["integration_points"] is False
+    assert ds.rho.attrs["integration_points"] == "True"
+    assert ds.theta.attrs["integration_points"] == "False"
+    assert ds.zeta.attrs["integration_points"] == "False"
     assert "rad_weight" in ds
     assert "pol_weight" not in ds
     assert "tor_weight" not in ds
@@ -406,13 +405,6 @@
     ft = gvec.comp.ev2ft(evals_rtz[["mod_B"]])
     assert set(ft.dims) == {"rad", "m", "n"}
     assert set(ft.data_vars) == {"mod_B_mnc", "mod_B_mns"}
-=======
-    assert ds.rho.attrs["integration_points"] == "True"
-    assert ds.theta.attrs["integration_points"] == "False"
-    assert ds.zeta.attrs["integration_points"] == "False"
-    assert "theta_weight" not in ds and "zeta_weight" not in ds
-    assert "rho_weights" in ds
->>>>>>> dca3cb56
 
 
 def test_table_of_quantities():

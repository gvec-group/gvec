--- conflicted
+++ resolved
@@ -244,74 +244,4 @@
         os.chdir(target)
         yield
     finally:
-<<<<<<< HEAD
-        os.chdir(source)
-
-
-def adapt_parameter_file(source: str | Path, target: str | Path, **kwargs):
-    """
-    Copy the `source` file to the `target` file, replacing the parameters according to `kwargs`.
-
-    Args:
-        source (str or Path): The path to the source parameter file.
-        target (str or Path): The path to the target parameter file.
-        **kwargs: Keyword arguments representing the parameters to be replaced.
-
-    Raises:
-        AssertionError: If the number of occurrences for any parameter is not exactly 1.
-
-    Notes:
-        - If no parameters are provided in `kwargs`, the function simply copies the `source` file to the `target` file.
-        - The function replaces the parameters in the format `key = value`, where value is either a sequence of characters containing
-        no whitespace or a single pair of parentheses with any content. The value from `kwargs` is inserted using the standard python
-        string conversion. There may be a comment, starting with `!`, after the value.
-        - If a parameter already exists in the `source` file, its value is replaced with the corresponding value from `kwargs`.
-        - If a parameter does not exist in the `source` file, it is added to the `target` file.
-        - If the value of the key starts with "!", the line with the keyword is just uncommented.  (i.e. "!key=2.5" -> "key=2.5")
-          If no line with the keyword is found, the key is added with the value, excluding the leading "!"  (i.e. value is "!0.5" -> "key=0.5" is added)
-
-    Example:
-    >>> adapt_parameter_file('/path/to/source.ini', '/path/to/target.ini', param1=1.2, param2="(1, 2, 3)")
-    """
-    if not len(kwargs.keys()):
-        shutil.copy2(source, target)
-        return
-    occurrences = {key: 0 for key in kwargs}
-    with open(source, "r") as source_file, open(target, "w") as target_file:
-        for line in source_file:
-            if m := re.match(
-                r"([\s!]*)("
-                + "|".join(kwargs.keys())
-                + r")(\s*=\s*)(\(.*\)|[^!\s]*)(.*)",
-                line,
-            ):
-                prefix, key, sep, value, suffix = m.groups()
-                if "!" in prefix:  # found commented keyword
-                    if str(kwargs[key])[0] == "!":  # only uncomment keyword
-                        line = f"{key}{sep}{value}{suffix}\n"
-                        occurrences[key] += 1
-                else:  # found uncommented keywords
-                    if not (str(kwargs[key])[0] == "!"):  # use new keyword
-                        line = f"{prefix}{key}{sep}{kwargs[key]}{suffix}\n"
-                        occurrences[key] += 1
-                    else:  # use the existing keyword,value pair with a comment
-                        line = f"{prefix}{key}{sep}{value} !!WAS ALREADY UNCOMMENTED!! {suffix}\n"
-                        occurrences[key] += 1
-            target_file.write(line)
-        # add key,value pair if not existing in parameterfile.
-        for key, v in occurrences.items():
-            if v == 0:
-                if not (
-                    str(kwargs[key])[0] == "!"
-                ):  # ignore uncommenting keywords if not found
-                    target_file.write(f"\n {key} = {kwargs[key]}")
-                else:
-                    target_file.write(f"\n {key} = {kwargs[key][1:]}")
-                occurrences[key] += 1
-
-    assert all(
-        [v == 1 for v in occurrences.values()]
-    ), f"bad number of occurrences in adapt_parameter_file: {occurrences}"
-=======
-        os.chdir(source)
->>>>>>> d00825c5
+        os.chdir(source)
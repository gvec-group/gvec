!===================================================================================================================================
! Copyright (C) 2017 - 2018  Florian Hindenlang <hindenlang@gmail.com>
!
! This file is part of GVEC. GVEC is free software: you can redistribute it and/or modify
! it under the terms of the GNU General Public License as published by the Free Software Foundation, either version 3 
! of the License, or (at your option) any later version.
!
! GVEC is distributed in the hope that it will be useful, but WITHOUT ANY WARRANTY; without even the implied warranty
! of MERCHANTABILITY or FITNESS FOR A PARTICULAR PURPOSE. See the GNU General Public License v3.0 for more details.
!
! You should have received a copy of the GNU General Public License along with GVEC. If not, see <http://www.gnu.org/licenses/>.
!=================================================================================================================================
#include "defines.h"

!===================================================================================================================================
!>
!!# Module **Analyze**
!!
!! Analyze and output equilibrium data 
!!
!===================================================================================================================================
MODULE MODgvec_Analyze
! MODULES
USE MODgvec_Globals, ONLY:wp,abort,MPIroot
IMPLICIT NONE
PRIVATE

INTERFACE InitAnalyze
  MODULE PROCEDURE InitAnalyze
END INTERFACE

INTERFACE Analyze
  MODULE PROCEDURE Analyze
END INTERFACE

INTERFACE FinalizeAnalyze
  MODULE PROCEDURE FinalizeAnalyze
END INTERFACE

PUBLIC::InitAnalyze
PUBLIC::Analyze
PUBLIC::FinalizeAnalyze
!===================================================================================================================================

CONTAINS

!===================================================================================================================================
!> Initialize Module 
!!
!===================================================================================================================================
SUBROUTINE InitAnalyze 
! MODULES
USE MODgvec_Globals,ONLY:UNIT_stdOut,fmt_sep
USE MODgvec_MPI,ONLY:par_Barrier
USE MODgvec_Analyze_Vars
USE MODgvec_ReadInTools,ONLY:GETINT,GETINTARRAY,GETREALARRAY,GETLOGICAL
IMPLICIT NONE
!-----------------------------------------------------------------------------------------------------------------------------------
! INPUT VARIABLES
!-----------------------------------------------------------------------------------------------------------------------------------
! INPUT/OUTPUT VARIABLES
!-----------------------------------------------------------------------------------------------------------------------------------
! OUTPUT VARIABLES
!-----------------------------------------------------------------------------------------------------------------------------------
! LOCAL VARIABLES
REAL(wp):: visu_minmax(3,0:1)
!===================================================================================================================================
<<<<<<< HEAD
  CALL par_Barrier(beforeScreenOut='INIT ANALYZE ...')
  visu1D    = GETINT('visu1D',Proposal=0)   
  visu2D    = GETINT('visu2D',Proposal=0)   
  visu3D    = GETINT('visu3D',Proposal=0)   
  SFL_theta = GETLOGICAL('SFL_theta',Proposal=.TRUE.)   
  
  
  visu_minmax(1:3,0)=GETREALARRAY("visu_min",3,Proposal=(/0.0_wp,0.0_wp,0.0_wp/))
  visu_minmax(1:3,1)=GETREALARRAY("visu_max",3,Proposal=(/1.0_wp,1.0_wp,1.0_wp/))
  
  iAnalyze=-1
  
  IF(visu1D.GT.0)THEN
    np_1d          = GETINT(     "np_1d",Proposal=5)
    IF(np_1d.LE.1) CALL abort(__STAMP__,&
       "np_1d must be >1")
  END IF
  IF(visu2D.GT.0)THEN
    np_visu_BC     = GETINTARRAY("np_visu_BC",2,Proposal=(/20,30/))
    IF(any(np_visu_BC.LE.1)) CALL abort(__STAMP__,&
       "all point numbers in np_visu_BC must be >1")
    visu_BC_minmax(2:3,0)=GETREALARRAY("visu_BC_min",2,Proposal=visu_minmax(2:3,0),quiet_def_in=.TRUE.)
    visu_BC_minmax(2:3,1)=GETREALARRAY("visu_BC_max",2,Proposal=visu_minmax(2:3,1),quiet_def_in=.TRUE.)
    np_visu_planes = GETINTARRAY("np_visu_planes",3, (/5,12,10/))
    IF(any(np_visu_planes.LE.1)) CALL abort(__STAMP__,&
       "all point numbers in np_visu_planes must be >1")
    visu_planes_minmax(1:3,0)=GETREALARRAY("visu_planes_min",3,Proposal=visu_minmax(1:3,0),quiet_def_in=.TRUE.)
    visu_planes_minmax(1:3,1)=GETREALARRAY("visu_planes_max",3,Proposal=visu_minmax(1:3,1),quiet_def_in=.TRUE.)
  END IF
  IF(visu3D.GT.0)THEN
    np_visu_3D     = GETINTARRAY("np_visu_3D",3,Proposal=(/5,12,10/))
    IF(any(np_visu_3D.LE.1)) CALL abort(__STAMP__,&
       "all point numbers in np_visu_3D must be >1")
    visu_3D_minmax(1:3,0)=GETREALARRAY("visu_3D_min",3,Proposal=visu_minmax(1:3,0),quiet_def_in=.TRUE.)
    visu_3D_minmax(1:3,1)=GETREALARRAY("visu_3D_max",3,Proposal=visu_minmax(1:3,1),quiet_def_in=.TRUE.)
  END IF
  CALL par_Barrier(afterScreenOut='... DONE')
  SWRITE(UNIT_stdOut,fmt_sep)
=======
SWRITE(UNIT_stdOut,'(A)')'INIT ANALYZE ...'
visu1D    = GETINT('visu1D',Proposal=0)   
visu2D    = GETINT('visu2D',Proposal=0)   
visu3D    = GETINT('visu3D',Proposal=0)   
SFL_theta = GETLOGICAL('SFL_theta',Proposal=.FALSE.)    
outFileType  = GETINT('outfileType',Proposal=1)   

visu_minmax(1:3,0)=GETREALARRAY("visu_min",3,Proposal=(/0.0_wp,0.0_wp,0.0_wp/))
visu_minmax(1:3,1)=GETREALARRAY("visu_max",3,Proposal=(/1.0_wp,1.0_wp,1.0_wp/))

iAnalyze=-1

IF(visu1D.GT.0)THEN
  np_1d          = GETINT(     "np_1d",Proposal=5)
  IF(np_1d.LE.1) CALL abort(__STAMP__,&
     "np_1d must be >1")
END IF
IF(visu2D.GT.0)THEN
  np_visu_BC     = GETINTARRAY("np_visu_BC",2,Proposal=(/20,30/))
  IF(any(np_visu_BC.LE.1)) CALL abort(__STAMP__,&
     "all point numbers in np_visu_BC must be >1")
  visu_BC_minmax(2:3,0)=GETREALARRAY("visu_BC_min",2,Proposal=visu_minmax(2:3,0),quiet_def_in=.TRUE.)
  visu_BC_minmax(2:3,1)=GETREALARRAY("visu_BC_max",2,Proposal=visu_minmax(2:3,1),quiet_def_in=.TRUE.)
  np_visu_planes = GETINTARRAY("np_visu_planes",3, (/5,12,10/))
  IF(any(np_visu_planes.LE.1)) CALL abort(__STAMP__,&
     "all point numbers in np_visu_planes must be >1")
  visu_planes_minmax(1:3,0)=GETREALARRAY("visu_planes_min",3,Proposal=visu_minmax(1:3,0),quiet_def_in=.TRUE.)
  visu_planes_minmax(1:3,1)=GETREALARRAY("visu_planes_max",3,Proposal=visu_minmax(1:3,1),quiet_def_in=.TRUE.)
END IF
IF(visu3D.GT.0)THEN
  np_visu_3D     = GETINTARRAY("np_visu_3D",3,Proposal=(/5,12,10/))
  IF(any(np_visu_3D.LE.1)) CALL abort(__STAMP__,&
     "all point numbers in np_visu_3D must be >1")
  visu_3D_minmax(1:3,0)=GETREALARRAY("visu_3D_min",3,Proposal=visu_minmax(1:3,0),quiet_def_in=.TRUE.)
  visu_3D_minmax(1:3,1)=GETREALARRAY("visu_3D_max",3,Proposal=visu_minmax(1:3,1),quiet_def_in=.TRUE.)
END IF
SWRITE(UNIT_stdOut,'(A)')'... DONE'
SWRITE(UNIT_stdOut,fmt_sep)
>>>>>>> 321e49ef
END SUBROUTINE InitAnalyze


!===================================================================================================================================
!> 
!!
!===================================================================================================================================
SUBROUTINE Analyze(fileID_in)
! MODULES
USE MODgvec_Analyze_Vars
USE MODgvec_MHD3D_Vars, ONLY:which_init
USE MODgvec_mhd3d_visu
IMPLICIT NONE
!-----------------------------------------------------------------------------------------------------------------------------------
! INPUT VARIABLES
INTEGER, INTENT(IN), OPTIONAL :: fileID_in
!-----------------------------------------------------------------------------------------------------------------------------------
! OUTPUT VARIABLES
!-----------------------------------------------------------------------------------------------------------------------------------
! LOCAL VARIABLES
LOGICAL            :: vcase(4)
CHARACTER(LEN=4)   :: vstr
INTEGER            :: FileID
!===================================================================================================================================
  IF(.NOT.MPIroot) RETURN
  iAnalyze=iAnalyze+1
  IF(PRESENT(FileID_in))THEN
    FileID=FileID_in
  ELSE
    FileID=iAnalyze
  END IF
  IF(iAnalyze.EQ.0) THEN
    IF(which_init.EQ.1) THEN
      IF(visu1D.NE.0) CALL VMEC1D_visu() 
      IF(visu2D.NE.0) CALL VMEC3D_visu(np_visu_planes,visu_planes_minmax,.TRUE. ) 
      IF(visu3D.NE.0) CALL VMEC3D_visu(np_visu_3D    ,visu_3D_minmax    ,.FALSE.) 
    END IF
  END IF !iAnalyze==0
  IF(visu1D.NE.0)THEN
    CALL visu_1d_modes(np_1d,FileID) 
    !
  END IF !visu1D
  IF(visu2D.NE.0)THEN
    vcase=.FALSE.
    WRITE(vstr,'(I4)')visu2D
    IF(INDEX(vstr,'1').NE.0) vcase(1)=.TRUE.
    IF(INDEX(vstr,'2').NE.0) vcase(2)=.TRUE.
    IF(INDEX(vstr,'3').NE.0) vcase(3)=.TRUE.
    IF(INDEX(vstr,'4').NE.0) vcase(4)=.TRUE.
    IF(vcase(1))THEN
      IF(iAnalyze.EQ.0) CALL visu_BC_face(np_visu_BC(1:2),visu_BC_minmax(:,:),FileID)
    END IF
    IF(vcase(2))THEN
      CALL visu_3D(np_visu_planes,visu_planes_minmax,.TRUE.,FileID) !only planes
    END IF 
  END IF !visu2d
  IF(visu3D.NE.0)THEN
    vcase=.FALSE.
    WRITE(vstr,'(I4)')visu3D
    IF(INDEX(vstr,'1').NE.0) vcase(1)=.TRUE.
    IF(INDEX(vstr,'2').NE.0) vcase(2)=.TRUE.
    IF(INDEX(vstr,'3').NE.0) vcase(3)=.TRUE.
    IF(INDEX(vstr,'4').NE.0) vcase(4)=.TRUE.
    IF(vcase(1))THEN
      CALL visu_3D(np_visu_3D,visu_3D_minmax,.FALSE.,FileID) !full 3D
    END IF 
  END IF !visu2d

END SUBROUTINE Analyze 


!===================================================================================================================================
!> Visualize VMEC flux surface data for each mode, for Rmnc 
!!
!===================================================================================================================================
SUBROUTINE VMEC1D_visu()
! MODULES
USE MODgvec_Globals,ONLY:Pi
USE MODgvec_Analyze_Vars, ONLY:visu1D
USE MODgvec_Output_Vars, ONLY:ProjectName
USE MODgvec_write_modes
USE MODgvec_VMEC_Readin
USE MODgvec_VMEC_Vars
USE MODgvec_VMEC, ONLY: VMEC_EvalSpl,VMEC_EvalSplMode
USE SPLINE1_MOD, ONLY: SPLINE1_EVAL
IMPLICIT NONE
!-----------------------------------------------------------------------------------------------------------------------------------
! INPUT VARIABLES
!-----------------------------------------------------------------------------------------------------------------------------------
! OUTPUT VARIABLES
!-----------------------------------------------------------------------------------------------------------------------------------
! LOCAL VARIABLES
INTEGER            :: i,nVal,nValRewind,iMode
INTEGER,PARAMETER  :: n_Int=200
CHARACTER(LEN=120) :: varnames(  8+2*mn_mode) 
REAL(wp)           :: values(    8+2*mn_mode,nFluxVMEC) 
REAL(wp)           :: values_int(8+2*mn_mode,n_int) 
REAL(wp)           :: rho_int(n_int),rho_half(nFluxVMEC)
LOGICAL            :: vcase(4)
CHARACTER(LEN=4)   :: vstr
!===================================================================================================================================
  IF(.NOT.MPIroot) RETURN
  !visu1D: all possible combinations: 1,2,3,4,12,13,14,23,24,34,123,124,234,1234
  WRITE(vstr,'(I4)')visu1D
  vcase=.FALSE.
  IF(INDEX(vstr,'1').NE.0) vcase(1)=.TRUE.
  IF(INDEX(vstr,'2').NE.0) vcase(2)=.TRUE.
  IF(INDEX(vstr,'3').NE.0) vcase(3)=.TRUE.
  IF(INDEX(vstr,'4').NE.0) vcase(4)=.TRUE.
  IF(.NOT.(ANY(vcase))) THEN
    WRITE(*,*)'visu1D case not found:',visu1D,' nothing visualized...'
    RETURN
  END IF
  
  !interpolation points
  DO i=0,n_int-1
    rho_int(1+i)=REAL(i,wp)/REAL(n_int-1,wp)
  END DO
  !strech towards axis and edge
  rho_int=rho_int+0.05_wp*SIN(Pi*(2.0_wp*rho_int-1.0_wp))
  
  nVal=1
  Varnames(nVal)='Phi'
  values(  nVal,:)=Phi_prof(:)
  DO i=1,n_int
    values_int(nVal,i)=VMEC_EvalSpl(0,rho_int(i),Phi_Spl)
  END DO !i
  
  nVal=nVal+1
  Varnames(nVal)='chi'
  values(  nVal,:)=Chi_prof(:)
  DO i=1,n_int
    values_int(nVal,i)=VMEC_EvalSpl(0,rho_int(i),chi_Spl)
  END DO !i
  
  nVal=nVal+1
  Varnames(nVal)='rho'
  values(  nVal,:)=rho(:)
  values_int(nVal,:)=rho_int(:)
  
  rho_half(1)=0.
  DO i=1,nFluxVMEC-1
    rho_half(i+1)=SQRT(0.5_wp*(NormFlux_prof(i+1)+NormFlux_prof(i))) !0.5*(rho(iFlux)+rho(iFlux+1))
  END DO
  nVal=nVal+1
  Varnames(nVal)='rho_half'
  values(  nVal,:)= rho_half(:)
  values_int(nVal,:)=0.
  
  nVal=nVal+1
  Varnames(nVal)='iota(Phi_norm)'
  values(  nVal,:)=iotaf(:)
  DO i=1,n_int
    values_int(nVal,i)=VMEC_EvalSpl(0,rho_int(i),iota_Spl)
  END DO !i
  
  nVal=nVal+1
  Varnames(nVal)='pres(Phi_norm)'
  values(  nVal,:)=presf(:)
  DO i=1,n_int
    values_int(nVal,i)=VMEC_EvalSpl(0,rho_int(i),pres_Spl)
  END DO !i
  
  nValRewind=nVal
  
  
  IF(vcase(1))THEN
    WRITE(*,*)'1) Visualize VMEC modes R,Z,lambda interpolated...'
    nval=nValRewind
    CALL writeDataMN_int(TRIM(ProjectName)//"_VMEC_INT_Rmnc","Rmnc",0,rho_int,Rmnc_Spl)
    nval=nValRewind
    CALL writeDataMN_int(TRIM(ProjectName)//"_VMEC_INT_Zmns","Zmns",0,rho_int,Zmns_Spl)
    nval=nValRewind
    IF(reLambda.OR.(lambda_grid.EQ."full"))THEN
      CALL writeDataMN_int(TRIM(ProjectName)//"_VMEC_INT_Lmns","Lmns",0,rho_int,Lmns_Spl)
    ELSE
      CALL writeDataMN_int(TRIM(ProjectName)//"_VMEC_INT_Lmns_half","Lmns_h",0,rho_int,Lmns_spl)
    END IF
    IF(lasym)THEN
      nval=nValRewind
      CALL writeDataMN_int(TRIM(ProjectName)//"_VMEC_INT_Rmns","Rmns",0,rho_int,Rmns_Spl)
      nval=nValRewind
      CALL writeDataMN_int(TRIM(ProjectName)//"_VMEC_INT_Zmnc","Zmnc",0,rho_int,Zmnc_Spl)
      nval=nValRewind
      IF(reLambda.OR.(lambda_grid.EQ."full"))THEN
        CALL writeDataMN_int(TRIM(ProjectName)//"_VMEC_INT_Lmnc","Lmnc",0,rho_int,Lmnc_Spl)
      ELSE
        CALL writeDataMN_int(TRIM(ProjectName)//"_VMEC_INT_Lmnc_half","Lmnc_h",0,rho_int,Lmnc_spl)
      END IF
    END IF!lasym
  END IF !vcase(1)
  IF(vcase(2))THEN
    WRITE(*,*)'2) Visualize VMEC modes dRrho,dZrho interpolated...'
    nval=nValRewind
    CALL writeDataMN_int(TRIM(ProjectName)//"_VMEC_INT_dRmnc","dRmnc",1,rho_int,Rmnc_Spl)
    nval=nValRewind
    CALL writeDataMN_int(TRIM(ProjectName)//"_VMEC_INT_dZmns","dZmns",1,rho_int,Zmns_Spl)
    IF(lasym)THEN
      !interpolated profiles
      nval=nValRewind
      CALL writeDataMN_int(TRIM(ProjectName)//"_VMEC_INT_dRmns","dRmns",1,rho_int,Rmns_Spl)
      nval=nValRewind
      CALL writeDataMN_int(TRIM(ProjectName)//"_VMEC_INT_dZmnc","dZmnc",1,rho_int,Zmnc_Spl)
    END IF!lasym
  END IF !vcase(2)
  IF(vcase(3))THEN
    WRITE(*,*)'3) Visualize VMEC modes R,Z,lambda pointwise ...'
    nval=nValRewind
    CALL writeDataMN(TRIM(ProjectName)//"_VMEC_Rmnc","Rmnc",0,rho,Rmnc)
    nval=nValRewind
    CALL writeDataMN(TRIM(ProjectName)//"_VMEC_Zmns","Zmns",0,rho,Zmns)
    nval=nValRewind
    IF(reLambda.OR.(lambda_grid.EQ."full"))THEN
      CALL writeDataMN(TRIM(ProjectName)//"_VMEC_Lmns","Lmns",0,rho,Lmns)
    ELSE
      CALL writeDataMN(TRIM(ProjectName)//"_VMEC_Lmns_half","Lmns_h",0,rho_half,Lmns)
    END IF
    IF(lasym)THEN
      nval=nValRewind
      CALL writeDataMN(TRIM(ProjectName)//"_VMEC_Rmns","Rmns",0,rho,Rmns)
      nval=nValRewind
      CALL writeDataMN(TRIM(ProjectName)//"_VMEC_Zmnc","Zmnc",0,rho,Zmnc)
      nval=nValRewind
      IF(reLambda.OR.(lambda_grid.EQ."full"))THEN
        CALL writeDataMN(TRIM(ProjectName)//"_VMEC_Lmnc","Lmnc",0,rho,Lmnc)
      ELSE
        CALL writeDataMN(TRIM(ProjectName)//"_VMEC_Lmnc_half","Lmnc_h",0,rho_half,Lmnc)
      END IF
    END IF!lasym
  END IF !vcase(3)
  IF(vcase(4))THEN
    WRITE(*,*)'4) Visualize VMEC modes dRrho,dZrho pointwise (1st order finite difference)...'
    nval=nValRewind
    CALL writeDataMN(TRIM(ProjectName)//"_VMEC_dRmnc","dRmnc",1,rho,Rmnc)
    nval=nValRewind
    CALL writeDataMN(TRIM(ProjectName)//"_VMEC_dZmns","dZmns",1,rho,Zmns)
    IF(lasym)THEN
      nval=nValRewind
      CALL writeDataMN(TRIM(ProjectName)//"_VMEC_dRmns","dRmns",1,rho,Rmns)
      nval=nValRewind
      CALL writeDataMN(TRIM(ProjectName)//"_VMEC_dZmnc","dZmnc",1,rho,Zmnc)
    END IF!lasym
  END IF !vcase(4)
  
  CONTAINS
  SUBROUTINE writeDataMN(fname,vname,rderiv,coord,xx)
    INTEGER,INTENT(IN)         :: rderiv !0: point values, 1: 1/2 ( (R(i+1)-R(i))/rho(i+1)-rho(i) (R(i)-R(i-1))/rho(i)-rho(i-1)) 
    CHARACTER(LEN=*),INTENT(IN):: fname
    CHARACTER(LEN=*),INTENT(IN):: vname
    REAL(wp),INTENT(IN)        :: xx(:,:)
    REAL(wp),INTENT(IN)        :: coord(nFluxVMEC)
    !local
    REAL(wp)                   :: dxx(size(xx,1),size(xx,2)) !derivative in Rho
    IF(rderiv.EQ.1) THEN
      dxx(:,1)=(xx(:,2)-xx(:,1))/(rho(2)-rho(1))
      DO i=2,nFluxVMEC-1
        dxx(:,i)=0.5_wp*( (xx(:,i+1)-xx(:,i  ))/(rho(i+1)-rho(i  )) &
                         +(xx(:,i  )-xx(:,i-1))/(rho(i  )-rho(i-1))) !mean slope
      END DO
      dxx(:,nFluxVMEC)=(xx(:,nFluxVMEC)-xx(:,nFluxVMEC-1))/(rho(nFluxVMEC)-rho(nFluxVMEC-1))
    ELSE
      dxx=xx
    END IF
    DO iMode=1,mn_mode
      nVal=nVal+1
      WRITE(VarNames(nVal),'(A,", m=",I4.3,", n=",I4.3)')TRIM(vname),NINT(xm(iMode)),NINT(xn(iMode))/nfp
      values(nVal,:)=dxx(iMode,:)
    END DO
    CALL write_modes(TRIM(fname)//'.csv',vname,nVal,mn_mode,INT(xm),INT(xn),coord,rho(2),values,VarNames) 

  END SUBROUTINE writeDataMN

  SUBROUTINE writeDataMN_int(fname,vname,rderiv,coord,xx_Spl)
    INTEGER,INTENT(IN)         :: rderiv !0: eval spl, 1: eval spl deriv
    CHARACTER(LEN=*),INTENT(IN):: fname
    CHARACTER(LEN=*),INTENT(IN):: vname
    REAL(wp),INTENT(IN)        :: xx_Spl(:,:,:)
    REAL(wp),INTENT(IN)        :: coord(n_int)

    DO iMode=1,mn_mode
      nVal=nVal+1
      WRITE(VarNames(nVal),'(A,", m=",I4.3,", n=",I4.3)')TRIM(vname),NINT(xm(iMode)),NINT(xn(iMode))/nfp
      DO i=1,n_int
        values_int(    nVal,i)  =VMEC_EvalSplMode((/iMode/),rderiv,coord(i),xx_Spl)
      END DO
    END DO

    CALL write_modes(TRIM(fname)//'.csv',vname,nVal,mn_mode,INT(xm),INT(xn),coord,rho(2),values_int,VarNames) 

  END SUBROUTINE writeDataMN_int


END SUBROUTINE VMEC1D_visu 

!===================================================================================================================================
!> Visualize VMEC flux surface data  in planes or 3D, number of radial posisiotns fixed to nFluxVMEC+1, only R,Z,Lambda
!!
!===================================================================================================================================
SUBROUTINE VMEC3D_visu(np_in,minmax,only_planes)
! MODULES
USE MODgvec_Analyze_Vars,ONLY:SFL_theta
USE MODgvec_Globals,ONLY:TWOPI,PI,UNIT_stdOut
USE MODgvec_VMEC_Readin
USE MODgvec_VMEC_Vars
USE MODgvec_Output_Vars,ONLY:Projectname
USE MODgvec_Output_vtk,     ONLY: WriteDataToVTK
USE MODgvec_Output_CSV,     ONLY: WriteDataToCSV
USE MODgvec_Newton,     ONLY: NewtonRoot1D_FdF
IMPLICIT NONE
!-----------------------------------------------------------------------------------------------------------------------------------
! INPUT VARIABLES
  INTEGER       , INTENT(IN   ) :: np_in(3)     !! (1) #points in s & theta per element,(2:3) #elements in  theta,zeta
  REAL(wp)      , INTENT(IN   ) :: minmax(3,0:1)  !! minimum /maximum range in s,theta,zeta [0,1] 
  LOGICAL       , INTENT(IN   ) :: only_planes  !! true: visualize only planes, false:  full 3D
!-----------------------------------------------------------------------------------------------------------------------------------
! OUTPUT VARIABLES
!-----------------------------------------------------------------------------------------------------------------------------------
! LOCAL VARIABLES
  INTEGER            :: i_s,j_s,i_m,i_n,iMode,nplot(3),mn_IP(2)
  INTEGER,PARAMETER  :: nVal=10
  REAL(wp)           :: coord_visu(     3,nFluxVMEC,np_in(1),np_in(3),np_in(2))
  REAL(wp)           :: var_visu(    nVal,nFluxVMEC,np_in(1),np_in(3),np_in(2))
  REAL(wp)           :: thet(np_in(1),np_in(2)),zeta(np_in(3)),R,Z,LA,sinmn(mn_mode),cosmn(mn_mode)
  REAL(wp)           :: xIP(2),theta_star
  REAL(wp)           :: cosmn_nyq,sinmn_nyq,sqrtg,absB
  CHARACTER(LEN=40)  :: VarNames(nVal)          !! Names of all variables that will be written out
  CHARACTER(LEN=255) :: filename
!===================================================================================================================================
  IF(.NOT.MPIroot) RETURN
  IF(only_planes)THEN
    WRITE(UNIT_stdOut,'(A)') 'Start VMEC visu planes...'
  ELSE
    WRITE(UNIT_stdOut,'(A)') 'Start VMEC visu 3D...'
  END IF
  IF((minmax(1,1)-minmax(1,0)).LE.1e-08)THEN
    WRITE(UNIT_stdOut,'(A,F6.3,A,F6.3)') &
     'WARNING visu3D, nothing to visualize since s-range is <=0, s_min= ',minmax(1,0),', s_max= ',minmax(1,1)
    RETURN
  ELSEIF((minmax(2,1)-minmax(2,0)).LE.1e-08)THEN
    WRITE(UNIT_stdOut,'(A,F6.3,A,F6.3)') &
      'WARNING visu3D, nothing to visualize since theta-range is <=0, theta_min= ',minmax(2,0),', theta_max= ',minmax(2,1)
    RETURN
  ELSEIF((minmax(3,1)-minmax(3,0)).LE.1e-08)THEN
    WRITE(UNIT_stdOut,'(A,F6.3,A,F6.3)') &
      'WARNING visu3D, nothing to visualize since zeta-range is <=0, zeta_min= ',minmax(3,0),', zeta_max= ',minmax(3,1)
    RETURN
  END IF
  VarNames(1)="Phi"
  VarNames(2)="iota"
  VarNames(3)="pressure"
  VarNames(4)="lambda"
  VarNames(5)="sqrtG"
  VarNames(6)="|B|"
  VarNames(7)="s"
  VarNames(8)="theta"
  VarNames(9)="zeta"
  VarNames(10)="Mscale"
  mn_IP(1:2)=np_in(2:3)
  ASSOCIATE(n_s=>nFluxVMEC )
  DO i_m=1,mn_IP(1)
    DO j_s=1,np_in(1)
      thet(j_s,i_m)=TWOPI*(minmax(2,0)+(minmax(2,1)-minmax(2,0)) &
                            *REAL((j_s-1)+(i_m-1)*(np_in(1)-1),wp)/REAL((np_in(1)-1)*mn_IP(1),wp))
    END DO !j_s
  END DO
  DO i_n=1,mn_IP(2)
    zeta(i_n)=TWOPI*(minmax(3,0)+(minmax(3,1)-minmax(3,0))*REAL(i_n-1,wp)/REAL(mn_IP(2)-1,wp))
  END DO
  
  DO i_s=1,n_s
    var_visu(1,i_s,:,:,:)=Phi_Prof(i_s)
    var_visu(2,i_s,:,:,:)=iotaf(i_s)
    var_visu(3,i_s,:,:,:)=presf(i_s)
    var_visu(7,i_s,:,:,:)=SQRT(Phi_prof(i_s)/Phi_prof(n_s)) !=s
    IF(lasym)THEN
      var_visu(10,i_s,:,:,:) = SUM(xm(:)**(4+1)*(Rmnc(:,i_s)**2+Rmns(:,i_s)**2+Zmnc(:,i_s)**2+Zmns(:,i_s)**2))/&  !pexp=4, qexp=1
                               (SUM(xm(:)**(4  )*(Rmnc(:,i_s)**2+Rmns(:,i_s)**2+Zmnc(:,i_s)**2+Zmns(:,i_s)**2))+1.0e-14)
    ELSE
      var_visu(10,i_s,:,:,:) = SUM(xm(:)**(4+1)*(Rmnc(:,i_s)**2+Zmns(:,i_s)**2))/&  !pexp=4, qexp=1
                               (SUM(xm(:)**(4  )*(Rmnc(:,i_s)**2+Zmns(:,i_s)**2))+1.0e-14)
    END IF
  END DO !i_s
  DO i_n=1,mn_IP(2)
    xIP(2)=zeta(i_n)
    DO i_m=1,mn_IP(1)
      DO j_s=1,np_in(1)
        !xIP(1)=thet(j_s,i_m) 
        DO i_s=1,n_s
          !SFL
          IF(SFL_theta)THEN
            theta_star=thet(j_s,i_m)
            XIP(1)=NewtonRoot1D_FdF(1.0e-12_wp,theta_star-PI,theta_star+PI,0.1_wp*PI,theta_star   , theta_star,FRdFR)
          ELSE
            XIP(1)=thet(j_s,i_m)
          END IF
          var_visu(  8,i_s,j_s,i_n,i_m) = xIP(1)
          var_visu(  9,i_s,j_s,i_n,i_m) = xIP(2)
          
          DO iMode=1,mn_mode
            sinmn(iMode)=SIN(xm(iMode)*xIP(1)-xn(iMode)*xIP(2))
            cosmn(iMode)=COS(xm(iMode)*xIP(1)-xn(iMode)*xIP(2))
          END DO !iMode
          R=0.0_wp
          Z=0.0_wp
          LA=0.0_wp
          DO iMode=1,mn_mode
            R =R +Rmnc(iMode,i_s)*cosmn(iMode)
            Z =Z +Zmns(iMode,i_s)*sinmn(iMode)
            LA=LA+Lmns(iMode,i_s)*sinmn(iMode)
          END DO !iMode
          IF(lasym)THEN
            DO iMode=1,mn_mode
              R =R +Rmns(iMode,i_s)*sinmn(iMode)
              Z =Z +Zmnc(iMode,i_s)*cosmn(iMode)
              LA=LA+Lmnc(iMode,i_s)*cosmn(iMode)
            END DO !iMode
          END IF !lasym
          coord_visu(1,i_s,j_s,i_n,i_m) = R*COS(xIP(2))
          coord_visu(2,i_s,j_s,i_n,i_m) =-R*SIN(xIP(2)) !vmec data(R,phi,Z) was flipped in input to (R,Z,phi)!!
          coord_visu(3,i_s,j_s,i_n,i_m) = Z
          var_visu(  4,i_s,j_s,i_n,i_m) = LA
          sqrtg=0.
          absB =0.
          DO iMode=1,mn_mode_nyq
            cosmn_nyq=COS(xm_nyq(iMode)*xIP(1)-xn_nyq(iMode)*xIP(2))
            sqrtg=sqrtg+gmnc(iMode,i_s)*cosmn_nyq
            absB =absB +bmnc(iMode,i_s)*cosmn_nyq
          END DO !iMode
          IF(lasym)THEN
            DO iMode=1,mn_mode_nyq
              sinmn_nyq=SIN(xm_nyq(iMode)*xIP(1)-xn_nyq(iMode)*xIP(2))
              sqrtg=sqrtg+gmns(iMode,i_s)*sinmn_nyq
              absB =absB +bmns(iMode,i_s)*sinmn_nyq
            END DO !iMode
          END IF !lasym
          var_visu(  5,i_s,j_s,i_n,i_m) = sqrtg*2.0*sqrt(phi_Prof(i_s)/phi_prof(n_s))  !VMEC: s=Phi_norm, but should match GVEC s~sqrt(phi_norm)
          var_visu(  6,i_s,j_s,i_n,i_m) = absB
        END DO !i_s=1,n_s
      END DO !j_s=1,np_in(1)
    END DO !i_n
  END DO !i_m
  !overwrite data on axis with theta average of first flux surface (index 2)
  DO i_n=1,mn_IP(2)
    var_visu(4,1,:,i_n,:) =SUM(var_visu(4,2,:,i_n,:))/REAL(mn_IP(1)*np_in(1))
    var_visu(5,1,:,i_n,:) =SUM(var_visu(5,2,:,i_n,:))/REAL(mn_IP(1)*np_in(1))
    var_visu(6,1,:,i_n,:) =SUM(var_visu(6,2,:,i_n,:))/REAL(mn_IP(1)*np_in(1))
  END DO !i_m
  var_visu(10,1,:,:,:)=1.

  !make grid exactly periodic
  !make theta direction exactly periodic
  IF(ABS((minMax(2,1)-minmax(2,0))-1.0_wp).LT.1.0e-04)THEN !fully periodic
    coord_visu( :,:,np_in(1),:,mn_IP(1))=coord_visu(:,:,1,:,1)
  END IF
  !make zeta direction exactly periodic, only for 3Dvisu
  IF(.NOT.only_planes)THEN
    IF(ABS((minMax(3,1)-minmax(3,0))-1.0_wp).LT.1.0e-04)THEN !fully periodic
      coord_visu( :,:,:,mn_IP(2),:)=coord_visu( :,:,:,1,:)
    END IF
  END IF

  IF(only_planes)THEN
    nplot(1:2)=(/n_s,np_in(1) /)-1
    WRITE(filename,'(A,A)')TRIM(Projectname),"_visu_planes_VMEC.vtu"
    CALL WriteDataToVTK(2,3,nVal,nplot(1:2),mn_IP(1)*mn_IP(2),VarNames, &
                        coord_visu(:,:,:,:,:), &
                          var_visu(:,:,:,:,:),TRIM(filename))
  ELSE
    !3D
    nplot(1:3)=(/n_s,np_in(1),mn_IP(2)/)-1
    WRITE(filename,'(A,A)')TRIM(Projectname),"_visu_3D_VMEC.vtu"
    CALL WriteDataToVTK(3,3,nVal,nplot,mn_IP(1),VarNames, &
                        coord_visu(:,:,:,:,:), &
                          var_visu(:,:,:,:,:),TRIM(filename))
  END IF
  WRITE(filename,'(A,A)')TRIM(Projectname),"_profile_1D_VMEC.csv"
  CALL WriteDataToCSV(VarNames(:) ,var_visu(:,:,1,1,1) ,TRIM(filename)  &
                                  ,append_in=.FALSE.)

  END ASSOCIATE

  WRITE(UNIT_stdOut,'(A)') '... DONE.'

!for iteration on theta^*
CONTAINS 

  FUNCTION FRdFR(theta_iter)
    !uses current zeta=XIP(2),i_s where newton is called
    IMPLICIT NONE
    REAL(wp) :: theta_iter
    REAL(wp) :: FRdFR(2) !output
    !--------------------------------------------------- 
    DO iMode=1,mn_mode
      sinmn(iMode)=SIN(xm(iMode)*theta_iter-xn(iMode)*xIP(2))
      cosmn(iMode)=COS(xm(iMode)*theta_iter-xn(iMode)*xIP(2))
    END DO !iMode
    FRdFR(1)=0. !LA
    FRdFR(2)=0. !dLA/dtheta
    DO iMode=1,mn_mode
      FRdFR(1)=FRdFR(1)          +Lmns(iMode,i_s)*sinmn(iMode)
      FRdFR(2)=FRdFR(2)+xm(iMode)*Lmns(iMode,i_s)*cosmn(iMode)
    END DO !iMode
    IF(lasym)THEN
      DO iMode=1,mn_mode
        FRdFR(1)=FRdFR(1)          +Lmnc(iMode,i_s)*cosmn(iMode)
        FRdFR(2)=FRdFR(2)-xm(iMode)*Lmnc(iMode,i_s)*sinmn(iMode)
      END DO !iMode
    END IF !lasym
    FRdFR(1)=FRdFR(1)+theta_iter
    FRdFR(2)=FRdFR(2)+1.0_wp
  END FUNCTION FRdFR

END SUBROUTINE VMEC3D_visu 

!===================================================================================================================================
!> Finalize Module
!!
!===================================================================================================================================
SUBROUTINE FinalizeAnalyze 
! MODULES
USE MODgvec_Analyze_Vars
IMPLICIT NONE
!-----------------------------------------------------------------------------------------------------------------------------------
! INPUT VARIABLES
!-----------------------------------------------------------------------------------------------------------------------------------
! OUTPUT VARIABLES
!-----------------------------------------------------------------------------------------------------------------------------------
! LOCAL VARIABLES
!===================================================================================================================================

END SUBROUTINE FinalizeAnalyze

END MODULE MODgvec_Analyze<|MERGE_RESOLUTION|>--- conflicted
+++ resolved
@@ -65,7 +65,6 @@
 ! LOCAL VARIABLES
 REAL(wp):: visu_minmax(3,0:1)
 !===================================================================================================================================
-<<<<<<< HEAD
   CALL par_Barrier(beforeScreenOut='INIT ANALYZE ...')
   visu1D    = GETINT('visu1D',Proposal=0)   
   visu2D    = GETINT('visu2D',Proposal=0)   
@@ -104,46 +103,6 @@
   END IF
   CALL par_Barrier(afterScreenOut='... DONE')
   SWRITE(UNIT_stdOut,fmt_sep)
-=======
-SWRITE(UNIT_stdOut,'(A)')'INIT ANALYZE ...'
-visu1D    = GETINT('visu1D',Proposal=0)   
-visu2D    = GETINT('visu2D',Proposal=0)   
-visu3D    = GETINT('visu3D',Proposal=0)   
-SFL_theta = GETLOGICAL('SFL_theta',Proposal=.FALSE.)    
-outFileType  = GETINT('outfileType',Proposal=1)   
-
-visu_minmax(1:3,0)=GETREALARRAY("visu_min",3,Proposal=(/0.0_wp,0.0_wp,0.0_wp/))
-visu_minmax(1:3,1)=GETREALARRAY("visu_max",3,Proposal=(/1.0_wp,1.0_wp,1.0_wp/))
-
-iAnalyze=-1
-
-IF(visu1D.GT.0)THEN
-  np_1d          = GETINT(     "np_1d",Proposal=5)
-  IF(np_1d.LE.1) CALL abort(__STAMP__,&
-     "np_1d must be >1")
-END IF
-IF(visu2D.GT.0)THEN
-  np_visu_BC     = GETINTARRAY("np_visu_BC",2,Proposal=(/20,30/))
-  IF(any(np_visu_BC.LE.1)) CALL abort(__STAMP__,&
-     "all point numbers in np_visu_BC must be >1")
-  visu_BC_minmax(2:3,0)=GETREALARRAY("visu_BC_min",2,Proposal=visu_minmax(2:3,0),quiet_def_in=.TRUE.)
-  visu_BC_minmax(2:3,1)=GETREALARRAY("visu_BC_max",2,Proposal=visu_minmax(2:3,1),quiet_def_in=.TRUE.)
-  np_visu_planes = GETINTARRAY("np_visu_planes",3, (/5,12,10/))
-  IF(any(np_visu_planes.LE.1)) CALL abort(__STAMP__,&
-     "all point numbers in np_visu_planes must be >1")
-  visu_planes_minmax(1:3,0)=GETREALARRAY("visu_planes_min",3,Proposal=visu_minmax(1:3,0),quiet_def_in=.TRUE.)
-  visu_planes_minmax(1:3,1)=GETREALARRAY("visu_planes_max",3,Proposal=visu_minmax(1:3,1),quiet_def_in=.TRUE.)
-END IF
-IF(visu3D.GT.0)THEN
-  np_visu_3D     = GETINTARRAY("np_visu_3D",3,Proposal=(/5,12,10/))
-  IF(any(np_visu_3D.LE.1)) CALL abort(__STAMP__,&
-     "all point numbers in np_visu_3D must be >1")
-  visu_3D_minmax(1:3,0)=GETREALARRAY("visu_3D_min",3,Proposal=visu_minmax(1:3,0),quiet_def_in=.TRUE.)
-  visu_3D_minmax(1:3,1)=GETREALARRAY("visu_3D_max",3,Proposal=visu_minmax(1:3,1),quiet_def_in=.TRUE.)
-END IF
-SWRITE(UNIT_stdOut,'(A)')'... DONE'
-SWRITE(UNIT_stdOut,fmt_sep)
->>>>>>> 321e49ef
 END SUBROUTINE InitAnalyze
 
 

!===================================================================================================================================
! Copyright (C) 2018  Florian Hindenlang <hindenlang@gmail.com>
! Copyright (C) 2018  Maurice Maurer <maurice_maurer@gmx.de>
! Copyright (C) 2018  Alejandro Banon Navarro <abanonna@ipp.mpg.de>
!
! This file is part of GVEC. GVEC is free software: you can redistribute it and/or modify
! it under the terms of the GNU General Public License as published by the Free Software Foundation, either version 3 
! of the License, or (at your option) any later version.
!
! GVEC is distributed in the hope that it will be useful, but WITHOUT ANY WARRANTY; without even the implied warranty
! of MERCHANTABILITY or FITNESS FOR A PARTICULAR PURPOSE. See the GNU General Public License v3.0 for more details.
!
! You should have received a copy of the GNU General Public License along with GVEC. If not, see <http://www.gnu.org/licenses/>.
!=================================================================================================================================
#include "defines.h"

!===================================================================================================================================
!>
!!# Module **gvec_to_gene**
!!
!!
!!
!===================================================================================================================================
MODULE MODgvec_gvec_to_gene
! MODULES
USE MODgvec_Globals, ONLY:wp
USE MODgvec_output_vtk,     ONLY: WriteDataToVTK
IMPLICIT NONE
PRIVATE

INTERFACE init_gvec_to_gene
  MODULE PROCEDURE init_gvec_to_gene
END INTERFACE
!
INTERFACE gvec_to_gene_scalars
  MODULE PROCEDURE gvec_to_gene_scalars
END INTERFACE

INTERFACE gvec_to_gene_profile
  MODULE PROCEDURE gvec_to_gene_profile
END INTERFACE

INTERFACE gvec_to_gene_coords
  MODULE PROCEDURE gvec_to_gene_coords
END INTERFACE

INTERFACE gvec_to_gene_metrics
  MODULE PROCEDURE gvec_to_gene_metrics
END INTERFACE

INTERFACE finalize_gvec_to_gene
  MODULE PROCEDURE finalize_gvec_to_gene
END INTERFACE

PUBLIC::init_gvec_to_gene
PUBLIC::gvec_to_gene_scalars
PUBLIC::gvec_to_gene_profile
PUBLIC::gvec_to_gene_coords
PUBLIC::gvec_to_gene_metrics
PUBLIC::finalize_gvec_to_gene
PUBLIC::WriteDataToVTK

!===================================================================================================================================

CONTAINS

!===================================================================================================================================
!> Initialize Module 
!!
!===================================================================================================================================
SUBROUTINE init_gvec_to_gene(fileName,SFLcoord_in,factorSFL_in) 
! MODULES
USE MODgvec_Globals,ONLY:UNIT_stdOut,fmt_sep
USE MODgvec_ReadState,ONLY: ReadState,eval_phiPrime_r,eval_iota_r
USE MODgvec_ReadState_Vars,ONLY: hmap_r,X1_base_r,X2_base_r,LA_base_r,X1_r,X2_r,LA_r
USE MODgvec_transform_sfl     ,ONLY: transform_sfl_new
USE MODgvec_gvec_to_gene_vars
IMPLICIT NONE
!-----------------------------------------------------------------------------------------------------------------------------------
! INPUT VARIABLES
CHARACTER(LEN=*), INTENT(IN) :: fileName !< name of GVEC file
INTEGER,INTENT(IN),OPTIONAL :: SFLcoord_in !< type of straight field line coordinate (0: 'old way' PEST, 1: PEST, 2: BOOZER)
INTEGER,INTENT(IN),OPTIONAL :: factorSFL_in !< factor on fourier modes for SFL>0 
!-----------------------------------------------------------------------------------------------------------------------------------
! INPUT/OUTPUT VARIABLES
!-----------------------------------------------------------------------------------------------------------------------------------
! OUTPUT VARIABLES
!-----------------------------------------------------------------------------------------------------------------------------------
! LOCAL VARIABLES
INTEGER :: mn_max(2)
!===================================================================================================================================
  SWRITE(UNIT_stdOut,'(A)')'INIT EVAL GVEC ...'

  IF(PRESENT(SFLcoord_in))THEN
    SFLcoord=SFLcoord_in
  ELSE
    SFLcoord=0
  END IF

  CALL ReadState(fileName)

  IF(SFLcoord.NE.0)THEN
    IF(PRESENT(factorSFL_in))THEN
      factorSFL=factorSFL_in
    ELSE
      factorSFL = 4  !!DEFAULT, added as optional input argument!  
    END IF

    mn_max(1)    = MAXVAL((/X1_base_r%f%mn_max(1),X2_base_r%f%mn_max(1),LA_base_r%f%mn_max(1)/))
    mn_max(2)    = MAXVAL((/X1_base_r%f%mn_max(2),X2_base_r%f%mn_max(2),LA_base_r%f%mn_max(2)/))

    !mn_max       = mn_max*factorSFL !*SFLfactor on modes of GVEC solution

    IF(mn_max(2).GT.0)THEN
      !IMPORTANT FIX: same maximal number of modes in both directions, since SFL coordinates are coupled (if not a tokamak)!
      mn_max       = MAXVAL(mn_max)*factorSFL !*SFLfactor on modes of GVEC solution
    END IF
<<<<<<< HEAD
    CALL transform_sfl_new(trafoSFL,mn_max,SFLcoord,X1_base_r%s%deg,X1_base_r%s%continuity, &
=======
    CALL transform_sfl_new(trafoSFL,mn_max,SFLcoord,.FALSE.,X1_base_r%s%deg,X1_base_r%s%continuity, &
>>>>>>> 6f06db8b
                           X1_base_r%s%degGP,X1_base_r%s%grid ,hmap_r,X1_base_r,X2_base_r,LA_base_r,eval_phiPrime_r,eval_iota_r)
    CALL trafoSFL%buildTransform(X1_base_r,X2_base_r,LA_base_r,X1_r,X2_r,LA_r)
  END IF
  

  SWRITE(UNIT_stdOut,'(A)')'... DONE'
  SWRITE(UNIT_stdOut,fmt_sep)
END SUBROUTINE init_gvec_to_gene


!===================================================================================================================================
!> Scalar variables of the equilibrium
!!
!===================================================================================================================================
SUBROUTINE gvec_to_gene_scalars(Fa,minor_r,PhiPrime_edge,q_edge,n0_global,major_R)
! MODULES
USE MODgvec_globals,ONLY: TWOPI
USE MODgvec_ReadState_Vars,ONLY: a_minor,X1_base_r,sbase_prof,profiles_1d,r_major
IMPLICIT NONE
!-----------------------------------------------------------------------------------------------------------------------------------
! INPUT VARIABLES
!-----------------------------------------------------------------------------------------------------------------------------------
! OUTPUT VARIABLES
REAL(wp),INTENT(OUT) :: Fa                !! toroidal flux at the edge
REAL(wp),INTENT(OUT) :: minor_r           !! length scale, minor radius
REAL(wp),INTENT(OUT) :: phiPrime_edge     !! toroidal flux derivative dPhi/ds at the edge. phi'=chi'*q
REAL(wp),INTENT(OUT) :: q_edge            !! q-profile evaluated at the edge. q=phi'/chi'
INTEGER, INTENT(OUT) :: n0_global         !! number of field periods
REAL(wp),INTENT(OUT),OPTIONAL :: major_R  !! major radius
!-----------------------------------------------------------------------------------------------------------------------------------
! LOCAL VARIABLES
!===================================================================================================================================
Fa = TWOPI*sbase_prof%evalDOF_s(1.0, 0,profiles_1d(:,1)) !phi(s=1)
minor_r   = a_minor
n0_global = X1_base_r%f%nfp
PhiPrime_edge = sbase_prof%evalDOF_s(1.0, DERIV_S,profiles_1d(:,1))
q_edge    = 1./(sbase_prof%evalDOF_s(1.0,       0,profiles_1d(:,3)) ) !q=1/iota
IF(PRESENT(major_R)) major_R=r_major

END SUBROUTINE gvec_to_gene_scalars


!===================================================================================================================================
!> Evaluate only s dependend variables 
!!
!===================================================================================================================================
SUBROUTINE gvec_to_gene_profile(spos,q,q_prime,p,p_prime)
! MODULES
USE MODgvec_ReadState_Vars,ONLY: profiles_1d,sbase_prof
IMPLICIT NONE
!-----------------------------------------------------------------------------------------------------------------------------------
! INPUT VARIABLES
REAL(wp),INTENT(IN) :: spos            !! radial position (sqrt(phi_norm)), phi_norm: normalized toroidal flux [0,1]
!-----------------------------------------------------------------------------------------------------------------------------------
! OUTPUT VARIABLES
REAL(wp),OPTIONAL,INTENT(OUT) :: q                !! q=1/iota profile
REAL(wp),OPTIONAL,INTENT(OUT) :: q_prime          !! dq/ds=-(d/ds iota)/iota^2=-(d/ds iota)*q^2
REAL(wp),OPTIONAL,INTENT(OUT) :: p                !! p, pressure profile
REAL(wp),OPTIONAL,INTENT(OUT) :: p_prime          !! dp/ds, derivative of pressure profile 
!-----------------------------------------------------------------------------------------------------------------------------------
! LOCAL VARIABLES
!===================================================================================================================================
IF(PRESENT(q))       q       = 1./(  sbase_prof%evalDOF_s(spos,       0,profiles_1d(:,3)) ) !q=1/iota
IF(PRESENT(q_prime)) q_prime = -q*q*(sbase_prof%evalDOF_s(spos, DERIV_S,profiles_1d(:,3)) ) !q'=-iota'/iota^2
IF(PRESENT(p))             p =      (sbase_prof%evalDOF_s(spos, 0,profiles_1d(:,4)) ) !pressure
IF(PRESENT(p_prime)) p_prime =      (sbase_prof%evalDOF_s(spos, DERIV_S,profiles_1d(:,4)) ) !pressure'

END SUBROUTINE gvec_to_gene_profile

!===================================================================================================================================
!> Evaluate gvec state at a list of theta,zeta positions and a fixed s position
!!
!===================================================================================================================================
SUBROUTINE gvec_to_gene_coords(nthet,nzeta,spos_in,theta_star_in,zeta_in,theta_out,cart_coords)
! MODULES
USE MODgvec_gvec_to_gene_vars,ONLY:SFLcoord
IMPLICIT NONE
!-----------------------------------------------------------------------------------------------------------------------------------
! INPUT VARIABLES
INTEGER              :: nthet          !! number of points in theta_star
INTEGER              :: nzeta          !! number of points in zeta
REAL(wp),INTENT( IN) :: spos_in        !! radial position (sqrt(phi_norm)), phi_norm: normalized toroidal flux [0,1]
REAL(wp),INTENT( IN) :: theta_star_in(nthet,nzeta)  !! thetaStar poloidal angle (straight field line angle PEST)
REAL(wp),INTENT( IN) :: zeta_in(      nthet,nzeta)  !! zeta toroidal angle
!-----------------------------------------------------------------------------------------------------------------------------------
! OUTPUT VARIABLES
REAL(wp), INTENT(OUT) :: theta_out(nthet,nzeta)
REAL(wp),INTENT(OUT) :: cart_coords(3,nthet,nzeta)  !! x,y,z cartesian coordinates
!-----------------------------------------------------------------------------------------------------------------------------------
! LOCAL VARIABLES
!===================================================================================================================================
SELECT CASE(SFLcoord)
CASE(0) ! 'old way' of PEST
  CALL gvec_to_gene_coords_old(nthet,nzeta,spos_in,theta_star_in,zeta_in,theta_out,cart_coords)
CASE(1,2)  !SFL of PEST or BOOZER, fourier angles are already SFL angles!
  CALL gvec_to_gene_coords_sfl(nthet,nzeta,spos_in,theta_star_in,zeta_in,cart_coords)
  theta_out=0.  !'GVEC THETA ANGLE'!
CASE DEFAULT
  STOP 'SFLcoord not known'
END SELECT !SFLcoord

END SUBROUTINE gvec_to_gene_coords

!===================================================================================================================================
!> Evaluate gvec state at a list of theta,zeta positions and a fixed s position
!!
!===================================================================================================================================
SUBROUTINE gvec_to_gene_coords_old(nthet,nzeta,spos_in,theta_star_in,zeta_in,theta_out,cart_coords)
! MODULES
USE MODgvec_ReadState_Vars
USE MODgvec_globals, ONLY: PI
USE MODgvec_Newton,  ONLY: NewtonRoot1D_FdF
IMPLICIT NONE
!-----------------------------------------------------------------------------------------------------------------------------------
! INPUT VARIABLES
INTEGER              :: nthet          !! number of points in theta_star
INTEGER              :: nzeta          !! number of points in zeta
REAL(wp),INTENT( IN) :: spos_in        !! radial position (sqrt(phi_norm)), phi_norm: normalized toroidal flux [0,1]
REAL(wp),INTENT( IN) :: theta_star_in(nthet,nzeta)  !! thetaStar poloidal angle (straight field line angle PEST)
REAL(wp),INTENT( IN) :: zeta_in(      nthet,nzeta)  !! zeta toroidal angle
!-----------------------------------------------------------------------------------------------------------------------------------
! OUTPUT VARIABLES
REAL(wp), INTENT(OUT) :: theta_out(nthet,nzeta)
REAL(wp),INTENT(OUT) :: cart_coords(3,nthet,nzeta)  !! x,y,z cartesian coordinates
!-----------------------------------------------------------------------------------------------------------------------------------
! LOCAL VARIABLES
INTEGER     :: ithet,izeta
REAL(wp)    :: theta_star,zeta
REAL(wp)    :: xp(2),qvec(3)
REAL(wp)    :: X1_s(   1:X1_base_r%f%modes)
REAL(wp)    :: X2_s(   1:X2_base_r%f%modes)
REAL(wp)    :: LA_s(   1:LA_base_r%f%modes)
REAL(wp)    :: X1_int,X2_int,spos
!===================================================================================================================================
spos=MAX(1.0e-08_wp,MIN(1.0_wp-1.0e-12_wp,spos_in)) !for satefy reasons at the axis and edge
!interpolate first in s direction
X1_s(:)      =X1_base_r%s%evalDOF2D_s(spos,X1_base_r%f%modes,      0,X1_r(:,:)) !R
X2_s(:)      =X2_base_r%s%evalDOF2D_s(spos,X2_base_r%f%modes,      0,X2_r(:,:)) !Z
LA_s(:)      =LA_base_r%s%evalDOF2D_s(spos, LA_base_r%f%modes,     0,LA_r(:,:)) !lambda

DO izeta=1,nzeta; DO ithet=1,nthet
  theta_star = theta_star_in(ithet,izeta) !theta_star depends on zeta!!
  zeta       = zeta_in(      ithet,izeta)
  !find angle theta from straight field line angle (PEST) theta_star=theta+lambda(s,theta,zeta) 
  ! 1D Newton uses derivative function FRdFR defined below... solves FR(1)-F0=0, FR(2)=dFR(1)/dtheta
  !                      tolerance , lower bound , upper bound , maxstep, start value , F0
  theta_out(ithet,izeta)=NewtonRoot1D_FdF(1.0e-12_wp,theta_star-PI,theta_star+PI,0.1*PI  ,theta_star   , theta_star,FRdFR)

  xp=(/theta_out(ithet,izeta),zeta/)

  X1_int      = X1_base_r%f%evalDOF_x(xp,0,X1_s)
  X2_int      = X2_base_r%f%evalDOF_x(xp,0,X2_s)

  qvec = (/X1_int,X2_int,zeta/)
  cart_coords(:,ithet,izeta)=hmap_r%eval(qvec)

END DO; END DO !ithet,izeta

!for iteration on theta^*
CONTAINS 

  FUNCTION FRdFR(theta_iter)
    !uses current zeta where newton is called, and LA_s from subroutine above
    IMPLICIT NONE
    REAL(wp) :: theta_iter
    REAL(wp) :: FRdFR(2) !output
    !--------------------------------------------------- 
    FRdFR(1)=theta_iter+LA_base_r%f%evalDOF_x((/theta_iter,zeta/),0,LA_s)  !theta_iter+lambda
    FRdFR(2)=1.0_wp+LA_base_r%f%evalDOF_x((/theta_iter,zeta/),DERIV_THET,LA_s) !1+dlambda/dtheta
  END FUNCTION FRdFR

END SUBROUTINE gvec_to_gene_coords_old

!===================================================================================================================================
!> Evaluate gvec state at a list of theta,zeta positions and a fixed s position
!!
!===================================================================================================================================
SUBROUTINE gvec_to_gene_coords_sfl(nthet,nzeta,spos_in,theta_star_in,zeta_in,cart_coords)
! MODULES
USE MODgvec_ReadState_Vars,ONLY: hmap_r
USE MODgvec_gvec_to_gene_vars,ONLY:trafoSFL
IMPLICIT NONE
!-----------------------------------------------------------------------------------------------------------------------------------
! INPUT VARIABLES
INTEGER              :: nthet          !! number of points in theta_star
INTEGER              :: nzeta          !! number of points in zeta
REAL(wp),INTENT( IN) :: spos_in        !! radial position (sqrt(phi_norm)), phi_norm: normalized toroidal flux [0,1]
REAL(wp),INTENT( IN) :: theta_star_in(nthet,nzeta)  !! thetaStar poloidal angle (straight field line angle PEST)
REAL(wp),INTENT( IN) :: zeta_in(      nthet,nzeta)  !! zeta toroidal angle
!-----------------------------------------------------------------------------------------------------------------------------------
! OUTPUT VARIABLES
REAL(wp),INTENT(OUT) :: cart_coords(3,nthet,nzeta)  !! x,y,z cartesian coordinates
!-----------------------------------------------------------------------------------------------------------------------------------
! LOCAL VARIABLES
INTEGER     :: ithet,izeta
REAL(wp)    :: zeta
REAL(wp)    :: xp(2),qvec(3)
REAL(wp)    :: X1sfl_s(   1:trafoSFL%X1sfl_base%f%modes)
REAL(wp)    :: X2sfl_s(   1:trafoSFL%X2sfl_base%f%modes)
REAL(wp)    :: X1_int,X2_int,spos
!===================================================================================================================================
ASSOCIATE(X1sfl_base=>trafoSFL%X1sfl_base,X1sfl=>trafoSFL%X1sfl,&
          X2sfl_base=>trafoSFL%X2sfl_base,X2sfl=>trafoSFL%X2sfl)
spos=MAX(1.0e-08_wp,MIN(1.0_wp-1.0e-12_wp,spos_in)) !for satefy reasons at the axis and edge
X1sfl_s(:)      =X1sfl_base%s%evalDOF2D_s(spos,X1sfl_base%f%modes,      0,X1sfl(:,:)) !R
X2sfl_s(:)      =X2sfl_base%s%evalDOF2D_s(spos,X2sfl_base%f%modes,      0,X2sfl(:,:)) !Z

DO izeta=1,nzeta; DO ithet=1,nthet
  zeta=zeta_in( ithet,izeta)
  xp=(/theta_star_in(ithet,izeta),zeta/)

  X1_int      = X1sfl_base%f%evalDOF_x(xp,0,X1sfl_s)
  X2_int      = X2sfl_base%f%evalDOF_x(xp,0,X2sfl_s)

  qvec = (/X1_int,X2_int,zeta/)
  cart_coords(:,ithet,izeta)=hmap_r%eval(qvec)

END DO; END DO !ithet,izeta

END ASSOCIATE !X1sfl,X2sfl

END SUBROUTINE gvec_to_gene_coords_sfl

!===================================================================================================================================
!> Evaluate gvec state at a list of theta,zeta positions and a fixed s position
!!
!===================================================================================================================================
SUBROUTINE gvec_to_gene_metrics(nthet,nzeta,spos_in,theta_star_in,zeta_in,grad_s,grad_theta_star,grad_zeta,Bfield,grad_absB)
! MODULES
USE MODgvec_gvec_to_gene_vars,ONLY:SFLcoord
IMPLICIT NONE
!-----------------------------------------------------------------------------------------------------------------------------------
! INPUT VARIABLES
INTEGER              :: nthet          !! number of points in theta_star
INTEGER              :: nzeta          !! number of points in zeta
REAL(wp),INTENT( IN) :: spos_in        !! radial position (sqrt(phi_norm)), phi_norm: normalized toroidal flux [0,1]
REAL(wp),INTENT( IN) :: theta_star_in(nthet,nzeta)  !! thetaStar poloidal angle (straight field line angle PEST)
REAL(wp),INTENT( IN) :: zeta_in(      nthet,nzeta)  !! zeta toroidal angle
!-----------------------------------------------------------------------------------------------------------------------------------
! OUTPUT VARIABLES
REAL(wp),INTENT(OUT) :: grad_s(         3,nthet,nzeta)  !! gradient in cartesian space, of the radial coordinate
REAL(wp),INTENT(OUT) :: grad_theta_star(3,nthet,nzeta)  !! gradient in cartesian space, of the theta_star coordinate
REAL(wp),INTENT(OUT) :: grad_zeta(      3,nthet,nzeta)  !! gradient in cartesian space, of the zeta coordinate
REAL(wp),INTENT(OUT) :: Bfield(         3,nthet,nzeta)  !! magnetic field in cartesian space
REAL(wp),INTENT(OUT) :: grad_absB(      3,nthet,nzeta)  !! gradient in cartesian space, of the magnetic field magnitude |B|
!-----------------------------------------------------------------------------------------------------------------------------------
! LOCAL VARIABLES
!===================================================================================================================================
SELECT CASE(SFLcoord)
CASE(0) ! 'old way' of PEST
  CALL gvec_to_gene_metrics_old(nthet,nzeta,spos_in,theta_star_in,zeta_in,grad_s,grad_theta_star,grad_zeta,Bfield,grad_absB)
CASE(1,2)  !SFL of PEST or BOOZER, fourier angles are already SFL angles!
  CALL gvec_to_gene_metrics_sfl(nthet,nzeta,spos_in,theta_star_in,zeta_in,grad_s,grad_theta_star,grad_zeta,Bfield,grad_absB)
CASE DEFAULT
  STOP 'SFLcoord not known'
END SELECT !SFLcoord
END SUBROUTINE gvec_to_gene_metrics

!===================================================================================================================================
!> Evaluate gvec state at a list of theta,zeta positions and a fixed s position
!!
!===================================================================================================================================
SUBROUTINE gvec_to_gene_metrics_old(nthet,nzeta,spos_in,theta_star_in,zeta_in,grad_s,grad_theta_star,grad_zeta,Bfield,grad_absB)
! MODULES
USE MODgvec_ReadState_Vars
USE MODgvec_globals, ONLY: PI,CROSS
USE MODgvec_Newton,  ONLY: NewtonRoot1D_FdF
IMPLICIT NONE
!-----------------------------------------------------------------------------------------------------------------------------------
! INPUT VARIABLES
INTEGER              :: nthet          !! number of points in theta_star
INTEGER              :: nzeta          !! number of points in zeta
REAL(wp),INTENT( IN) :: spos_in        !! radial position (sqrt(phi_norm)), phi_norm: normalized toroidal flux [0,1]
REAL(wp),INTENT( IN) :: theta_star_in(nthet,nzeta)  !! thetaStar poloidal angle (straight field line angle PEST)
REAL(wp),INTENT( IN) :: zeta_in(      nthet,nzeta)  !! zeta toroidal angle
!-----------------------------------------------------------------------------------------------------------------------------------
! OUTPUT VARIABLES
REAL(wp),INTENT(OUT) :: grad_s(         3,nthet,nzeta)  !! gradient in cartesian space, of the radial coordinate
REAL(wp),INTENT(OUT) :: grad_theta_star(3,nthet,nzeta)  !! gradient in cartesian space, of the theta_star coordinate
REAL(wp),INTENT(OUT) :: grad_zeta(      3,nthet,nzeta)  !! gradient in cartesian space, of the zeta coordinate
REAL(wp),INTENT(OUT) :: Bfield(         3,nthet,nzeta)  !! magnetic field in cartesian space
REAL(wp),INTENT(OUT) :: grad_absB(      3,nthet,nzeta)  !! gradient in cartesian space, of the magnetic field magnitude |B|
!-----------------------------------------------------------------------------------------------------------------------------------
! LOCAL VARIABLES
INTEGER  :: ithet,izeta
REAL(wp) :: iota_int,PhiPrime_int,theta_star,theta,zeta
REAL(wp) :: iota_int_eps,PhiPrime_int_eps
REAL(wp) :: xp(2),qvec(3)
REAL(wp),DIMENSION(1:X1_base_r%f%modes) :: X1_s,dX1ds_s,X1_s_eps,dX1ds_s_eps
REAL(wp),DIMENSION(1:X2_base_r%f%modes) :: X2_s,dX2ds_s,X2_s_eps,dX2ds_s_eps
REAL(wp),DIMENSION(1:LA_base_r%f%modes) :: LA_s,dLAds_s,LA_s_eps
REAL(wp) :: X1_int,dX1ds,dX1dthet,dX1dzeta
REAL(wp) :: X2_int,dX2ds,dX2dthet,dX2dzeta
REAL(wp) :: dLAds,dLAdthet,dLAdzeta
REAL(wp) :: e_s(3),e_thet(3),e_zeta(3),grad_thet(3)
REAL(wp) :: sqrtG,spos
REAL(wp) :: absB,absB_ds,absB_dthet,absB_dzeta

!! INTERMEDIATE FLAG FOR TESTING THE NEW implementation of the Finite Difference...
!!! #define PP_test_new_delta  

#ifdef PP_test_new_delta
INTEGER  :: iElem
REAL(wp),PARAMETER :: eps_s    = 1.0e-4 !
REAL(wp),PARAMETER :: eps_thet = 1.0e-8 !theta,zeta
REAL(wp),PARAMETER :: eps_zeta = 1.0e-8 !theta,zeta
#else
REAL(wp) :: eps=1.0e-08
#endif
REAL(wp) :: delta_s,delta_thet,delta_zeta 
REAL(wp) :: g_tt,g_tz,g_zz,g_tt_FD,g_tz_FD,g_zz_FD,Bt,Bz,Bt_FD,Bz_FD,q_thet(3),q_zeta(3) 
!===================================================================================================================================
spos=MAX(1.0e-08_wp,MIN(1.0_wp-1.0e-12_wp,spos_in)) !for satefy reasons at the axis and edge
!interpolate first in s direction

#ifdef PP_test_new_delta
iElem=sgrid_r%find_elem(spos)
delta_s = MERGE(-1,1,(iElem.EQ.sgrid_r%nElems))* eps_s*sgrid_r%ds(iElem) 
#else
delta_s=eps
#endif

X1_s(   :)      = X1_base_r%s%evalDOF2D_s(spos        ,X1_base_r%f%modes,       0,X1_r(:,:))
dX1ds_s(:)      = X1_base_r%s%evalDOF2D_s(spos        ,X1_base_r%f%modes, DERIV_S,X1_r(:,:))
X1_s_eps(   :)  = X1_base_r%s%evalDOF2D_s(spos+delta_s,X1_base_r%f%modes,       0,X1_r(:,:))
dX1ds_s_eps(:)  = X1_base_r%s%evalDOF2D_s(spos+delta_s,X1_base_r%f%modes, DERIV_S,X1_r(:,:))

X2_s(   :)      = X2_base_r%s%evalDOF2D_s(spos        ,X2_base_r%f%modes,       0,X2_r(:,:))
dX2ds_s(:)      = X2_base_r%s%evalDOF2D_s(spos        ,X2_base_r%f%modes, DERIV_S,X2_r(:,:))
X2_s_eps(   :)  = X2_base_r%s%evalDOF2D_s(spos+delta_s,X2_base_r%f%modes,       0,X2_r(:,:))
dX2ds_s_eps(:)  = X2_base_r%s%evalDOF2D_s(spos+delta_s,X2_base_r%f%modes, DERIV_S,X2_r(:,:))

LA_s(   :)      = LA_base_r%s%evalDOF2D_s(spos        ,LA_base_r%f%modes,       0,LA_r(:,:))
dLAds_s(:)      = LA_base_r%s%evalDOF2D_s(spos        ,LA_base_r%f%modes, DERIV_S,LA_r(:,:))
LA_s_eps(   :)  = LA_base_r%s%evalDOF2D_s(spos+delta_s,LA_base_r%f%modes,       0,LA_r(:,:))

iota_int     = sbase_prof%evalDOF_s(spos, 0,profiles_1d(:,3))
PhiPrime_int = sbase_prof%evalDOF_s(spos, DERIV_S ,profiles_1d(:,1))

iota_int_eps     = sbase_prof%evalDOF_s(spos+delta_s, 0,profiles_1d(:,3))
PhiPrime_int_eps = sbase_prof%evalDOF_s(spos+delta_s, DERIV_S ,profiles_1d(:,1))

DO izeta=1,nzeta; DO ithet=1,nthet
  theta_star = theta_star_in(ithet,izeta) !theta_star depends on zeta!!
  zeta = zeta_in(ithet,izeta)
  !find angle theta from straight field line angle (PEST) theta_star=theta+lambda(s,theta,zeta) 
  ! 1D Newton uses derivative function FRdFR defined below... solves FR(1)-F0=0, FR(2)=dFR(1)/dtheta
  !                      tolerance , lower bound , upper bound , maxstep, start value , F0
  theta=NewtonRoot1D_FdF(1.0e-12_wp,theta_star-PI,theta_star+PI,0.1*PI  ,theta_star   , theta_star,FRdFR)

  xp=(/theta,zeta/)

  X1_int  =X1_base_r%f%evalDOF_x(xp,          0, X1_s  )
  dX1ds   =X1_base_r%f%evalDOF_x(xp,          0,dX1ds_s)
  dX1dthet=X1_base_r%f%evalDOF_x(xp, DERIV_THET, X1_s  )
  dX1dzeta=X1_base_r%f%evalDOF_x(xp, DERIV_ZETA, X1_s  )

  X2_int  =X2_base_r%f%evalDOF_x(xp,          0, X2_s  )
  dX2ds   =X2_base_r%f%evalDOF_x(xp,          0,dX2ds_s)
  dX2dthet=X2_base_r%f%evalDOF_x(xp, DERIV_THET, X2_s  )
  dX2dzeta=X2_base_r%f%evalDOF_x(xp, DERIV_ZETA, X2_s  )

  dLAds    =LA_base_r%f%evalDOF_x(xp,          0,dLAds_s)
  dLAdthet =LA_base_r%f%evalDOF_x(xp, DERIV_THET, LA_s)
  dLAdzeta =LA_base_r%f%evalDOF_x(xp, DERIV_ZETA, LA_s)

  qvec=(/X1_int,X2_int,zeta/)
  
  e_s    = hmap_r%eval_dxdq(qvec,(/dX1ds   ,dX2ds   ,0.0_wp/))
  e_thet = hmap_r%eval_dxdq(qvec,(/dX1dthet,dX2dthet,0.0_wp/))
  e_zeta = hmap_r%eval_dxdq(qvec,(/dX1dzeta,dX2dzeta,1.0_wp/))
  sqrtG  = hmap_r%eval_Jh(qvec)*(dX1ds*dX2dthet -dX2ds*dX1dthet) 

  grad_s(:,ithet,izeta)   = CROSS(e_thet,e_zeta)/sqrtG
  grad_thet(:)            = CROSS(e_zeta,e_s   )/sqrtG
  grad_zeta(:,ithet,izeta)= CROSS(e_s   ,e_thet)/sqrtG
  grad_theta_star(:,ithet,izeta)=  grad_s(   :,ithet,izeta)*dLAds         &
                                  +grad_thet(:)            *(1.+dLAdthet) &
                                  +grad_zeta(:,ithet,izeta)*dLAdzeta

  Bfield(:,ithet,izeta)= (  e_thet(:)*(iota_int-dLAdzeta )  & 
                          + e_zeta(:)*(1.0_wp+dLAdthet   ) )*(PhiPrime_int/sqrtG)

  !absB=SQRT(SUM((Bfield(:,ithet,izeta))**2))


  q_thet(1:3) = (/dX1dthet,dX2dthet,0.0_wp/)
  q_zeta(1:3) = (/dX1dzeta,dX2dzeta,1.0_wp/)

  g_tt        = hmap_r%eval_gij(q_thet,qvec,q_thet)   !g_theta,theta
  g_tz        = hmap_r%eval_gij(q_thet,qvec,q_zeta)   !g_theta,zeta =g_zeta,theta
  g_zz        = hmap_r%eval_gij(q_zeta,qvec,q_zeta)   !g_zeta,zeta
  Bt          = (iota_int-dLAdzeta )*(PhiPrime_int/sqrtG)
  Bz          = (1.0_wp  +dLAdthet )*(PhiPrime_int/sqrtG)
  absB        = SQRT(Bt*(Bt*g_tt+2.0_wp*Bz*g_tz)+Bz*Bz*g_zz)

  !-----------TO COMPUTE grad|B|, we do a finite difference in s,theta,zeta ----------

  !variation of |B| in s coordinate (using _eps variables evaluated at spos+eps, above) 
  xp=(/theta,zeta/)

  X1_int  =X1_base_r%f%evalDOF_x(xp,          0, X1_s_eps  )
  dX1ds   =X1_base_r%f%evalDOF_x(xp,          0,dX1ds_s_eps)
  dX1dthet=X1_base_r%f%evalDOF_x(xp, DERIV_THET, X1_s_eps  )
  dX1dzeta=X1_base_r%f%evalDOF_x(xp, DERIV_ZETA, X1_s_eps  )

  X2_int  =X2_base_r%f%evalDOF_x(xp,          0, X2_s_eps  )
  dX2ds   =X2_base_r%f%evalDOF_x(xp,          0,dX2ds_s_eps)
  dX2dthet=X2_base_r%f%evalDOF_x(xp, DERIV_THET, X2_s_eps  )
  dX2dzeta=X2_base_r%f%evalDOF_x(xp, DERIV_ZETA, X2_s_eps  )

  dLAdthet =LA_base_r%f%evalDOF_x(xp, DERIV_THET, LA_s_eps)
  dLAdzeta =LA_base_r%f%evalDOF_x(xp, DERIV_ZETA, LA_s_eps)

  qvec   = (/X1_int,X2_int,zeta/)
  e_thet = hmap_r%eval_dxdq(qvec,(/dX1dthet,dX2dthet,0.0_wp/))
  e_zeta = hmap_r%eval_dxdq(qvec,(/dX1dzeta,dX2dzeta,1.0_wp/))
  sqrtG  = hmap_r%eval_Jh(qvec)*(dX1ds*dX2dthet -dX2ds*dX1dthet) 

  !absB_ds =(SQRT(SUM(((  e_thet(:)*(iota_int_eps-dLAdzeta )  & 
  !                     + e_zeta(:)*(1.0_wp      +dLAdthet )  )*(PhiPrime_int_eps/sqrtG))**2)) &
  !          -absB)

  q_thet(1:3) = (/dX1dthet,dX2dthet,0.0_wp/)
  q_zeta(1:3) = (/dX1dzeta,dX2dzeta,1.0_wp/)

  g_tt_FD  = (hmap_r%eval_gij(q_thet,qvec,q_thet) - g_tt)/delta_s
  g_tz_FD  = (hmap_r%eval_gij(q_thet,qvec,q_zeta) - g_tz)/delta_s
  g_zz_FD  = (hmap_r%eval_gij(q_zeta,qvec,q_zeta) - g_zz)/delta_s

  Bt_FD    = ( (iota_int_eps-dLAdzeta )*(PhiPrime_int_eps/sqrtG) - Bt)/delta_s
  Bz_FD    = ( (1.0_wp      +dLAdthet )*(PhiPrime_int_eps/sqrtG) - Bz)/delta_s

  absB_ds = (2.0_wp*((Bt*g_tt+ Bz*g_tz)*Bt_FD +(Bt*g_tz + Bz*g_zz)*Bz_FD +Bt*Bz*g_tz_FD) +Bt*Bt*g_tt_FD + Bz*Bz*g_zz_FD)! / (2.0_wp*absB)
  

  !variation of |B| in theta 

#ifdef PP_test_new_delta
  delta_thet = eps_thet*SQRT(SUM(grad_thet*grad_thet))
#else
  delta_thet = eps
#endif
  xp=(/theta+delta_thet,zeta/)

  X1_int  =X1_base_r%f%evalDOF_x(xp,          0, X1_s  )
  dX1ds   =X1_base_r%f%evalDOF_x(xp,          0,dX1ds_s)
  dX1dthet=X1_base_r%f%evalDOF_x(xp, DERIV_THET, X1_s  )
  dX1dzeta=X1_base_r%f%evalDOF_x(xp, DERIV_ZETA, X1_s  )

  X2_int  =X2_base_r%f%evalDOF_x(xp,          0, X2_s  )
  dX2ds   =X2_base_r%f%evalDOF_x(xp,          0,dX2ds_s)
  dX2dthet=X2_base_r%f%evalDOF_x(xp, DERIV_THET, X2_s  )
  dX2dzeta=X2_base_r%f%evalDOF_x(xp, DERIV_ZETA, X2_s  )

  dLAdthet =LA_base_r%f%evalDOF_x(xp, DERIV_THET, LA_s)
  dLAdzeta =LA_base_r%f%evalDOF_x(xp, DERIV_ZETA, LA_s)

  qvec   = (/X1_int,X2_int,zeta/)
  !e_thet = hmap_r%eval_dxdq(qvec,(/dX1dthet,dX2dthet,0.0_wp/))
  !e_zeta = hmap_r%eval_dxdq(qvec,(/dX1dzeta,dX2dzeta,1.0_wp/))
  sqrtG  = hmap_r%eval_Jh(qvec)*(dX1ds*dX2dthet -dX2ds*dX1dthet) 

  !absB_dthet =(SQRT(SUM(((   e_thet(:)*(iota_int-dLAdzeta )  & 
  !                         + e_zeta(:)*(1.0_wp  +dLAdthet ) )*(PhiPrime_int/sqrtG))**2)) &
  !             -absB)
  q_thet(1:3) = (/dX1dthet,dX2dthet,0.0_wp/)
  q_zeta(1:3) = (/dX1dzeta,dX2dzeta,1.0_wp/)

  g_tt_FD  = (hmap_r%eval_gij(q_thet,qvec,q_thet) - g_tt)/delta_thet
  g_tz_FD  = (hmap_r%eval_gij(q_thet,qvec,q_zeta) - g_tz)/delta_thet
  g_zz_FD  = (hmap_r%eval_gij(q_zeta,qvec,q_zeta) - g_zz)/delta_thet

  Bt_FD    = ( (iota_int-dLAdzeta )*(PhiPrime_int/sqrtG) - Bt)/delta_thet
  Bz_FD    = ( (1.0_wp  +dLAdthet )*(PhiPrime_int/sqrtG) - Bz)/delta_thet

  absB_dthet = (2.0_wp*((Bt*g_tt+ Bz*g_tz)*Bt_FD +(Bt*g_tz + Bz*g_zz)*Bz_FD +Bt*Bz*g_tz_FD) +Bt*Bt*g_tt_FD + Bz*Bz*g_zz_FD)! / (2.0_wp*absB)

  !variation of |B| in zeta 

#ifdef PP_test_new_delta
  delta_zeta = eps_zeta*SQRT(SUM(grad_zeta*grad_zeta))
#else
  delta_zeta = eps
#endif
  xp=(/theta,zeta+delta_zeta/)

  X1_int  =X1_base_r%f%evalDOF_x(xp,          0, X1_s  )
  dX1ds   =X1_base_r%f%evalDOF_x(xp,          0,dX1ds_s)
  dX1dthet=X1_base_r%f%evalDOF_x(xp, DERIV_THET, X1_s  )
  dX1dzeta=X1_base_r%f%evalDOF_x(xp, DERIV_ZETA, X1_s  )

  X2_int  =X2_base_r%f%evalDOF_x(xp,          0, X2_s  )
  dX2ds   =X2_base_r%f%evalDOF_x(xp,          0,dX2ds_s)
  dX2dthet=X2_base_r%f%evalDOF_x(xp, DERIV_THET, X2_s  )
  dX2dzeta=X2_base_r%f%evalDOF_x(xp, DERIV_ZETA, X2_s  )

  dLAdthet =LA_base_r%f%evalDOF_x(xp, DERIV_THET, LA_s)
  dLAdzeta =LA_base_r%f%evalDOF_x(xp, DERIV_ZETA, LA_s)

  qvec=(/X1_int,X2_int,xp(2)/) ! USE THE CORRECT PERTURBED ZETA POSITION!  xp(2)=zeta+delta_zeta !!
  e_thet = hmap_r%eval_dxdq(qvec,(/dX1dthet,dX2dthet,0.0_wp/))
  e_zeta = hmap_r%eval_dxdq(qvec,(/dX1dzeta,dX2dzeta,1.0_wp/))
  sqrtG  = hmap_r%eval_Jh(qvec)*(dX1ds*dX2dthet -dX2ds*dX1dthet) 

  !absB_dzeta =(SQRT(SUM(((  e_thet(:)*(iota_int-dLAdzeta )  & 
  !                        + e_zeta(:)*(1.0_wp  +dLAdthet ) )*(PhiPrime_int/sqrtG))**2)) &
  !             -absB)
  !
  !grad_absB(:,ithet,izeta)=( absB_ds   *grad_s(:,ithet,izeta)/delta_s &
  !                          +absB_dthet*grad_thet(:)/delta_thet          &
  !                          +absB_dzeta*grad_zeta(:,ithet,izeta)/delta_zeta)

  q_thet(1:3) = (/dX1dthet,dX2dthet,0.0_wp/)
  q_zeta(1:3) = (/dX1dzeta,dX2dzeta,1.0_wp/)

  g_tt_FD  = (hmap_r%eval_gij(q_thet,qvec,q_thet) - g_tt)/delta_zeta
  g_tz_FD  = (hmap_r%eval_gij(q_thet,qvec,q_zeta) - g_tz)/delta_zeta
  g_zz_FD  = (hmap_r%eval_gij(q_zeta,qvec,q_zeta) - g_zz)/delta_zeta

  Bt_FD    = ( (iota_int-dLAdzeta )*(PhiPrime_int/sqrtG) - Bt)/delta_zeta
  Bz_FD    = ( (1.0_wp  +dLAdthet )*(PhiPrime_int/sqrtG) - Bz)/delta_zeta

  absB_dzeta = (2.0_wp*((Bt*g_tt+ Bz*g_tz)*Bt_FD +(Bt*g_tz + Bz*g_zz)*Bz_FD +Bt*Bz*g_tz_FD) +Bt*Bt*g_tt_FD + Bz*Bz*g_zz_FD)! / (2.0_wp*absB)

  grad_absB(:,ithet,izeta)=( absB_ds   *grad_s(:,ithet,izeta)   &
                            +absB_dthet*grad_thet(:)            &
                            +absB_dzeta*grad_zeta(:,ithet,izeta))/(2.0_wp*absB)


END DO; END DO !ithet,izeta

!for iteration on theta^*
CONTAINS 

  FUNCTION FRdFR(theta_iter)
    !uses current zeta where newton is called, and LA_s from subroutine above
    IMPLICIT NONE
    REAL(wp) :: theta_iter
    REAL(wp) :: FRdFR(2) !output
    !--------------------------------------------------- 
    FRdFR(1)=theta_iter+LA_base_r%f%evalDOF_x((/theta_iter,zeta/),0,LA_s)  !theta_iter+lambda
    FRdFR(2)=1.0_wp+LA_base_r%f%evalDOF_x((/theta_iter,zeta/),DERIV_THET,LA_s) !1+dlambda/dtheta
  END FUNCTION FRdFR

END SUBROUTINE gvec_to_gene_metrics_old

!===================================================================================================================================
!> Evaluate gvec state at a list of theta,zeta positions and a fixed s position
!!
!===================================================================================================================================
SUBROUTINE gvec_to_gene_metrics_sfl(nthet,nzeta,spos_in,theta_star_in,zeta_in,grad_s,grad_theta_star,grad_zeta,Bfield,grad_absB)
! MODULES
USE MODgvec_globals, ONLY: CROSS
USE MODgvec_ReadState_Vars,ONLY: hmap_r,sbase_prof,profiles_1d
USE MODgvec_gvec_to_gene_vars,ONLY:SFLcoord
USE MODgvec_gvec_to_gene_vars,ONLY:trafoSFL
IMPLICIT NONE
!-----------------------------------------------------------------------------------------------------------------------------------
! INPUT VARIABLES
INTEGER              :: nthet          !! number of points in theta_star
INTEGER              :: nzeta          !! number of points in zeta
REAL(wp),INTENT( IN) :: spos_in        !! radial position (sqrt(phi_norm)), phi_norm: normalized toroidal flux [0,1]
REAL(wp),INTENT( IN) :: theta_star_in(nthet,nzeta)  !! thetaStar poloidal angle (straight field line angle PEST)
REAL(wp),INTENT( IN) :: zeta_in(      nthet,nzeta)  !! zeta toroidal angle
!-----------------------------------------------------------------------------------------------------------------------------------
! OUTPUT VARIABLES
REAL(wp),INTENT(OUT) :: grad_s(         3,nthet,nzeta)  !! gradient in cartesian space, of the radial coordinate
REAL(wp),INTENT(OUT) :: grad_theta_star(3,nthet,nzeta)  !! gradient in cartesian space, of the theta_star coordinate
REAL(wp),INTENT(OUT) :: grad_zeta(      3,nthet,nzeta)  !! gradient in cartesian space, of the zeta coordinate
REAL(wp),INTENT(OUT) :: Bfield(         3,nthet,nzeta)  !! magnetic field in cartesian space
REAL(wp),INTENT(OUT) :: grad_absB(      3,nthet,nzeta)  !! gradient in cartesian space, of the magnetic field magnitude |B|
!-----------------------------------------------------------------------------------------------------------------------------------
! LOCAL VARIABLES
INTEGER  :: ithet,izeta
REAL(wp) :: iota_int,PhiPrime_int,theta,zeta
REAL(wp) :: iota_int_eps,PhiPrime_int_eps
REAL(wp) :: xp(2),qvec(3)
REAL(wp),DIMENSION(1:trafoSFL%X1sfl_base%f%modes) :: X1_s,dX1ds_s,X1_s_eps,dX1ds_s_eps
REAL(wp),DIMENSION(1:trafoSFL%X2sfl_base%f%modes) :: X2_s,dX2ds_s,X2_s_eps,dX2ds_s_eps
!REAL(wp),DIMENSION(1:GZsfl_base%f%modes) :: GZ_s,dGZds_s,GZ_s_eps,dGZds_s_eps
REAL(wp),ALLOCATABLE :: GZ_s(:),dGZds_s(:),GZ_s_eps(:),dGZds_s_eps(:)
REAL(wp) :: X1_int,dX1ds,dX1dthet,dX1dzeta
REAL(wp) :: X2_int,dX2ds,dX2dthet,dX2dzeta
REAL(wp) :: GZ_int,dGZds,dGZdthet,dGZdzeta
REAL(wp) :: e_s(3),e_thet(3),e_zeta(3),grad_thet(3)
REAL(wp) :: sqrtG,spos
REAL(wp) :: absB,absB_ds,absB_dthet,absB_dzeta
#ifdef PP_test_new_delta
  LOGICAL  :: test_new_delta=.TRUE.  !!! False: old style FD using eps only, True: scaled delta for FD
  INTEGER  :: iElem
  REAL(wp),PARAMETER :: eps_s    = 1.0e-4 !
  REAL(wp),PARAMETER :: eps_thet = 1.0e-8 !theta,zeta
  REAL(wp),PARAMETER :: eps_zeta = 1.0e-8 !theta,zeta
#else
REAL(wp) :: eps=1.0e-08
#endif
REAL(wp) :: delta_s,delta_thet,delta_zeta 
REAL(wp) :: g_tt,g_tz,g_zz,g_tt_FD,g_tz_FD,g_zz_FD,Bt,Bz,Bt_FD,Bz_FD,q_thet(3),q_zeta(3) 
!===================================================================================================================================

spos=MAX(1.0e-08_wp,MIN(1.0_wp-1.0e-12_wp,spos_in)) !for satefy reasons at the axis and edge

!!!! new delta in s-direction, scaled with the size of the element, change direction of FD in the last element!
#ifdef PP_test_new_delta
iElem=sgrid_sfl%find_elem(spos)
delta_s = MERGE(-1,1,(iElem.EQ.sgrid_sfl%nElems))* eps_s*sgrid_sfl%ds(iElem) 
#else
delta_s=eps
#endif

!interpolate first in s direction
ASSOCIATE(X1sfl_base=>trafoSFL%X1sfl_base,X1sfl=>trafoSFL%X1sfl,&
          X2sfl_base=>trafoSFL%X2sfl_base,X2sfl=>trafoSFL%X2sfl,&
          GZsfl_base=>trafoSFL%GZsfl_base,GZsfl=>trafoSFL%GZsfl )

X1_s(   :)      = X1sfl_base%s%evalDOF2D_s(spos        ,X1sfl_base%f%modes,       0,X1sfl(:,:))
dX1ds_s(:)      = X1sfl_base%s%evalDOF2D_s(spos        ,X1sfl_base%f%modes, DERIV_S,X1sfl(:,:))
X1_s_eps(   :)  = X1sfl_base%s%evalDOF2D_s(spos+delta_s,X1sfl_base%f%modes,       0,X1sfl(:,:))
dX1ds_s_eps(:)  = X1sfl_base%s%evalDOF2D_s(spos+delta_s,X1sfl_base%f%modes, DERIV_S,X1sfl(:,:))

X2_s(   :)      = X2sfl_base%s%evalDOF2D_s(spos        ,X2sfl_base%f%modes,       0,X2sfl(:,:))
dX2ds_s(:)      = X2sfl_base%s%evalDOF2D_s(spos        ,X2sfl_base%f%modes, DERIV_S,X2sfl(:,:))
X2_s_eps(   :)  = X2sfl_base%s%evalDOF2D_s(spos+delta_s,X2sfl_base%f%modes,       0,X2sfl(:,:))
dX2ds_s_eps(:)  = X2sfl_base%s%evalDOF2D_s(spos+delta_s,X2sfl_base%f%modes, DERIV_S,X2sfl(:,:))

IF(SFLcoord.EQ.2)THEN !BOOZER
  ALLOCATE(GZ_s(       1:GZsfl_base%f%modes))
  ALLOCATE(dGZds_s(    1:GZsfl_base%f%modes))
  ALLOCATE(GZ_s_eps(   1:GZsfl_base%f%modes))
  ALLOCATE(dGZds_s_eps(1:GZsfl_base%f%modes))
  GZ_s(   :)      = GZsfl_base%s%evalDOF2D_s(spos        ,GZsfl_base%f%modes,       0,GZsfl(:,:))
  dGZds_s(:)      = GZsfl_base%s%evalDOF2D_s(spos        ,GZsfl_base%f%modes, DERIV_S,GZsfl(:,:))
  GZ_s_eps(   :)  = GZsfl_base%s%evalDOF2D_s(spos+delta_s,GZsfl_base%f%modes,       0,GZsfl(:,:))
  dGZds_s_eps(:)  = GZsfl_base%s%evalDOF2D_s(spos+delta_s,GZsfl_base%f%modes, DERIV_S,GZsfl(:,:))
END IF

iota_int     = sbase_prof%evalDOF_s(spos, 0,profiles_1d(:,3))
PhiPrime_int = sbase_prof%evalDOF_s(spos, DERIV_S ,profiles_1d(:,1))

iota_int_eps     = sbase_prof%evalDOF_s(spos+delta_s, 0,profiles_1d(:,3))
PhiPrime_int_eps = sbase_prof%evalDOF_s(spos+delta_s, DERIV_S ,profiles_1d(:,1))

!FOR SFLcoord=1
GZ_int   =0.
dGZds    =0.
dGZdthet =0.
dGZdzeta =0.

DO izeta=1,nzeta; DO ithet=1,nthet
  theta = theta_star_in(ithet,izeta) !theta_star is the SFL angle
  zeta = zeta_in(ithet,izeta)

  xp=(/theta,zeta/)

  X1_int  =X1sfl_base%f%evalDOF_x(xp,          0, X1_s  )
  dX1ds   =X1sfl_base%f%evalDOF_x(xp,          0,dX1ds_s)
  dX1dthet=X1sfl_base%f%evalDOF_x(xp, DERIV_THET, X1_s  )
  dX1dzeta=X1sfl_base%f%evalDOF_x(xp, DERIV_ZETA, X1_s  )

  X2_int  =X2sfl_base%f%evalDOF_x(xp,          0, X2_s  )
  dX2ds   =X2sfl_base%f%evalDOF_x(xp,          0,dX2ds_s)
  dX2dthet=X2sfl_base%f%evalDOF_x(xp, DERIV_THET, X2_s  )
  dX2dzeta=X2sfl_base%f%evalDOF_x(xp, DERIV_ZETA, X2_s  )

  IF(SFLcoord.EQ.2)THEN !BOOZER
    GZ_int   =GZsfl_base%f%evalDOF_x(xp,          0, GZ_s)
    dGZds    =GZsfl_base%f%evalDOF_x(xp,          0,dGZds_s)
    dGZdthet =GZsfl_base%f%evalDOF_x(xp, DERIV_THET, GZ_s)
    dGZdzeta =GZsfl_base%f%evalDOF_x(xp, DERIV_ZETA, GZ_s)
  END IF

  qvec=(/X1_int,X2_int,zeta-GZ_int/)
  e_s    = hmap_r%eval_dxdq(qvec,(/dX1ds   ,dX2ds   ,      -dGZds/))
  e_thet = hmap_r%eval_dxdq(qvec,(/dX1dthet,dX2dthet,      -dGZdthet/))
  e_zeta = hmap_r%eval_dxdq(qvec,(/dX1dzeta,dX2dzeta,1.0_wp-dGZdzeta/))
  sqrtG  = hmap_r%eval_Jh(qvec)*(dX1ds*dX2dthet -dX2ds*dX1dthet) 

  grad_s(:,ithet,izeta)   = CROSS(e_thet,e_zeta)/sqrtG
  grad_thet(:)            = CROSS(e_zeta,e_s   )/sqrtG
  grad_zeta(:,ithet,izeta)= CROSS(e_s   ,e_thet)/sqrtG

  !!!! theta=theta_sfl!
  grad_theta_star(:,ithet,izeta)= grad_thet(:)

  Bfield(:,ithet,izeta)= ( e_thet(:)*iota_int + e_zeta(:) )*(PhiPrime_int/sqrtG)

  !absB=SQRT(SUM((Bfield(:,ithet,izeta))**2))

  q_thet(1:3) = (/dX1dthet,dX2dthet,0.0_wp-dGZdthet/)
  q_zeta(1:3) = (/dX1dzeta,dX2dzeta,1.0_wp-dGZdzeta/)

  g_tt        = hmap_r%eval_gij(q_thet,qvec,q_thet)   !g_theta,theta
  g_tz        = hmap_r%eval_gij(q_thet,qvec,q_zeta)   !g_theta,zeta =g_zeta,theta
  g_zz        = hmap_r%eval_gij(q_zeta,qvec,q_zeta)   !g_zeta,zeta
  Bt          = iota_int*(PhiPrime_int/sqrtG)
  Bz          = 1.0_wp  *(PhiPrime_int/sqrtG)
  absB        = SQRT(Bt*(Bt*g_tt+2.0_wp*Bz*g_tz)+Bz*Bz*g_zz)


  !-----------TO COMPUTE grad|B|, we do a finite difference in s,theta,zeta ----------

  !variation of |B| in s coordinate (using _eps variables evaluated at spos+eps, above) 
  xp=(/theta,zeta/)

  X1_int  =X1sfl_base%f%evalDOF_x(xp,          0, X1_s_eps  )
  dX1ds   =X1sfl_base%f%evalDOF_x(xp,          0,dX1ds_s_eps)
  dX1dthet=X1sfl_base%f%evalDOF_x(xp, DERIV_THET, X1_s_eps  )
  dX1dzeta=X1sfl_base%f%evalDOF_x(xp, DERIV_ZETA, X1_s_eps  )

  X2_int  =X2sfl_base%f%evalDOF_x(xp,          0, X2_s_eps  )
  dX2ds   =X2sfl_base%f%evalDOF_x(xp,          0,dX2ds_s_eps)
  dX2dthet=X2sfl_base%f%evalDOF_x(xp, DERIV_THET, X2_s_eps  )
  dX2dzeta=X2sfl_base%f%evalDOF_x(xp, DERIV_ZETA, X2_s_eps  )

  IF(SFLcoord.EQ.2)THEN !BOOZER
    GZ_int   =GZsfl_base%f%evalDOF_x(xp,          0, GZ_s_eps)
    dGZds    =GZsfl_base%f%evalDOF_x(xp,          0,dGZds_s_eps)
    dGZdthet =GZsfl_base%f%evalDOF_x(xp, DERIV_THET, GZ_s_eps)
    dGZdzeta =GZsfl_base%f%evalDOF_x(xp, DERIV_ZETA, GZ_s_eps)
  END IF

  qvec=(/X1_int,X2_int,zeta-GZ_int/)
  e_s    = hmap_r%eval_dxdq(qvec,(/dX1ds   ,dX2ds   ,      -dGZds/))
  e_thet = hmap_r%eval_dxdq(qvec,(/dX1dthet,dX2dthet,      -dGZdthet/))
  e_zeta = hmap_r%eval_dxdq(qvec,(/dX1dzeta,dX2dzeta,1.0_wp-dGZdzeta/))
  sqrtG  = hmap_r%eval_Jh(qvec)*(dX1ds*dX2dthet -dX2ds*dX1dthet) 

  !absB_ds =(SQRT(SUM(((e_thet(:)*iota_int_eps + e_zeta(:))*(PhiPrime_int_eps/sqrtG))**2)) &
  !          -absB)

  q_thet(1:3) = (/dX1dthet,dX2dthet,0.0_wp-dGZdthet/)
  q_zeta(1:3) = (/dX1dzeta,dX2dzeta,1.0_wp-dGZdzeta/)

  g_tt_FD  = (hmap_r%eval_gij(q_thet,qvec,q_thet) - g_tt)/delta_s
  g_tz_FD  = (hmap_r%eval_gij(q_thet,qvec,q_zeta) - g_tz)/delta_s
  g_zz_FD  = (hmap_r%eval_gij(q_zeta,qvec,q_zeta) - g_zz)/delta_s

  Bt_FD    = (iota_int_eps*(PhiPrime_int_eps/sqrtG) - Bt)/delta_s
  Bz_FD    = (1.0_wp      *(PhiPrime_int_eps/sqrtG) - Bz)/delta_s

  absB_ds = (2.0_wp*((Bt*g_tt+ Bz*g_tz)*Bt_FD +(Bt*g_tz + Bz*g_zz)*Bz_FD +Bt*Bz*g_tz_FD) +Bt*Bt*g_tt_FD + Bz*Bz*g_zz_FD)! / (2.0_wp*absB)

  !variation of |B| in theta 

#ifdef PP_test_new_delta
  delta_thet = eps_thet*SQRT(SUM(grad_thet*grad_thet))
#else
  delta_thet = eps
#endif
  xp=(/theta+delta_thet,zeta/)

  X1_int  =X1sfl_base%f%evalDOF_x(xp,          0, X1_s  )
  dX1ds   =X1sfl_base%f%evalDOF_x(xp,          0,dX1ds_s)
  dX1dthet=X1sfl_base%f%evalDOF_x(xp, DERIV_THET, X1_s  )
  dX1dzeta=X1sfl_base%f%evalDOF_x(xp, DERIV_ZETA, X1_s  )

  X2_int  =X2sfl_base%f%evalDOF_x(xp,          0, X2_s  )
  dX2ds   =X2sfl_base%f%evalDOF_x(xp,          0,dX2ds_s)
  dX2dthet=X2sfl_base%f%evalDOF_x(xp, DERIV_THET, X2_s  )
  dX2dzeta=X2sfl_base%f%evalDOF_x(xp, DERIV_ZETA, X2_s  )

  IF(SFLcoord.EQ.2)THEN
    GZ_int   =GZsfl_base%f%evalDOF_x(xp,          0, GZ_s)
    dGZds    =GZsfl_base%f%evalDOF_x(xp,          0,dGZds_s)
    dGZdthet =GZsfl_base%f%evalDOF_x(xp, DERIV_THET, GZ_s)
    dGZdzeta =GZsfl_base%f%evalDOF_x(xp, DERIV_ZETA, GZ_s)
  END IF

  qvec=(/X1_int,X2_int,zeta-GZ_int/)
  e_s    = hmap_r%eval_dxdq(qvec,(/dX1ds   ,dX2ds   ,      -dGZds/))
  e_thet = hmap_r%eval_dxdq(qvec,(/dX1dthet,dX2dthet,      -dGZdthet/))
  e_zeta = hmap_r%eval_dxdq(qvec,(/dX1dzeta,dX2dzeta,1.0_wp-dGZdzeta/))
  sqrtG  = hmap_r%eval_Jh(qvec)*(dX1ds*dX2dthet -dX2ds*dX1dthet) 

  !absB_dthet =(SQRT(SUM(((e_thet(:)*iota_int + e_zeta(:))*(PhiPrime_int/sqrtG))**2)) &
  !             -absB)

  q_thet(1:3) = (/dX1dthet,dX2dthet,0.0_wp-dGZdthet/)
  q_zeta(1:3) = (/dX1dzeta,dX2dzeta,1.0_wp-dGZdzeta/)

  g_tt_FD  = (hmap_r%eval_gij(q_thet,qvec,q_thet) - g_tt)/delta_thet
  g_tz_FD  = (hmap_r%eval_gij(q_thet,qvec,q_zeta) - g_tz)/delta_thet
  g_zz_FD  = (hmap_r%eval_gij(q_zeta,qvec,q_zeta) - g_zz)/delta_thet

  Bt_FD    = ( iota_int*(PhiPrime_int/sqrtG) - Bt)/delta_thet
  Bz_FD    = ( 1.0_wp  *(PhiPrime_int/sqrtG) - Bz)/delta_thet

  absB_dthet = (2.0_wp*((Bt*g_tt+ Bz*g_tz)*Bt_FD +(Bt*g_tz + Bz*g_zz)*Bz_FD +Bt*Bz*g_tz_FD) +Bt*Bt*g_tt_FD + Bz*Bz*g_zz_FD)! / (2.0_wp*absB)

  !variation of |B| in zeta 

#ifdef PP_test_new_delta
  delta_zeta = eps_zeta*SQRT(SUM(grad_zeta*grad_zeta))
#else
  delta_zeta = eps
#endif
  xp=(/theta,zeta+delta_zeta/)

  X1_int  =X1sfl_base%f%evalDOF_x(xp,          0, X1_s  )
  dX1ds   =X1sfl_base%f%evalDOF_x(xp,          0,dX1ds_s)
  dX1dthet=X1sfl_base%f%evalDOF_x(xp, DERIV_THET, X1_s  )
  dX1dzeta=X1sfl_base%f%evalDOF_x(xp, DERIV_ZETA, X1_s  )

  X2_int  =X2sfl_base%f%evalDOF_x(xp,          0, X2_s  )
  dX2ds   =X2sfl_base%f%evalDOF_x(xp,          0,dX2ds_s)
  dX2dthet=X2sfl_base%f%evalDOF_x(xp, DERIV_THET, X2_s  )
  dX2dzeta=X2sfl_base%f%evalDOF_x(xp, DERIV_ZETA, X2_s  )

  IF(SFLcoord.EQ.2)THEN
    GZ_int   =GZsfl_base%f%evalDOF_x(xp,          0, GZ_s)
    dGZds    =GZsfl_base%f%evalDOF_x(xp,          0,dGZds_s)
    dGZdthet =GZsfl_base%f%evalDOF_x(xp, DERIV_THET, GZ_s)
    dGZdzeta =GZsfl_base%f%evalDOF_x(xp, DERIV_ZETA, GZ_s)
  END IF

  qvec=(/X1_int,X2_int,xp(2)-GZ_int/) ! USE THE CORRECT PERTURBED ZETA POSITION!  xp(2)=zeta+delta_zeta !!
  e_s    = hmap_r%eval_dxdq(qvec,(/dX1ds   ,dX2ds   ,      -dGZds/))
  e_thet = hmap_r%eval_dxdq(qvec,(/dX1dthet,dX2dthet,      -dGZdthet/))
  e_zeta = hmap_r%eval_dxdq(qvec,(/dX1dzeta,dX2dzeta,1.0_wp-dGZdzeta/))
  sqrtG  = hmap_r%eval_Jh(qvec)*(dX1ds*dX2dthet -dX2ds*dX1dthet) 

  !absB_dzeta =(SQRT(SUM(((e_thet(:)*iota_int + e_zeta(:))*(PhiPrime_int/sqrtG))**2)) &
  !             -absB)


  !grad_absB(:,ithet,izeta)=( absB_ds   *grad_s(:,ithet,izeta)/delta_s  &
  !                          +absB_dthet*grad_thet(:)/delta_thet           &
  !                          +absB_dzeta*grad_zeta(:,ithet,izeta)/delta_zeta )

  q_thet(1:3) = (/dX1dthet,dX2dthet,0.0_wp-dGZdthet/)
  q_zeta(1:3) = (/dX1dzeta,dX2dzeta,1.0_wp-dGZdzeta/)

  g_tt_FD  = (hmap_r%eval_gij(q_thet,qvec,q_thet) - g_tt)/delta_zeta
  g_tz_FD  = (hmap_r%eval_gij(q_thet,qvec,q_zeta) - g_tz)/delta_zeta
  g_zz_FD  = (hmap_r%eval_gij(q_zeta,qvec,q_zeta) - g_zz)/delta_zeta

  Bt_FD    = ( iota_int*(PhiPrime_int/sqrtG) - Bt)/delta_zeta
  Bz_FD    = ( 1.0_wp  *(PhiPrime_int/sqrtG) - Bz)/delta_zeta

  absB_dzeta = (2.0_wp*((Bt*g_tt+ Bz*g_tz)*Bt_FD +(Bt*g_tz + Bz*g_zz)*Bz_FD +Bt*Bz*g_tz_FD) +Bt*Bt*g_tt_FD + Bz*Bz*g_zz_FD)! / (2.0_wp*absB)

  grad_absB(:,ithet,izeta)=( absB_ds   *grad_s(:,ithet,izeta)   &
                            +absB_dthet*grad_thet(:)            &
                            +absB_dzeta*grad_zeta(:,ithet,izeta))/(2.0_wp*absB)
END DO; END DO !ithet,izeta

IF(SFLcoord.EQ.2)THEN !BOOZER
  DEALLOCATE(GZ_s,dGZds_s,GZ_s_eps,dGZds_s_eps)
END IF
END ASSOCIATE !X1sfl_base,X1sfl,X2sfl_base,X2sfl,GZsfl_base,GZsfl 

END SUBROUTINE gvec_to_gene_metrics_sfl

!===================================================================================================================================
!> Finalize Module
!!
!===================================================================================================================================
SUBROUTINE finalize_gvec_to_gene 
! MODULES
USE MODgvec_readState, ONLY: finalize_readState
USE MODgvec_gvec_to_gene_vars, ONLY: SFLcoord,trafoSFL
IMPLICIT NONE
!-----------------------------------------------------------------------------------------------------------------------------------
! INPUT VARIABLES
!-----------------------------------------------------------------------------------------------------------------------------------
! OUTPUT VARIABLES
!-----------------------------------------------------------------------------------------------------------------------------------
! LOCAL VARIABLES
!===================================================================================================================================
  CALL Finalize_ReadState()
  IF(SFLcoord.NE.0) THEN
    CALL trafoSFL%free()
    DEALLOCATE(trafoSFL)
  END IF

END SUBROUTINE finalize_gvec_to_gene

END MODULE MODgvec_gvec_to_gene<|MERGE_RESOLUTION|>--- conflicted
+++ resolved
@@ -115,11 +115,7 @@
       !IMPORTANT FIX: same maximal number of modes in both directions, since SFL coordinates are coupled (if not a tokamak)!
       mn_max       = MAXVAL(mn_max)*factorSFL !*SFLfactor on modes of GVEC solution
     END IF
-<<<<<<< HEAD
-    CALL transform_sfl_new(trafoSFL,mn_max,SFLcoord,X1_base_r%s%deg,X1_base_r%s%continuity, &
-=======
     CALL transform_sfl_new(trafoSFL,mn_max,SFLcoord,.FALSE.,X1_base_r%s%deg,X1_base_r%s%continuity, &
->>>>>>> 6f06db8b
                            X1_base_r%s%degGP,X1_base_r%s%grid ,hmap_r,X1_base_r,X2_base_r,LA_base_r,eval_phiPrime_r,eval_iota_r)
     CALL trafoSFL%buildTransform(X1_base_r,X2_base_r,LA_base_r,X1_r,X2_r,LA_r)
   END IF

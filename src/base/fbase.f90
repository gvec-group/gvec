!===================================================================================================================================
! Copyright (C) 2017 - 2022  Florian Hindenlang <hindenlang@gmail.com>
! Copyright (C) 2021 - 2022  Tiago Ribeiro
!
! This file is part of GVEC. GVEC is free software: you can redistribute it and/or modify
! it under the terms of the GNU General Public License as published by the Free Software Foundation, either version 3
! of the License, or (at your option) any later version.
!
! GVEC is distributed in the hope that it will be useful, but WITHOUT ANY WARRANTY; without even the implied warranty
! of MERCHANTABILITY or FITNESS FOR A PARTICULAR PURPOSE. See the GNU General Public License v3.0 for more details.
!
! You should have received a copy of the GNU General Public License along with GVEC. If not, see <http://www.gnu.org/licenses/>.
!=================================================================================================================================
#include "defines.h"

!===================================================================================================================================
!>
!!# Module ** fBase **
!!
!! 2D Fourier base in the two angular directions: (poloidal,toroidal) ~ (m,n) ~ (theta,zeta) [0,2pi]x[0,2pi/nfp]
!!
!! explicit real fourier basis: sin(x_mn) or cos(x_mn) with x_mn=(m*theta - n*nfp*zeta)  ,
!! with mode numbers m and n
!!
!===================================================================================================================================
MODULE MODgvec_fBase
! MODULES
USE MODgvec_Globals                  ,ONLY: TWOPI,wp,Unit_stdOut,abort,MPIRoot
IMPLICIT NONE

PRIVATE
PUBLIC t_fbase,fbase_new,sin_cos_map

<<<<<<< HEAD
!-----------------------------------------------------------------------------------------------------------------------------------
! TYPES
!-----------------------------------------------------------------------------------------------------------------------------------

TYPE, ABSTRACT :: c_fBase
=======
TYPE :: t_fBase
>>>>>>> df8a130a
  !---------------------------------------------------------------------------------------------------------------------------------
  !input parameters
  INTEGER              :: mn_max(2)   !! input parameter: maximum number of fourier modes: m_max=mn_max(1),n_max=mn_max(2)
  INTEGER              :: mn_nyq(2)   !! number of equidistant integration points (trapezoidal rule) in m and n
  INTEGER              :: mn_IP       !! =mn_nyq(1)*mn_nyq(2)
  INTEGER              :: nfp         !! number of field periods (toroidal repetition after 2pi/nfp)
  INTEGER              :: sin_cos     !! can be either only sine: _SIN_  or only cosine _COS_ or full: _SINCOS_
  !input parameters
  LOGICAL              :: exclude_mn_zero  !!  =true: exclude m=n=0 mode in the basis (only important if cos is in basis)
  !---------------------------------------------------------------------------------------------------------------------------------
  INTEGER              :: modes       !! total(global) number of modes in basis (depends if only sin/cos or sin & cos are used)
  INTEGER              :: modes_str, modes_end   !! local range of modes, when distributed over MPI subdomains
  INTEGER,ALLOCATABLE  :: offset_modes(:)        !! allocated (0:nRanks), gives range on each rank:
                                                 !!   modes_str:modes_end=offset_modes(myRank)+1:offset_modes(myRank+1)
  INTEGER,ALLOCATABLE  :: whichRank(:)           !! know the MPI rank for each mode
<<<<<<< HEAD
  CONTAINS
    PROCEDURE(i_sub_fBase_init          ),DEFERRED :: init
    PROCEDURE(i_sub_fBase_free          ),DEFERRED :: free
    PROCEDURE(i_sub_fBase_copy          ),DEFERRED :: copy
    PROCEDURE(i_sub_fBase_compare       ),DEFERRED :: compare
    PROCEDURE(i_sub_fBase_change_base   ),DEFERRED :: change_base
    PROCEDURE(i_fun_fBase_eval          ),DEFERRED :: eval
    PROCEDURE(i_fun_fBase_eval_xn       ),DEFERRED :: eval_xn
    PROCEDURE(i_fun_fBase_evalDOF_x     ),DEFERRED :: evalDOF_x
    PROCEDURE(i_fun_fBase_evalDOF_xn    ),DEFERRED :: evalDOF_xn
    PROCEDURE(i_fun_fBase_evalDOF_xn_tens),DEFERRED :: evalDOF_xn_tens
    PROCEDURE(i_fun_fBase_evalDOF_IP    ),DEFERRED :: evalDOF_IP
    PROCEDURE(i_fun_fBase_initDOF       ),DEFERRED :: initDOF
    PROCEDURE(i_sub_fBase_projectIPtoDOF),DEFERRED :: projectIPtoDOF
END TYPE c_fBase

ABSTRACT INTERFACE
  SUBROUTINE i_sub_fBase_init(sf, mn_max_in,mn_nyq_in,nfp_in, &
                                  sin_cos_in,exclude_mn_zero_in)
    IMPORT c_fBase
    CLASS(c_fBase) , INTENT(INOUT) :: sf
    INTEGER        , INTENT(IN   ) :: mn_max_in(2)
    INTEGER        , INTENT(IN   ) :: mn_nyq_in(2)
    INTEGER        , INTENT(IN   ) :: nfp_in
    CHARACTER(LEN=8),INTENT(IN   ) :: sin_cos_in
    LOGICAL         ,INTENT(IN   ) :: exclude_mn_zero_in
  END SUBROUTINE i_sub_fBase_init

  SUBROUTINE i_sub_fBase_free( sf )
    IMPORT c_fBase
    CLASS(c_fBase), INTENT(INOUT) :: sf
  END SUBROUTINE i_sub_fBase_free

  SUBROUTINE i_sub_fBase_copy( sf, tocopy )
    IMPORT c_fBase
    CLASS(c_fBase), INTENT(IN   ) :: tocopy
    CLASS(c_fBase), INTENT(INOUT) :: sf
  END SUBROUTINE i_sub_fBase_copy

  SUBROUTINE i_sub_fBase_compare( sf, tocompare, is_same, cond_out )
    IMPORT c_fBase
    CLASS(c_fBase)  , INTENT(IN   ) :: sf
    CLASS(c_fBase)  , INTENT(IN   ) :: tocompare
    LOGICAL,OPTIONAL, INTENT(  OUT) :: is_same
    LOGICAL,OPTIONAL, INTENT(  OUT) :: cond_out(:)
  END SUBROUTINE i_sub_fBase_compare

  SUBROUTINE i_sub_fBase_change_base( sf, old_fBase, iterDim,old_data,sf_data )
    IMPORT c_fBase,wp
    CLASS(c_fBase) , INTENT(IN   ) :: sf
    CLASS(c_fBase) , INTENT(IN   ) :: old_fBase
    INTEGER         ,INTENT(IN   ) :: iterDim
    REAL(wp)        ,INTENT(IN   ) :: old_data(:,:)
    REAL(wp)        ,INTENT(  OUT) :: sf_data(:,:)
  END SUBROUTINE i_sub_fBase_change_base

  FUNCTION i_fun_fBase_initDOF( sf, g_IP,thet_zeta_start ) RESULT(DOFs)
    IMPORT wp,c_fBase
    CLASS(c_fBase), INTENT(IN   ) :: sf
    REAL(wp)      , INTENT(IN   ) :: g_IP(:)
    REAL(wp)      , INTENT(IN   ),OPTIONAL :: thet_zeta_start(2)
    REAL(wp)                      :: DOFs(1:sf%modes)
  END FUNCTION i_fun_fBase_initDOF

  FUNCTION i_fun_fBase_eval( sf,deriv,x) RESULT(base_x)
    IMPORT wp,c_fBase
  CLASS(c_fBase), INTENT(IN   ) :: sf
  INTEGER       , INTENT(IN   ) :: deriv
  REAL(wp)      , INTENT(IN   ) :: x(2)
  REAL(wp)                      :: base_x(sf%modes)
  END FUNCTION i_fun_fBase_eval

  FUNCTION i_fun_fBase_eval_xn( sf,deriv,np,xn) RESULT(base_xn)
    IMPORT wp,c_fBase
  CLASS(c_fBase), INTENT(IN   ) :: sf
  INTEGER       , INTENT(IN   ) :: deriv
  INTEGER       , INTENT(IN   ) :: np
  REAL(wp)      , INTENT(IN   ) :: xn(2,1:np)
  REAL(wp)                      :: base_xn(1:np,sf%modes)
  END FUNCTION i_fun_fBase_eval_xn

  FUNCTION i_fun_fBase_evalDOF_x( sf,x,deriv,DOFs ) RESULT(y)
    IMPORT wp,c_fBase
  CLASS(c_fBase), INTENT(IN   ) :: sf
  REAL(wp)      , INTENT(IN   ) :: x(2)
  INTEGER       , INTENT(IN   ) :: deriv
  REAL(wp)      , INTENT(IN   ) :: DOFs(:)
  REAL(wp)                      :: y
  END FUNCTION i_fun_fBase_evalDOF_x

  FUNCTION i_fun_fBase_evalDOF_xn( sf,np,xn,deriv,DOFs ) RESULT(y)
    IMPORT wp,c_fBase
  CLASS(c_fBase), INTENT(IN   ) :: sf
  INTEGER       , INTENT(IN   ) :: np
  REAL(wp)      , INTENT(IN   ) :: xn(2,1:np)
  INTEGER       , INTENT(IN   ) :: deriv
  REAL(wp)      , INTENT(IN   ) :: DOFs(:)
  REAL(wp)                      :: y(1:np)
  END FUNCTION i_fun_fBase_evalDOF_xn

  FUNCTION i_fun_fBase_evalDOF_xn_tens( sf,nthet,nzeta,thet,zeta,deriv,DOFs ) RESULT(y)
    IMPORT wp,c_fBase
  CLASS(c_fBase), INTENT(IN   ) :: sf
  INTEGER       , INTENT(IN   ) :: nthet,nzeta
  REAL(wp)      , INTENT(IN   ) :: thet(1:nthet)
  REAL(wp)      , INTENT(IN   ) :: zeta(1:nzeta)
  INTEGER       , INTENT(IN   ) :: deriv
  REAL(wp)      , INTENT(IN   ) :: DOFs(:)
  REAL(wp)                      :: y(1:nthet*nzeta)
  END FUNCTION i_fun_fBase_evalDOF_xn_tens

  FUNCTION i_fun_fBase_evalDOF_IP( sf,deriv,DOFs ) RESULT(y_IP)
    IMPORT wp,c_fBase
  CLASS(c_fBase), INTENT(IN   ) :: sf
  INTEGER       , INTENT(IN   ) :: deriv
  REAL(wp)      , INTENT(IN   ) :: DOFs(:)
  REAL(wp)                      :: y_IP(sf%mn_IP)
  END FUNCTION i_fun_fBase_evalDOF_IP

  SUBROUTINE i_sub_fBase_projectIPtoDOF( sf,add,factor,deriv,y_IP,DOFs )
    IMPORT wp,c_fBase
  CLASS(c_fBase), INTENT(IN   ) :: sf
  LOGICAL       , INTENT(IN   ) :: add
  REAL(wp)      , INTENT(IN   ) :: factor
  INTEGER       , INTENT(IN   ) :: deriv
  REAL(wp)      , INTENT(IN   ) :: y_IP(:)
  REAL(wp)      , INTENT(INOUT) :: DOFs(1:sf%modes)
  END SUBROUTINE i_sub_fBase_projectIPtoDOF

  SUBROUTINE i_sub_fBase_projectxntoDOF( sf,add,factor,deriv,np,xn,yn,DOFs )
    IMPORT wp,c_fBase
  CLASS(c_fBase), INTENT(IN   ) :: sf
  LOGICAL       , INTENT(IN   ) :: add
  REAL(wp)      , INTENT(IN   ) :: factor
  INTEGER       , INTENT(IN   ) :: deriv
  INTEGER       , INTENT(IN   ) :: np
  REAL(wp)      , INTENT(IN   ) :: xn(1:np)
  REAL(wp)      , INTENT(IN   ) :: yn(1:np)
  REAL(wp)      , INTENT(INOUT) :: DOFs(1:sf%modes)
  END SUBROUTINE i_sub_fBase_projectxntoDOF
END INTERFACE



TYPE,EXTENDS(c_fBase) :: t_fBase
=======
>>>>>>> df8a130a
  !---------------------------------------------------------------------------------------------------------------------------------
  LOGICAL              :: initialized=.FALSE.      !! set to true in init, set to false in free
  !---------------------------------------------------------------------------------------------------------------------------------
  INTEGER              :: sin_range(2)        !! sin_range(1)+1:sin_range(2) is range with sine bases
  INTEGER              :: cos_range(2)        !! sin_range(1)+1:sin_range(2) is range with cosine bases
  INTEGER              :: mn_zero_mode        !! points to m=0,n=0 mode in mode array (1:mn_modes) (only one can exist for cosine, else =-1)
  REAL(wp)             :: d_thet              !! integration weight in theta direction: =2pi/mn_nyq(1)
  REAL(wp)             :: d_zeta              !! integration weight in zeta direction : =nfp*(2pi/nfp)/mn_nyq(2)=2*pi/mn_nyq(2)
  INTEGER,ALLOCATABLE  :: Xmn(:,:)            !! mode number (m,n*nfp) for each iMode=1,modes, size(2,modes)
  INTEGER,ALLOCATABLE  :: zero_odd_even(:)    !! =0 for m=n=0 mode, =1 for m= odd mode, =2 for m=even mode size(modes)
  REAL(wp),ALLOCATABLE :: x_IP(:,:)           !! (theta,zeta)position of interpolation points theta [0,2pi]x[0,2pi/nfp]size(2,mn_IP)
  REAL(wp),ALLOCATABLE :: thet_IP(:)           !! 1d theta position of interpolation points theta [0,2pi] size(mn_nyq(1))
  REAL(wp),ALLOCATABLE :: zeta_IP(:)           !! 1d zeta position of interpolation points theta [0,2pi/nfp] size(mn_nyq(2))
  REAL(wp),ALLOCATABLE :: base_IP(:,:)        !! basis functions,                 size(1:mn_IP,1:modes)
  REAL(wp),ALLOCATABLE :: base_dthet_IP(:,:)  !! dthet derivative of basis functions, (1:mn_IP,1:modes)
  REAL(wp),ALLOCATABLE :: base_dzeta_IP(:,:)  !! dzeta derivative of basis functions, (1:mn_IP,1:modes)

  REAL(wp),ALLOCATABLE :: snorm_base(:)       !! 1/norm of each basis function, size(1:modes), norm=int_0^2pi int_0^pi (base_mn(thet,zeta))^2 dthet dzeta
  INTEGER              :: mTotal1D            !! mTotal1D =mn_max(1)+1  for sin or cos base, and mTotal=2*(mn_max(1)+1) for sin&cos base
  REAL(wp),ALLOCATABLE :: base1D_IPthet(:,:,:) !! 1D basis,  size(1:mn_nyq(1),1:2,1:mTotal1D),
                                               !! if sin(m t-n z):   sin(m t), -cos(m t) and if cos(m t-n z): cos(m t),sin(m t)
  REAL(wp),ALLOCATABLE :: base1D_dthet_IPthet(:,:,:) !! derivative of 1D basis, size(1:mn_nyq(1),1:2,1:mTotal1D)
                                               !! if sin(m t-n z): m cos(m t),m sin(m t) and if cos(m t-n z): -m sin(m t),m cos(m t)
  REAL(wp),ALLOCATABLE :: base1D_IPzeta(:,:,:) !! 1D basis functions, size(1:2,-mn_max(2):mn_max(2),1:mn_nyq(2))
                                               !! for sin/cos(m t-n z): cos(n z),sin(n z)
  REAL(wp),ALLOCATABLE :: base1D_dzeta_IPzeta(:,:,:) !! derivative of 1D basis functions, size(1:2,-mn_max(2):mn_max(2),1:mn_nyq(2))
                                               !! for sin/cos(m t-n z): -n sin(n z),n cos(n z)

  CONTAINS

  PROCEDURE :: init             => fBase_init
  PROCEDURE :: free             => fBase_free
  PROCEDURE :: copy             => fBase_copy
  PROCEDURE :: compare          => fBase_compare
  PROCEDURE :: change_base      => fBase_change_base
  PROCEDURE :: eval             => fBase_eval
  PROCEDURE :: eval_xn          => fBase_eval_xn
  PROCEDURE :: evalDOF_x        => fBase_evalDOF_x
  PROCEDURE :: evalDOF_xn       => fBase_evalDOF_xn
<<<<<<< HEAD
  PROCEDURE :: evalDOF_xn_tens  => fBase_evalDOF_xn_tens
! PROCEDURE :: evalDOF_IP       => fBase_evalDOF_IP !use _tens instead!
=======
  ! PROCEDURE :: evalDOF_IP       => fBase_evalDOF_IP !use _tens instead!
>>>>>>> df8a130a
  PROCEDURE :: evalDOF_IP       => fBase_evalDOF_IP_tens
  !  PROCEDURE :: projectIPtoDOF   => fBase_projectIPtoDOF
  PROCEDURE :: projectIPtoDOF   => fBase_projectIPtoDOF_tens
  PROCEDURE :: projectIPtoDOFdtz=> fBase_projectIPtoDOF_tens_dtz
  PROCEDURE :: projectxntoDOF   => fBase_projectxntoDOF
  PROCEDURE :: initDOF          => fBase_initDOF

END TYPE t_fBase

CHARACTER(LEN=8)   :: sin_cos_map(3)=(/"_sin_   ", &
                                       "_cos_   ", &
                                       "_sincos_" /)

LOGICAL, PRIVATE  :: test_called=.FALSE.

!===================================================================================================================================

CONTAINS

!===================================================================================================================================
!> allocate the type fBase
!!
!===================================================================================================================================
SUBROUTINE fBase_new( sf, mn_max_in,mn_nyq_in,nfp_in,sin_cos_in,exclude_mn_zero_in)
! MODULES
IMPLICIT NONE
!-----------------------------------------------------------------------------------------------------------------------------------
! INPUT VARIABLES
  INTEGER        , INTENT(IN   ) :: mn_max_in(2)  !! maximum mode in m and n
  INTEGER        , INTENT(IN   ) :: mn_nyq_in(2)  !! number of integration points
  INTEGER        , INTENT(IN   ) :: nfp_in        !! number of field periods
  CHARACTER(LEN=8),INTENT(IN   ) :: sin_cos_in    !! can be either only sine: " _sin_" only cosine: " _cos_" or full: "_sin_cos_"
  LOGICAL         ,INTENT(IN   ) :: exclude_mn_zero_in !! =true: exclude m=n=0 mode in the basis (only important if cos is in basis)
!-----------------------------------------------------------------------------------------------------------------------------------
! OUTPUT VARIABLES
  CLASS(t_fBase), ALLOCATABLE,INTENT(INOUT)        :: sf !! self
!-----------------------------------------------------------------------------------------------------------------------------------
! LOCAL VARIABLES
!===================================================================================================================================
  ALLOCATE(t_fBase :: sf)
  __PERFON("fbase_new")
  CALL sf%init(mn_max_in,mn_nyq_in,nfp_in,sin_cos_in,exclude_mn_zero_in)

  __PERFOFF("fbase_new")
END SUBROUTINE fBase_new

!===================================================================================================================================
!> initialize the type fBase maximum mode numbers, number of integration points, type of basis (sin/cos or sin and cos)
!!
!===================================================================================================================================
SUBROUTINE fBase_init( sf, mn_max_in,mn_nyq_in,nfp_in,sin_cos_in,exclude_mn_zero_in)
! MODULES
USE MODgvec_Globals, ONLY: myRank, nRanks
IMPLICIT NONE
!-----------------------------------------------------------------------------------------------------------------------------------
! INPUT VARIABLES
  INTEGER        , INTENT(IN   ) :: mn_max_in(2)  !! maximum mode in m and n
  INTEGER        , INTENT(IN   ) :: mn_nyq_in(2)  !! number of integration points
  INTEGER        , INTENT(IN   ) :: nfp_in        !! number of field periods
  CHARACTER(LEN=8),INTENT(IN   ) :: sin_cos_in    !! can be either only sine: " _sin_" only cosine: " _cos_" or full: "_sin_cos_"
  LOGICAL         ,INTENT(IN   ) :: exclude_mn_zero_in !! =true: exclude m=n=0 mode in the basis (only important if cos is in basis)
!-----------------------------------------------------------------------------------------------------------------------------------
! OUTPUT VARIABLES
  CLASS(t_fBase), INTENT(INOUT)        :: sf !! self
!-----------------------------------------------------------------------------------------------------------------------------------
! LOCAL VARIABLES
  INTEGER :: i,iMode,m,n,mIP,nIP,mn_excl,iRank
  INTEGER :: modes_sin,modes_cos
  REAL(wp):: mm,nn
!===================================================================================================================================
  IF(.NOT.test_called)THEN
    SWRITE(UNIT_stdOut,'(4X,A,2(A,I6," , ",I6),A,I4,A,L2,A)')'INIT fBase type:', &
         ' mn_max= (',mn_max_in, &
         ' ), mn_nyq = ',mn_nyq_in, &
         ' )\n      nfp    = ',nfp_in, &
         ' exclude_mn_zero = ',exclude_mn_zero_in, &
         ' ,  sin/cos : '//TRIM(sin_cos_in)//' ...'
  END IF
  IF(sf%initialized) THEN
    CALL abort(__STAMP__, &
        "Trying to reinit fBase!")
  END IF
  IF(mn_nyq_in(1).LT.(2*mn_max_in(1)+1)) &
    CALL abort(__STAMP__, &
        "error in fBase: mn_nyq in theta should be >= 2*mn_max(1)+1!",mn_nyq_in(1),REAL(mn_max_in(1)))
  IF(mn_nyq_in(2).LT.(2*mn_max_in(2)+1)) &
    CALL abort(__STAMP__, &
         "error in fBase: mn_nyq in zeta should be >= 2*mn_max(2)+1!",mn_nyq_in(2),REAL(mn_max_in(2)))

  sf%mn_max(1:2)  = mn_max_in(1:2)
  sf%mn_nyq(1:2)  = mn_nyq_in(1:2)
  sf%mn_IP        = sf%mn_nyq(1)*sf%mn_nyq(2)
  sf%nfp          = nfp_in
  sf%exclude_mn_zero  = exclude_mn_zero_in
  IF(INDEX(TRIM(sin_cos_in),TRIM(sin_cos_map(_SIN_))).NE.0) THEN
    sf%sin_cos  = _SIN_
  ELSEIF(INDEX(TRIM(sin_cos_in),TRIM(sin_cos_map(_COS_))).NE.0) THEN
    sf%sin_cos  = _COS_
  ELSEIF(INDEX(TRIM(sin_cos_in),TRIM(sin_cos_map(_SINCOS_))).NE.0) THEN
    sf%sin_cos  = _SINCOS_
  ELSE
    CALL abort(__STAMP__, &
         "error in fBase: sin/cos not correctly specified, should be either _SIN_, _COS_ or _SINCOS_")
  END IF
  ASSOCIATE(&
              m_max      => sf%mn_max(1)   &
            , n_max      => sf%mn_max(2)   &
            , m_nyq      => sf%mn_nyq(1)   &
            , n_nyq      => sf%mn_nyq(2)   &
            , nfp         => sf%nfp        &
            , sin_cos     => sf%sin_cos    &
            , modes       => sf%modes      &
            , sin_range  => sf%sin_range &
            , cos_range  => sf%cos_range &
            )
  mn_excl=MERGE(1,0,sf%exclude_mn_zero) !=1 if exclude=TRUE, =0 if exclude=FALSE
  ! modes_sin :: m=0: n=1...n_max , m=1...m_max: n=-n_max...n_max. REMARK: for sine, m=0,n=0 is automatically excluded
  ! modes_cos :: m=0: n=0...n_max , m=1...m_max: n=-n_max...n_max. mn_excl=True will exclude m=n=0
  modes_sin= (n_max  )         + m_max*(2*n_max+1)
  modes_cos= (n_max+1)-mn_excl + m_max*(2*n_max+1)
  SELECT CASE(sin_cos)
  CASE(_SIN_)
    modes        = modes_sin
    sin_range(:) = (/0,modes_sin/)
    cos_range(:) = (/0,0/) !off
    sf%mTotal1D=m_max+1
  CASE(_COS_)
    modes         = modes_cos
    sin_range(:) = (/0,0/) !off
    cos_range(:) = (/0,modes_cos/)
    sf%mTotal1D=m_max+1
  CASE(_SINCOS_)
    modes        = modes_sin+modes_cos
    sin_range(:) = (/0,modes_sin/)
    cos_range(:) = (/modes_sin,modes/)
    sf%mTotal1D=2*(m_max+1)
  END SELECT

  !MPI DECOMPOSITION OF MODES INTO EQUAL MODE GROUPS, FOR PARALLELIZING COMPUTATIONS DONE SEPARATELY ON EACH MODE
  ALLOCATE(sf%offset_modes(0:nRanks))
  sf%offset_modes(0)=0
  DO iRank=0,nRanks-1
    sf%offset_modes(iRank+1)=(modes*(iRank+1))/nRanks
  END DO
  sf%modes_str = sf%offset_modes(myRank  )+1
  sf%modes_end = sf%offset_modes(myRank+1)
  IF(MPIroot)THEN
    iRank=COUNT((sf%offset_modes(1:nRanks)-sf%offset_modes(0:nRanks-1)) .EQ. 0)
    IF (iRank.GT.0) THEN
      WRITE(*,'(5X,A,I4,A,I4,A)') &
      'WARNING: more MPI ranks than number of modes! ', iRank , ' ranks of ' ,nRanks, &
              ' have no modes associated. This only affects MPI scaling.'
    END IF
  END IF

  CALL fbase_alloc(sf)

  iMode=0 !first sine then cosine
  !SINE
  IF((sin_range(2)-sin_range(1)).EQ.modes_sin)THEN
    m=0
    DO n=1,n_max
      iMode=iMode+1
      sf%Xmn(:,iMode)=(/m,n*nfp/)  !include nfp here
    END DO !n
    DO m=1,m_max; DO n=-n_max,n_max
      iMode=iMode+1
      sf%Xmn(:,iMode)=(/m,n*nfp/)  !include nfp here
    END DO; END DO !m,n
  END IF !sin_range>0

  sf%mn_zero_mode=-1 !default

  !COSINE (for _SINCOS_, it comes after sine)
  IF((cos_range(2)-cos_range(1)).EQ.modes_cos)THEN
    m=0
    IF(mn_excl.EQ.0) sf%mn_zero_mode=iMode+1
    DO n=mn_excl,n_max
      iMode=iMode+1
      sf%Xmn(:,iMode)=(/m,n*nfp/)  !include nfp here
    END DO !n
    DO m=1,m_max; DO n=-n_max,n_max
      iMode=iMode+1
      sf%Xmn(:,iMode)=(/m,n*nfp/)  !include nfp here
    END DO; END DO !m,n
  END IF !cos_range>0

  IF(iMode.NE.modes) STOP ' Problem in Xmn '

  DO iMode=1,modes
    m=sf%Xmn(1,iMode)
    n=sf%Xmn(2,iMode)
    ! set odd/even/zero for m-modes
    IF((m.EQ.0))THEN  !m=0
      IF((n.EQ.0))THEN !n=0
        sf%zero_odd_even(iMode)=MN_ZERO
      ELSE !n /=0
        sf%zero_odd_even(iMode)=M_ZERO
      END IF
    ELSE  !m /=0
      IF(MOD(m,2).EQ.0)THEN
        sf%zero_odd_even(iMode)=M_EVEN
      ELSE
        IF(m.EQ.1)THEN
          sf%zero_odd_even(iMode)=M_ODD_FIRST
        ELSE
          sf%zero_odd_even(iMode)=M_ODD
        END IF
      END IF
    END IF
    ! compute 1/norm, with norm=int_0^2pi int_0^2pi (base_mn(thet,zeta))^2 dthet dzeta
    IF((m.EQ.0).AND.(n.EQ.0))THEN !m=n=0 (only needed for cos)
      sf%snorm_base(iMode)=1.0_wp/(TWOPI*TWOPI) !norm=4pi^2
    ELSE
      sf%snorm_base(iMode)=2.0_wp/(TWOPI*TWOPI) !norm=2pi^2
    END IF
  END DO !iMode=1,modes

  sf%d_thet = TWOPI/REAL(m_nyq,wp)
  sf%d_zeta = TWOPI/REAL(n_nyq*nfp,wp)

  DO mIP=1,m_nyq
    sf%thet_IP(mIP)=(REAL(mIP,wp)-0.5_wp)*sf%d_thet
  END DO
  DO nIP=1,n_nyq
    sf%zeta_IP(nIP)=(REAL(nIP,wp)-0.5_wp)*sf%d_zeta
  END DO

  i=0
  DO nIP=1,n_nyq
    DO mIP=1,m_nyq
      i=i+1
      sf%x_IP(1,i)=sf%thet_IP(mIP)
      sf%x_IP(2,i)=sf%zeta_IP(nIP)
    END DO !m
  END DO !n

  sf%d_zeta = sf%d_zeta*REAL(nfp,wp) ! to get full integral [0,2pi)

!! !$OMP PARALLEL DO SCHEDULE(STATIC) DEFAULT(SHARED) PRIVATE(i)
!!   DO i=1,sf%mn_IP
!!     sf%base_IP(      i,:)=sf%eval(         0,sf%x_IP(:,i))
!!     sf%base_dthet_IP(i,:)=sf%eval(DERIV_THET,sf%x_IP(:,i))
!!     sf%base_dzeta_IP(i,:)=sf%eval(DERIV_ZETA,sf%x_IP(:,i))
!!   END DO
!! !$OMP END PARALLEL DO

  !SIN(m*theta-(n*nfp)*zeta)
  DO iMode=sin_range(1)+1,sin_range(2)
    mm=REAL(sf%Xmn(1,iMode),wp)
    nn=REAL(sf%Xmn(2,iMode),wp)
    sf%base_IP(:,iMode)      =    SIN(mm*sf%x_IP(1,:)-nn*sf%x_IP(2,:))
    sf%base_dthet_IP(:,iMode)= mm*COS(mm*sf%x_IP(1,:)-nn*sf%x_IP(2,:))
    sf%base_dzeta_IP(:,iMode)=-nn*COS(mm*sf%x_IP(1,:)-nn*sf%x_IP(2,:))
  END DO !iMode

  !COS(m*theta-(n*nfp)*zeta)
  DO iMode=cos_range(1)+1,cos_range(2)
    mm=REAL(sf%Xmn(1,iMode),wp)
    nn=REAL(sf%Xmn(2,iMode),wp)
    sf%base_IP(:,iMode)      =    COS(mm*sf%x_IP(1,:)-nn*sf%x_IP(2,:))
    sf%base_dthet_IP(:,iMode)=-mm*SIN(mm*sf%x_IP(1,:)-nn*sf%x_IP(2,:))
    sf%base_dzeta_IP(:,iMode)= nn*SIN(mm*sf%x_IP(1,:)-nn*sf%x_IP(2,:))
  END DO !iMode

  !!!! 1D BASE
  !sin(mt-nz) = sin(mt)*cos(nz)-cos(mt)*sin(nz) =as(1,mt)*b(1,nz) + as(2,mt)*b(2,nz)
  !cos(mt-nz) = cos(mt)*cos(nz)+sin(mt)*sin(nz) =ac(1,mt)*b(1,nz) + ac(2,mt)*b(2,nz)

  IF((sf%sin_cos.EQ._SIN_).OR.(sf%sin_cos.EQ._SINCOS_))THEN !a1s
    DO m=0,m_max
      mm=REAL(m,wp)
      DO mIP=1,m_nyq
        ASSOCIATE(xm=>sf%thet_IP(mIP))
        sf%base1D_IPthet(      mIP,1:2,1+m)  =(/    SIN(mm*xm),   -COS(mm*xm)/)
        sf%base1D_dthet_IPthet(mIP,1:2,1+m)  =(/ mm*COS(mm*xm), mm*SIN(mm*xm)/)
        END ASSOCIATE
      END DO
    END DO
  END IF
  IF((sf%sin_cos.EQ._COS_).OR.(sf%sin_cos.EQ._SINCOS_))THEN
    i=sf%mTotal1D-(sf%mn_max(1)+1) !=offset, =0 if cos, =m_max+1 if sincos
    DO m=0,m_max
      mm=REAL(m,wp)
      DO mIP=1,m_nyq
        ASSOCIATE(xm=>sf%thet_IP(mIP))
        sf%base1D_IPthet(      mIP,1:2,i+1+m)  =(/    COS(mm*xm),    SIN(mm*xm)/)
        sf%base1D_dthet_IPthet(mIP,1:2,i+1+m)  =(/-mm*SIN(mm*xm), mm*COS(mm*xm)/)
        END ASSOCIATE
      END DO
    END DO
  END IF

  DO n=-n_max,n_max
    nn=REAL(n*nfp,wp)
    DO nIP=1,n_nyq
      ASSOCIATE(xn=>sf%zeta_IP(nIP))
      sf%base1D_IPzeta(      1:2,n,nIP)  =(/    COS(nn*xn),    SIN(nn*xn)/)
      sf%base1D_dzeta_IPzeta(1:2,n,nIP)  =(/-nn*SIN(nn*xn), nn*COS(nn*xn)/)
      END ASSOCIATE
    END DO
  END DO

  END ASSOCIATE !sf


  sf%initialized=.TRUE.
  IF(.NOT.test_called) THEN
    SWRITE(UNIT_stdOut,'(4X,A)')'... DONE'
    CALL fBase_test(sf)
  END IF

END SUBROUTINE fBase_init


!===================================================================================================================================
!> allocate all variables in  fBase
!!
!===================================================================================================================================
SUBROUTINE fBase_alloc( sf)
! MODULES
IMPLICIT NONE
!-----------------------------------------------------------------------------------------------------------------------------------
! INPUT VARIABLES
!-----------------------------------------------------------------------------------------------------------------------------------
! OUTPUT VARIABLES
  CLASS(t_fBase), INTENT(INOUT) :: sf !! self
!-----------------------------------------------------------------------------------------------------------------------------------
! LOCAL VARIABLES
!===================================================================================================================================
  ASSOCIATE(&
              mn_IP     => sf%mn_IP     &
            , modes     => sf%modes     &
            )
  ALLOCATE(sf%Xmn(        2,1:modes))
  ALLOCATE(sf%zero_odd_even(1:modes))
  ALLOCATE(sf%x_IP(       2,1:mn_IP) )
  ALLOCATE(sf%thet_IP(1:sf%mn_nyq(1)))
  ALLOCATE(sf%zeta_IP(1:sf%mn_nyq(2)))
  ALLOCATE(sf%base_IP(      1:mn_IP,1:modes) )
  ALLOCATE(sf%base_dthet_IP(1:mn_IP,1:modes) )
  ALLOCATE(sf%base_dzeta_IP(1:mn_IP,1:modes) )
  ALLOCATE(sf%snorm_base(1:modes) )
  ALLOCATE(sf%base1D_IPthet(      1:sf%mn_nyq(1),1:2,1:sf%mTotal1D) )
  ALLOCATE(sf%base1D_dthet_IPthet(1:sf%mn_nyq(1),1:2,1:sf%mTotal1D) )
  ALLOCATE(sf%base1D_IPzeta(      1:2,-sf%mn_max(2):sf%mn_max(2),1:sf%mn_nyq(2)) )
  ALLOCATE(sf%base1D_dzeta_IPzeta(1:2,-sf%mn_max(2):sf%mn_max(2),1:sf%mn_nyq(2)) )
  END ASSOCIATE !m_nyq,n_nyq,modes
END SUBROUTINE fBase_alloc


!===================================================================================================================================
!> finalize the type fBase
!!
!===================================================================================================================================
SUBROUTINE fBase_free( sf )
! MODULES
IMPLICIT NONE
!-----------------------------------------------------------------------------------------------------------------------------------
! INPUT VARIABLES
!-----------------------------------------------------------------------------------------------------------------------------------
! OUTPUT VARIABLES
  CLASS(t_fBase), INTENT(INOUT) :: sf !! self
!-----------------------------------------------------------------------------------------------------------------------------------
! LOCAL VARIABLES
!===================================================================================================================================
  IF(.NOT.sf%initialized) RETURN
  !allocatables
  SDEALLOCATE(sf%Xmn)
  SDEALLOCATE(sf%zero_odd_even)
  SDEALLOCATE(sf%x_IP)
  SDEALLOCATE(sf%thet_IP)
  SDEALLOCATE(sf%zeta_IP)
  SDEALLOCATE(sf%base_IP)
  SDEALLOCATE(sf%base_dthet_IP)
  SDEALLOCATE(sf%base_dzeta_IP)
  SDEALLOCATE(sf%snorm_base)
  SDEALLOCATE(sf%base1D_IPthet)
  SDEALLOCATE(sf%base1D_dthet_IPthet)
  SDEALLOCATE(sf%base1D_IPzeta)
  SDEALLOCATE(sf%base1D_dzeta_IPzeta)
  SDEALLOCATE(sf%offset_modes)

  sf%mn_max     =-1
  sf%mn_nyq     =-1
  sf%mn_IP      =-1
  sf%nfp        =-1
  sf%modes      =-1
  sf%sin_cos    =-1
  sf%d_thet     =0.0_wp
  sf%d_zeta     =0.0_wp
  sf%exclude_mn_zero=.FALSE.
  sf%initialized=.FALSE.

END SUBROUTINE fBase_free


!===================================================================================================================================
!> copy the type fBase
!!
!===================================================================================================================================
SUBROUTINE fBase_copy( sf , tocopy)
! MODULES
IMPLICIT NONE
!-----------------------------------------------------------------------------------------------------------------------------------
! INPUT VARIABLES
  CLASS(t_fBase), INTENT(IN   ) :: tocopy
!-----------------------------------------------------------------------------------------------------------------------------------
! OUTPUT VARIABLES
  CLASS(t_fBase), INTENT(INOUT) :: sf !! self
!-----------------------------------------------------------------------------------------------------------------------------------
! LOCAL VARIABLES
CHARACTER(LEN=8) :: sin_cos
!===================================================================================================================================
  IF(.NOT.tocopy%initialized) THEN
    CALL abort(__STAMP__, &
        "fBase_copy: not initialized fBase from which to copy!")
  END IF
  IF(sf%initialized) THEN
    SWRITE(UNIT_stdOut,'(A)')'WARNING!! reinit of fBase in copy!'
    CALL sf%free()
  END IF
  SELECT CASE(tocopy%sin_cos)
  CASE(_SIN_)
    sin_cos  = "_sin_"
  CASE(_COS_)
    sin_cos  = "_cos_"
  CASE(_SINCOS_)
    sin_cos  = "_sincos_"
  END SELECT
  CALL sf%init(tocopy%mn_max         &
              ,tocopy%mn_nyq         &
              ,tocopy%nfp            &
              ,sin_cos               &
              ,tocopy%exclude_mn_zero)

END SUBROUTINE fBase_copy


!===================================================================================================================================
!> compare sf with the input type fBase
!!
!===================================================================================================================================
SUBROUTINE fBase_compare( sf , tocompare,is_same, cond_out)
! MODULES
IMPLICIT NONE
!-----------------------------------------------------------------------------------------------------------------------------------
! INPUT VARIABLES
  CLASS(t_fBase),  INTENT(IN   ) :: sf !! self
  TYPE(t_fBase),  INTENT(IN   ) :: tocompare
!-----------------------------------------------------------------------------------------------------------------------------------
! OUTPUT VARIABLES
  LOGICAL,OPTIONAL,INTENT(  OUT) :: is_same
  LOGICAL,OPTIONAL,INTENT(  OUT) :: cond_out(:)
!-----------------------------------------------------------------------------------------------------------------------------------
! LOCAL VARIABLES
  LOGICAL  :: cond(5)
!===================================================================================================================================
  IF(.NOT.tocompare%initialized) THEN
    CALL abort(__STAMP__, &
        "fBase_compare: tried to compare with non-initialized fBase!")
  END IF

  cond(1)= ALL( sf%mn_max(:)      .EQ.  tocompare%mn_max(:)       )
  cond(2)=    ( sf%nfp            .EQ.  tocompare%nfp             )
  cond(3)=    ( sf%modes          .EQ.  tocompare%modes           )
  cond(4)=    ( sf%sin_cos        .EQ.  tocompare%sin_cos         )
  cond(5)=    ( sf%exclude_mn_zero.EQV. tocompare%exclude_mn_zero )

  IF(PRESENT(is_same)) is_same=ALL(cond)
  IF(PRESENT(cond_out)) cond_out(1:5)=cond

END SUBROUTINE fBase_compare


!===================================================================================================================================
!> change data from oldBase to self.
!! Forier modes are directly copied so, if new mode space is smaller, its like a Fourier cut-off.
!! if new modes do not match old ones, they are set to zero.
!! Note that a change of nfp is not possible· as well as a change from sine to cosine
!!
!===================================================================================================================================
SUBROUTINE fBase_change_base( sf,old_fBase,iterDim,old_data,sf_data)
! MODULES
IMPLICIT NONE
!-----------------------------------------------------------------------------------------------------------------------------------
! INPUT VARIABLES
  CLASS(t_fBase),  INTENT(IN   ) :: sf !! self
  CLASS(t_fBase),  INTENT(IN   ) :: old_fBase       !! base of old_data
  INTEGER         ,INTENT(IN   ) :: iterDim        !! iterate on first or second dimension or old_data/sf_data
  REAL(wp)        ,INTENT(IN   ) :: old_data(:,:)
!-----------------------------------------------------------------------------------------------------------------------------------
! OUTPUT VARIABLES
  REAL(wp)        ,INTENT(  OUT) :: sf_data(:,:)
!-----------------------------------------------------------------------------------------------------------------------------------
! LOCAL VARIABLES
  LOGICAL             :: cond(5)
  INTEGER             :: iMode
  INTEGER,ALLOCATABLE :: modeMapSin(:,:),modeMapCos(:,:)
!===================================================================================================================================
  IF(.NOT.old_fBase%initialized) THEN
    CALL abort(__STAMP__, &
        "fBase_change_base: tried to change base with non-initialized fBase!")
  END IF
  IF((iterDim.LT.1).OR.(iterDim.GT.2))THEN
    CALL abort(__STAMP__, &
        "fBase_change_base: iterDim can only be 1 or 2!")
  END IF
  IF(SIZE(old_data,iterDim).NE.SIZE(sf_data,iterDim)) THEN
    CALL abort(__STAMP__, &
        "fBase_change_base: iteration dimenion of old_data and sf_data have to be the same!")
  END IF
  IF(SIZE(old_data,3-iterDim).NE.old_fBase%modes) THEN
    CALL abort(__STAMP__, &
        "fBase_change_base: old_data size does not match old_fBase!")
  END IF
  IF(SIZE( sf_data,3-iterDim).NE.      sf%modes) THEN
    CALL abort(__STAMP__, &
        "fBase_change_base: sf_data size does not match sf fBase!")
  END IF

  CALL sf%compare(old_fBase,cond_out=cond(1:5))

  IF(ALL(cond))THEN
   !same base
   sf_data=old_data
  ELSE
    !actually change base
    IF(.NOT.cond(2)) THEN !nfp
      CALL abort(__STAMP__, &
          "fBase_change_base: different nfp found, cannot change base!")
    END IF
    IF(.NOT.cond(4)) THEN !sin_cos /= sin_cos_old
      ! sin <-> cos : not ok
      ! cos <-> sin : not ok
      ! sin <-> sin_cos : ok
      ! cos <-> sin_cos : ok
      IF(.NOT.(ANY((/sf%sin_cos,old_fBase%sin_cos/).EQ._SINCOS_)))THEN
      CALL abort(__STAMP__, &
          "fBase_change_base: cannot change base between sine and cosine!")
      END IF
    END IF
    ASSOCIATE(mn_max    => old_fBase%mn_max   ,&
              nfp       => old_fBase%nfp      ,&
              Xmn       => old_fBase%Xmn      ,&
              sin_range => old_fBase%sin_range,&
              cos_range => old_fBase%cos_range )
    ALLOCATE(modeMapSin( 0:mn_max(1),-mn_max(2):mn_max(2)))
    ALLOCATE(modeMapCos( 0:mn_max(1),-mn_max(2):mn_max(2)))
    modeMapSin=-1
    DO iMode=sin_range(1)+1,sin_range(2)
      modeMapSin(Xmn(1,iMode),Xmn(2,iMode)/nfp)=iMode
    END DO
    modeMapCos=-1
    DO iMode=cos_range(1)+1,cos_range(2)
      modeMapCos(Xmn(1,iMode),Xmn(2,iMode)/nfp)=iMode
    END DO
    END ASSOCIATE !old_fBase%...

    sf_data=0.0_wp
    IF((old_fBase%sin_range(2)-old_fBase%sin_range(1)).GT.0)THEN ! =_SIN_ / _SIN_COS_
      DO iMode=sf%sin_range(1)+1,sf%sin_range(2)
        IF(    sf%Xmn(1,iMode) .GT.old_fBase%mn_max(1))CYCLE ! remains zero
        IF(ABS(sf%Xmn(2,iMode)/sf%nfp).GT.old_fBase%mn_max(2))CYCLE ! remains zero
        SELECT CASE(iterDim)
        CASE(1)
          sf_data(:,iMode)=old_data(:,modeMapSin(sf%Xmn(1,iMode),sf%Xmn(2,iMode)/sf%nfp))
        CASE(2)
          sf_data(iMode,:)=old_data(modeMapSin(sf%Xmn(1,iMode),sf%Xmn(2,iMode)/sf%nfp),:)
        END SELECT
      END DO
    END IF !old_fBase  no sine
    IF((old_fBase%cos_range(2)-old_fBase%cos_range(1)).GT.0)THEN ! =_COS_ / _SIN_COS_
      DO iMode=sf%cos_range(1)+1,sf%cos_range(2)
        IF(    sf%Xmn(1,iMode) .GT.old_fBase%mn_max(1))CYCLE !  m  > m_max_old, remains zero
        IF(ABS(sf%Xmn(2,iMode)/sf%nfp).GT.old_fBase%mn_max(2))CYCLE ! |n| > n_max_old, remains zero
        SELECT CASE(iterDim)
        CASE(1)
          sf_data(:,iMode)=old_data(:,modeMapCos(sf%Xmn(1,iMode),sf%Xmn(2,iMode)/sf%nfp))
        CASE(2)
          sf_data(iMode,:)=old_data(modeMapCos(sf%Xmn(1,iMode),sf%Xmn(2,iMode)/sf%nfp),:)
        END SELECT
      END DO
    END IF !old_fBase  no sine

    DEALLOCATE(modeMapSin)
    DEALLOCATE(modeMapCos)
  END IF !same base
END SUBROUTINE fBase_change_base

!===================================================================================================================================
!> evaluate  all modes at specific given point in theta and zeta
!!
!===================================================================================================================================
FUNCTION fBase_eval(sf,deriv,x) RESULT(base_x)
! MODULES
IMPLICIT NONE
!-----------------------------------------------------------------------------------------------------------------------------------
! INPUT VARIABLES
  CLASS(t_fBase), INTENT(IN   ) :: sf     !! self
  INTEGER       , INTENT(IN   ) :: deriv  !! =0: base, =2: dthet , =3: dzeta
  REAL(wp)      , INTENT(IN   ) :: x(2)   !! theta,zeta point position
!-----------------------------------------------------------------------------------------------------------------------------------
! OUTPUT VARIABLES
  REAL(wp)                      :: base_x(sf%modes)
!-----------------------------------------------------------------------------------------------------------------------------------
! LOCAL VARIABLES
!===================================================================================================================================
base_x =  RESHAPE(sf%eval_xn(deriv,1,x),(/sf%modes/))
END FUNCTION fbase_eval

!===================================================================================================================================
!> evaluate  all modes at a list of given points in theta and zeta
!!
!===================================================================================================================================
FUNCTION fBase_eval_xn(sf,deriv,np,xn) RESULT(base_xn)
! MODULES
IMPLICIT NONE
!-----------------------------------------------------------------------------------------------------------------------------------
! INPUT VARIABLES
  CLASS(t_fBase), INTENT(IN   ) :: sf         !! self
  INTEGER       , INTENT(IN   ) :: deriv      !! =0: base, =2: dthet , =3: dzeta
  INTEGER       , INTENT(IN   ) :: np         !! number of points in xn
  REAL(wp)      , INTENT(IN   ) :: xn(2,1:np) !! theta,zeta point positions
!-----------------------------------------------------------------------------------------------------------------------------------
! OUTPUT VARIABLES
  REAL(wp)                      :: base_xn(1:np,sf%modes)
!-----------------------------------------------------------------------------------------------------------------------------------
! LOCAL VARIABLES
  INTEGER :: iMode
!===================================================================================================================================
  ASSOCIATE(sin_range=>sf%sin_range,cos_range=>sf%cos_range,Xmn=>sf%Xmn)
  SELECT CASE(deriv)
  CASE(0)
    DO iMode=sin_range(1)+1,sin_range(2)
      base_xn(:,iMode)=                       SIN(REAL(Xmn(1,iMode),wp)*xn(1,:)-REAL(Xmn(2,iMode),wp)*xn(2,:))
    END DO !iMode
    DO iMode=cos_range(1)+1,cos_range(2)
      base_xn(:,iMode)=                       COS(REAL(Xmn(1,iMode),wp)*xn(1,:)-REAL(Xmn(2,iMode),wp)*xn(2,:))
    END DO !iMode
  CASE(DERIV_THET)
    DO iMode=sin_range(1)+1,sin_range(2)
      base_xn(:,iMode)= REAL(Xmn(1,iMode),wp)*COS(REAL(Xmn(1,iMode),wp)*xn(1,:)-REAL(Xmn(2,iMode),wp)*xn(2,:))
    END DO !iMode
    DO iMode=cos_range(1)+1,cos_range(2)
      base_xn(:,iMode)=-REAL(Xmn(1,iMode),wp)*SIN(REAL(Xmn(1,iMode),wp)*xn(1,:)-REAL(Xmn(2,iMode),wp)*xn(2,:))
    END DO !iMode
  CASE(DERIV_ZETA)
    DO iMode=sin_range(1)+1,sin_range(2)
      base_xn(:,iMode)=-REAL(Xmn(2,iMode),wp)*COS(REAL(Xmn(1,iMode),wp)*xn(1,:)-REAL(Xmn(2,iMode),wp)*xn(2,:))
    END DO !iMode
    DO iMode=cos_range(1)+1,cos_range(2)
      base_xn(:,iMode)= REAL(Xmn(2,iMode),wp)*SIN(REAL(Xmn(1,iMode),wp)*xn(1,:)-REAL(Xmn(2,iMode),wp)*xn(2,:))
    END DO !iMode
  CASE(DERIV_THET_THET)
    DO iMode=sin_range(1)+1,sin_range(2)
      base_xn(:,iMode)=-REAL(Xmn(1,iMode)**2,wp)*SIN(REAL(Xmn(1,iMode),wp)*xn(1,:)-REAL(Xmn(2,iMode),wp)*xn(2,:))
    END DO !iMode
    DO iMode=cos_range(1)+1,cos_range(2)
      base_xn(:,iMode)=-REAL(Xmn(1,iMode)**2,wp)*COS(REAL(Xmn(1,iMode),wp)*xn(1,:)-REAL(Xmn(2,iMode),wp)*xn(2,:))
    END DO !iMode
  CASE(DERIV_THET_ZETA)
    DO iMode=sin_range(1)+1,sin_range(2)
      base_xn(:,iMode)= REAL(Xmn(1,iMode)*Xmn(2,iMode),wp)*SIN(REAL(Xmn(1,iMode),wp)*xn(1,:)-REAL(Xmn(2,iMode),wp)*xn(2,:))
    END DO !iMode
    DO iMode=cos_range(1)+1,cos_range(2)
      base_xn(:,iMode)= REAL(Xmn(1,iMode)*Xmn(2,iMode),wp)*COS(REAL(Xmn(1,iMode),wp)*xn(1,:)-REAL(Xmn(2,iMode),wp)*xn(2,:))
    END DO !iMode
  CASE(DERIV_ZETA_ZETA)
    DO iMode=sin_range(1)+1,sin_range(2)
      base_xn(:,iMode)=-REAL(Xmn(2,iMode)**2,wp)*SIN(REAL(Xmn(1,iMode),wp)*xn(1,:)-REAL(Xmn(2,iMode),wp)*xn(2,:))
    END DO !iMode
    DO iMode=cos_range(1)+1,cos_range(2)
      base_xn(:,iMode)=-REAL(Xmn(2,iMode)**2,wp)*COS(REAL(Xmn(1,iMode),wp)*xn(1,:)-REAL(Xmn(2,iMode),wp)*xn(2,:))
    END DO !iMode
  CASE DEFAULT
    CALL abort(__STAMP__, &
         "fbase_evalDOF_IP: derivative must be 0,DERIV_THET,_ZETA,_THET_THET,_THET_ZETA,_ZETA_ZETA!")
  END SELECT
  END ASSOCIATE
END FUNCTION fbase_eval_xn

!===================================================================================================================================
!> evaluate special 1D base in theta direction (cos(m*t_i),sin(m*t_i)) or its derivative(s) on a given set of points
!! for tensor-product evaluation of 2D sin and cos base:
!!   sin(m*thet-n*zeta) = sin(m*thet)*cos(n*zeta)-cos(m*thet)*sin(n*zeta)
!!     == dot_product( (sin(m*thet),-cos(m*thet)) , (cos(n*zeta),sin(n*zeta)))
!!   cos(m*thet-n*zeta) = cos(m*thet)*cos(n*zeta)+sin(m*thet)*sin(n*zeta)
!!     == dot_product( (cos(m*thet), sin(m*thet)) , (cos(n*zeta),sin(n*zeta)))
!! so for the 1D base, mTotal1d depends on using sin/cos/sin+cos base.
!===================================================================================================================================
FUNCTION fBase_eval1d_thet(sf,deriv,nthet,thet) RESULT(base1d_thet)
! MODULES
IMPLICIT NONE
!-----------------------------------------------------------------------------------------------------------------------------------
! INPUT VARIABLES
  CLASS(t_fBase), INTENT(IN   ) :: sf         !! self
  INTEGER       , INTENT(IN   ) :: deriv !! =0: base, =1: dthet , =2: dthet^2
  INTEGER       , INTENT(IN   ) :: nthet       !! number of points in theta
  REAL(wp)      , INTENT(IN   ) :: thet(1:nthet)   !! theta 1D point positions
!-----------------------------------------------------------------------------------------------------------------------------------
! OUTPUT VARIABLES
  REAL(wp)                      :: base1d_thet(1:nthet,1:2,1:sf%mTotal1D)
!-----------------------------------------------------------------------------------------------------------------------------------
! LOCAL VARIABLES
  INTEGER :: m,m_max,i
  REAL(wp):: mm
!===================================================================================================================================
m_max=sf%mn_max(1)

SELECT CASE(deriv)
CASE(0)
  IF((sf%sin_cos.EQ._SIN_).OR.(sf%sin_cos.EQ._SINCOS_))THEN !2D SINE
    DO m=0,m_max
      mm=REAL(m,wp)
      base1d_thet(:,1,1+m)  = SIN(mm*thet(:))
      base1d_thet(:,2,1+m)  =-COS(mm*thet(:))
    END DO
  END IF
  IF((sf%sin_cos.EQ._COS_).OR.(sf%sin_cos.EQ._SINCOS_))THEN !2D cosine
    i=sf%mTotal1D-(sf%mn_max(1)+1) !=offset, =0 if cos, =m_max+1 if sincos
    DO m=0,m_max
      mm=REAL(m,wp)
      base1d_thet(:,1,i+1+m)  =COS(mm*thet(:))
      base1d_thet(:,2,i+1+m)  =SIN(mm*thet(:))
    END DO
  END IF
CASE(1)
  IF((sf%sin_cos.EQ._SIN_).OR.(sf%sin_cos.EQ._SINCOS_))THEN !2D SINE
    DO m=0,m_max
      mm=REAL(m,wp)
      base1d_thet(:,1,1+m)  = mm*COS(mm*thet(:))
      base1d_thet(:,2,1+m)  = mm*SIN(mm*thet(:))
    END DO
  END IF
  IF((sf%sin_cos.EQ._COS_).OR.(sf%sin_cos.EQ._SINCOS_))THEN !2D cosine
    i=sf%mTotal1D-(sf%mn_max(1)+1) !=offset, =0 if cos, =m_max+1 if sincos
    DO m=0,m_max
      mm=REAL(m,wp)
      base1d_thet(:,1,i+1+m)  =-mm*SIN(mm*thet(:))
      base1d_thet(:,2,i+1+m)  = mm*COS(mm*thet(:))
    END DO
  END IF
CASE(2)
  IF((sf%sin_cos.EQ._SIN_).OR.(sf%sin_cos.EQ._SINCOS_))THEN !2D SINE
    DO m=0,m_max
      mm=REAL(m,wp)
      base1d_thet(:,1,1+m)  =-mm*mm*SIN(mm*thet(:))
      base1d_thet(:,2,1+m)  = mm*mm*COS(mm*thet(:))
    END DO
  END IF
  IF((sf%sin_cos.EQ._COS_).OR.(sf%sin_cos.EQ._SINCOS_))THEN !2D cosine
    i=sf%mTotal1D-(sf%mn_max(1)+1) !=offset, =0 if cos, =m_max+1 if sincos
    DO m=0,m_max
      mm=REAL(m,wp)
      base1d_thet(:,1,i+1+m)  =-mm*mm*COS(mm*thet(:))
      base1d_thet(:,2,i+1+m)  =-mm*mm*SIN(mm*thet(:))
    END DO
  END IF
  CASE DEFAULT
    CALL abort(__STAMP__, &
         "fBase_eval1d_thet: derivative must be 0,1,2 !")
  END SELECT
END FUNCTION fBase_eval1d_thet



!===================================================================================================================================
!> evaluate special 1D base in zeta direction (cos(m*t_i),sin(m*t_i)) or its derivative(s) on a given set of points
!! for tensor-product evaluation of 2D sin and cos base:
!!   sin(m*thet-n*zeta) = sin(m*thet)*cos(n*zeta)-cos(m*thet)*sin(n*zeta)
!!     == dot_product( (sin(m*thet),-cos(m*thet)) , (cos(n*zeta),sin(n*zeta)))
!!   cos(m*thet-n*zeta) = cos(m*thet)*cos(n*zeta)+sin(m*thet)*sin(n*zeta)
!!     == dot_product( (cos(m*thet), sin(m*thet)) , (cos(n*zeta),sin(n*zeta)))
!! so for the 1D base, nTotal1d is always 2*n_max+1
!===================================================================================================================================
FUNCTION fBase_eval1d_zeta(sf,deriv,nzeta,zeta) RESULT(base1d_zeta)
  ! MODULES
  IMPLICIT NONE
  !-----------------------------------------------------------------------------------------------------------------------------------
  ! INPUT VARIABLES
    CLASS(t_fBase), INTENT(IN   ) :: sf         !! self
    INTEGER       , INTENT(IN   ) :: deriv !! =0: base, =1: dzeta , =2: dzeta^2
    INTEGER       , INTENT(IN   ) :: nzeta       !! number of points in zeta
    REAL(wp)      , INTENT(IN   ) :: zeta(1:nzeta)   !! zeta 1D point positions
  !-----------------------------------------------------------------------------------------------------------------------------------
  ! OUTPUT VARIABLES
    REAL(wp)                      :: base1d_zeta(1:2,-sf%mn_max(2):sf%mn_max(2),1:nzeta)
  !-----------------------------------------------------------------------------------------------------------------------------------
  ! LOCAL VARIABLES
    INTEGER :: n,n_max,nfp
    REAL(wp):: nn
  !===================================================================================================================================
  n_max=sf%mn_max(2)
  nfp=sf%nfp

  SELECT CASE(deriv)
  CASE(0)
    DO n=-n_max,n_max
      nn=REAL(n*nfp,wp)
      base1D_zeta(      1,n,:)  = COS(nn*zeta(:))
      base1D_zeta(      2,n,:)  = SIN(nn*zeta(:))
    END DO
  CASE(1)  !
    DO n=-n_max,n_max
      nn=REAL(n*nfp,wp)
      base1D_zeta(      1,n,:)  = -nn*SIN(nn*zeta(:))
      base1D_zeta(      2,n,:)  =  nn*COS(nn*zeta(:))
    END DO
  CASE(2)
    DO n=-n_max,n_max
      nn=REAL(n*nfp,wp)
      base1D_zeta(      1,n,:)  = -nn*nn*COS(nn*zeta(:))
      base1D_zeta(      2,n,:)  = -nn*nn*SIN(nn*zeta(:))
    END DO
  CASE DEFAULT
    CALL abort(__STAMP__, &
           "fBase_eval1d_zeta: derivative must be 0,1,2 !")
    END SELECT
  END FUNCTION fBase_eval1d_zeta

!===================================================================================================================================
!> evaluate  all modes at a given interpolation point
!!
!===================================================================================================================================
FUNCTION fBase_evalDOF_x(sf,x,deriv,DOFs) RESULT(y)
! MODULES
IMPLICIT NONE
!-----------------------------------------------------------------------------------------------------------------------------------
! INPUT VARIABLES
  CLASS(t_fBase), INTENT(IN   ) :: sf     !! self
  REAL(wp)      , INTENT(IN   ) :: x(2)   !! input coordinate theta,zeta in [0,2pi]^2
  INTEGER       , INTENT(IN   ) :: deriv  !! =0: base, =2: dthet , =3: dzeta
  REAL(wp)      , INTENT(IN   ) :: DOFs(:)  !! array of all modes
!-----------------------------------------------------------------------------------------------------------------------------------
! OUTPUT VARIABLES
  REAL(wp)                      :: y
!-----------------------------------------------------------------------------------------------------------------------------------
! LOCAL VARIABLES
  REAL(wp)                      :: base_x(1:sf%modes)
!===================================================================================================================================
IF(SIZE(DOFs,1).NE.sf%modes) CALL abort(__STAMP__, &
       'nDOF not correct when calling fBase_evalDOF_x' )
  base_x=sf%eval(deriv,x)
  y=DOT_PRODUCT(base_x,DOFs(:))

END FUNCTION fBase_evalDOF_x

!===================================================================================================================================
!> evaluate  all modes at a list of interpolation points
!!
!===================================================================================================================================
FUNCTION fBase_evalDOF_xn(sf,np,xn,deriv,DOFs) RESULT(y)
! MODULES
IMPLICIT NONE
!-----------------------------------------------------------------------------------------------------------------------------------
! INPUT VARIABLES
  CLASS(t_fBase), INTENT(IN   ) :: sf     !! self
  INTEGER       , INTENT(IN   ) :: np     !! number of points to be evaluated
  REAL(wp)      , INTENT(IN   ) :: xn(2,1:np)   !! input coordinate theta,zeta in [0,2pi]^2
  INTEGER       , INTENT(IN   ) :: deriv  !! =0: base, =2: dthet , =3: dzeta
  REAL(wp)      , INTENT(IN   ) :: DOFs(:)  !! array of all modes
!-----------------------------------------------------------------------------------------------------------------------------------
! OUTPUT VARIABLES
  REAL(wp)                      :: y(1:np)
!-----------------------------------------------------------------------------------------------------------------------------------
! LOCAL VARIABLES
  REAL(wp)                      :: base_xn(1:np,1:sf%modes)
!===================================================================================================================================
IF(SIZE(DOFs,1).NE.sf%modes) CALL abort(__STAMP__, &
       'nDOF not correct when calling fBase_evalDOF_x' )
  base_xn=sf%eval_xn(deriv,np,xn)
  __MATVEC_N(y,base_xn,DOFs)

END FUNCTION fBase_evalDOF_xn

!===================================================================================================================================
!> evaluate  all modes on a tensor-produc grid (t_i,z_j), making use of the tensor product in the fourier series:
!> y_ij = DOFs_mn * SIN(m*t_i - n*z_j ) => SIN(m*t_i) DOFs_mn COS(n*z_j) -COS(m*t_i) DOFs_mn SIN(n*z_j)
!> y_ij = DOFs_mn * COS(m*t_i - n*z_j ) => COS(m*t_i) DOFs_mn COS(n*z_j) +SIN(m*t_i) DOFs_mn SIN(n*z_j)
!>                                     => a1_im DOFs_mn b1_nj + a2_im DOFs_mn b2_nj
!> can be written as 2 SPECIAL MATMAT operations:
!> c(i,1,n)=a1(i,m) DOFs(m,n) , c(i,2,n) = a2(i,m) DOFs(m,n)  => c(i,d,n) = DOT_PROD(a(i,d,1:mmax),DOFs(1:mmax,n))
!> y(i,j) = c(i,1,n) b1(n,j) + c(i,2,n) b2(n,j)
!>        = DOT_PROD(c(i,1:2,1:nmax),b(1:2,1:nmax,j)
!> the 1D ordering in y does not neead a reshape, y(i,j) => y(1:mn_IP), 1D array data can be kept,
!> as it is passed (with its start adress) to DGEMM.
!!
!===================================================================================================================================
FUNCTION fBase_evalDOF_xn_tens(sf,nthet,nzeta,thet,zeta,deriv,DOFs) RESULT(y)
! MODULES
IMPLICIT NONE
!-----------------------------------------------------------------------------------------------------------------------------------
! INPUT VARIABLES
  CLASS(t_fBase), INTENT(IN   ) :: sf     !! self
  INTEGER       , INTENT(IN   ) :: nthet  !! number of points in theta
  INTEGER       , INTENT(IN   ) :: nzeta  !! number of points in zeta
  REAL(wp)      , INTENT(IN   ) :: thet(1:nthet) !! theta positions
  REAL(wp)      , INTENT(IN   ) :: zeta(1:nzeta) !! zeta positions
  INTEGER       , INTENT(IN   ) :: deriv  !! =0: base, =2: dthet , =3: dzeta
  REAL(wp)      , INTENT(IN   ) :: DOFs(:)  !! array of all modes
!-----------------------------------------------------------------------------------------------------------------------------------
! OUTPUT VARIABLES
  REAL(wp)                      :: y(1:nthet*nzeta)   !! DOFS evaluated on tensor-product grid,
!-----------------------------------------------------------------------------------------------------------------------------------
! LOCAL VARIABLES
  INTEGER                       :: iMode,offset,mTotal,nTotal
  REAL(wp)                      :: Amn(1:sf%mTotal1D,-sf%mn_max(2):sf%mn_max(2))
  REAL(wp)                      :: Ctmp(1:nthet,1:2,-sf%mn_max(2):sf%mn_max(2))
  REAL(wp)                      :: base1D_thet(1:nthet,1:2,1:sf%mTotal1D)
  REAL(wp)                      :: base1D_zeta(1:2,-sf%mn_max(2):sf%mn_max(2),1:nzeta)
!===================================================================================================================================
  IF(SIZE(DOFs,1).NE.sf%modes) CALL abort(__STAMP__, &
         'nDOF not correct when calling fBase_evalDOF_IP_tens' )

  offset=sf%mTotal1D-(sf%mn_max(1)+1) !=0 if sin or cos, =sf%mn_max(1)+1 if sin+cos
  !initialize non existing modes to zero
  Amn(1,-sf%mn_max(2):0)=0.0_wp
  IF(offset.GT.0) Amn(offset+1,-sf%mn_max(2):0)=0.0_wp

  !copy DOFs to  (0:m_max , -n_max:n_max) matrix, careful: Xmn(2,:) has nfp factor!
  DO iMode=sf%sin_range(1)+1,sf%sin_range(2)
    Amn(1+sf%Xmn(1,iMode),sf%Xmn(2,iMode)/sf%nfp)=DOFs(iMode)
  END DO
  DO iMode=sf%cos_range(1)+1,sf%cos_range(2)
    Amn(offset+1+sf%Xmn(1,iMode),sf%Xmn(2,iMode)/sf%nfp)=DOFs(iMode)
  END DO

  mTotal=  sf%mTotal1D
  nTotal=2*sf%mn_max(2)+1 !-n_max:n_nax

  SELECT CASE(deriv)
  CASE(0)
    base1d_thet=fBase_eval1d_thet(sf,0,nthet,thet)
    base1d_zeta=fBase_eval1d_zeta(sf,0,nzeta,zeta)
  CASE(DERIV_THET)
    base1d_thet=fBase_eval1d_thet(sf,1,nthet,thet)
    base1d_zeta=fBase_eval1d_zeta(sf,0,nzeta,zeta)
  CASE(DERIV_ZETA)
    base1d_thet=fBase_eval1d_thet(sf,0,nthet,thet)
    base1d_zeta=fBase_eval1d_zeta(sf,1,nzeta,zeta)
  CASE(DERIV_THET_THET)
    base1d_thet=fBase_eval1d_thet(sf,2,nthet,thet)
    base1d_zeta=fBase_eval1d_zeta(sf,0,nzeta,zeta)
  CASE(DERIV_THET_ZETA)
    base1d_thet=fBase_eval1d_thet(sf,1,nthet,thet)
    base1d_zeta=fBase_eval1d_zeta(sf,1,nzeta,zeta)
  CASE(DERIV_ZETA_ZETA)
    base1d_thet=fBase_eval1d_thet(sf,0,nthet,thet)
    base1d_zeta=fBase_eval1d_zeta(sf,2,nzeta,zeta)
  CASE DEFAULT  !for other derivatives, resort to not precomputed/ explicit computation:
    CALL abort(__STAMP__, &
         "fbase_evalDOF_xn_tens: derivative must be 0,DERIV_THET,_ZETA,_THET_THET,_THET_ZETA,_ZETA_ZETA!")
  END SELECT
  __DGEMM_NN(Ctmp,2*nthet,  mTotal,base1D_thet,  mTotal, nTotal,Amn)
  __DGEMM_NN(y   ,  nthet,2*nTotal,       Ctmp,2*nTotal, nzeta ,base1D_zeta)
END FUNCTION fBase_evalDOF_xn_tens

!===================================================================================================================================
!> evaluate  all modes at all interpolation points
!!
!===================================================================================================================================
FUNCTION fBase_evalDOF_IP(sf,deriv,DOFs) RESULT(y_IP)
! MODULES
IMPLICIT NONE
!-----------------------------------------------------------------------------------------------------------------------------------
! INPUT VARIABLES
  CLASS(t_fBase), INTENT(IN   ) :: sf     !! self
  INTEGER       , INTENT(IN   ) :: deriv  !! =0: base, =2: dthet , =3: dzeta
  REAL(wp)      , INTENT(IN   ) :: DOFs(:)  !! array of all modes
!-----------------------------------------------------------------------------------------------------------------------------------
! OUTPUT VARIABLES
  REAL(wp)                      :: y_IP(sf%mn_IP)
!-----------------------------------------------------------------------------------------------------------------------------------
! LOCAL VARIABLES
!===================================================================================================================================
  IF(SIZE(DOFs,1).NE.sf%modes) CALL abort(__STAMP__, &
       'nDOF not correct when calling fBase_evalDOF_IP' )
  SELECT CASE(deriv)
  CASE(0)
    !y_IP=MATMUL(sf%base_IP(:,:),DOFs(:))
    __MATVEC_N(y_IP,sf%base_IP,DOFs)
  CASE(DERIV_THET)
    !y_IP=MATMUL(sf%base_dthet_IP(:,:),DOFs(:))
    __MATVEC_N(y_IP,sf%base_dthet_IP,DOFs)
  CASE(DERIV_ZETA)
    !y_IP=MATMUL(sf%base_dzeta_IP(:,:),DOFs(:))
    __MATVEC_N(y_IP,sf%base_dzeta_IP,DOFs)
  CASE DEFAULT  !for other derivatives, resort to not precomputed/ explicit computation:
     y_IP = sf%evalDOF_xn(sf%mn_IP,sf%x_IP,deriv,DOFs)
  END SELECT
END FUNCTION fBase_evalDOF_IP

!===================================================================================================================================
!> project from interpolation points to all modes
!!  DOFs = add*DOFs+ fac *MATMUL(base_IP_DOF,y_IP)
!===================================================================================================================================
SUBROUTINE fBase_projectIPtoDOF(sf,add,factor,deriv,y_IP,DOFs)
! MODULES
IMPLICIT NONE
!-----------------------------------------------------------------------------------------------------------------------------------
! INPUT VARIABLES
  CLASS(t_fBase), INTENT(IN   ) :: sf     !! self
  LOGICAL       , INTENT(IN   ) :: add    !! =F initialize DOFs , =T add to DOFs
  REAL(wp)      , INTENT(IN   ) :: factor !! scale result by factor, before adding to DOFs (should be =1.0_wp if not needed)
  INTEGER       , INTENT(IN   ) :: deriv  !! =0: base, =2: dthet , =3: dzeta
  REAL(wp)      , INTENT(IN   ) :: y_IP(:)
!-----------------------------------------------------------------------------------------------------------------------------------
! OUTPUT VARIABLES
  REAL(wp)      , INTENT(INOUT) :: DOFs(1:sf%modes)  !! array of all modes
!-----------------------------------------------------------------------------------------------------------------------------------
! LOCAL VARIABLES
  REAL(wp)                      :: radd
!===================================================================================================================================
  IF(SIZE(y_IP,1).NE.sf%mn_IP) CALL abort(__STAMP__, &
       'y_IP not correct when calling fBase_projectIPtoDOF' )
  radd=MERGE(1.0_wp,0.0_wp,add)
  SELECT CASE(deriv)
  CASE(0)
    __PAMATVEC_T(radd,DOFs,factor,sf%base_IP,y_IP)
  CASE(DERIV_THET)
    __PAMATVEC_T(radd,DOFs,factor,sf%base_dthet_IP,y_IP)
  CASE(DERIV_ZETA)
    __PAMATVEC_T(radd,DOFs,factor,sf%base_dzeta_IP,y_IP)
  CASE DEFAULT
    CALL abort(__STAMP__, &
         "fbase_projectIPtoDOF: derivative must be 0,DERIV_THET,DERIV_ZETA!")
  END SELECT
END SUBROUTINE fBase_projectIPtoDOF

!===================================================================================================================================
!> project from any 2D set of interpolation points, at tensor-product of (theta,zeta) positions given by "xn", to all modes
!!  DOFs = add*DOFs+ fac *MATMUL(base_xn,yn)
!===================================================================================================================================
SUBROUTINE fBase_projectxntoDOF(sf,add,factor,deriv,np,xn,yn,DOFs)
  ! MODULES
  IMPLICIT NONE
  !-----------------------------------------------------------------------------------------------------------------------------------
  ! INPUT VARIABLES
    CLASS(t_fBase), INTENT(IN   ) :: sf     !! self
    LOGICAL       , INTENT(IN   ) :: add    !! =F initialize DOFs , =T add to DOFs
    REAL(wp)      , INTENT(IN   ) :: factor !! scale result by factor, before adding to DOFs (should be =1.0_wp if not needed)
    INTEGER       , INTENT(IN   ) :: deriv  !! =0: base, =2: dthet , =3: dzeta
    INTEGER       , INTENT(IN   ) :: np     !! total number of 2D interpolation points
    REAL(wp)      , INTENT(IN   ) :: xn(2,1:np)  !!  (theta=1,zeta=2) position of tensor-product interpolation points, [0,2pi]x[0,2pi/nfp],size(2,mn_IP)
    REAL(wp)      , INTENT(IN   ) :: yn(1:np)  !! value at interpolation points
  !-----------------------------------------------------------------------------------------------------------------------------------
  ! OUTPUT VARIABLES
    REAL(wp)      , INTENT(INOUT) :: DOFs(1:sf%modes)  !! array of all modes
  !-----------------------------------------------------------------------------------------------------------------------------------
  ! LOCAL VARIABLES
    REAL(wp)                      :: radd
    REAL(wp)                      :: base_xn(1:np,1:sf%modes)
  !===================================================================================================================================
    base_xn=sf%eval_xn(deriv,np,xn)
    radd=MERGE(1.0_wp,0.0_wp,add)
    __PAMATVEC_T(radd,DOFs,factor,base_xn,yn)
  END SUBROUTINE fBase_projectxntoDOF

!===================================================================================================================================
!> evaluate  all modes at all interpolation points, making use of the tensor product:
!> y_ij = DOFs_mn * SIN(m*t_i - n*z_j ) => SIN(m*t_i) DOFs_mn COS(n*z_j) -COS(m*t_i) DOFs_mn SIN(n*z_j)
!> y_ij = DOFs_mn * COS(m*t_i - n*z_j ) => COS(m*t_i) DOFs_mn COS(n*z_j) +SIN(m*t_i) DOFs_mn SIN(n*z_j)
!>                                     => a1_im DOFs_mn b1_nj + a2_im DOFs_mn b2_nj
!> can be written as 2 SPECIAL MATMAT operations:
!> c(i,1,n)=a1(i,m) DOFs(m,n) , c(i,2,n) = a2(i,m) DOFs(m,n)  => c(i,d,n) = DOT_PROD(a(i,d,1:mmax),DOFs(1:mmax,n))
!> y(i,j) = c(i,1,n) b1(n,j) + c(i,2,n) b2(n,j)
!>        = DOT_PROD(c(i,1:2,1:nmax),b(1:2,1:nmax,j)
!> the 1D ordering in y does not neead a reshape, y(i,j) => y(1:mn_IP), 1D array data can be kept,
!> as it is passed (with its start adress) to DGEMM.
!!
!===================================================================================================================================
FUNCTION fBase_evalDOF_IP_tens(sf,deriv,DOFs) RESULT(y_IP)
! MODULES
IMPLICIT NONE
!-----------------------------------------------------------------------------------------------------------------------------------
! INPUT VARIABLES
  CLASS(t_fBase), INTENT(IN   ) :: sf     !! self
  INTEGER       , INTENT(IN   ) :: deriv  !! =0: base, =2: dthet , =3: dzeta
  REAL(wp)      , INTENT(IN   ) :: DOFs(:)!! array of all modes (sf%modes)
!-----------------------------------------------------------------------------------------------------------------------------------
! OUTPUT VARIABLES
  REAL(wp)                      :: y_IP(sf%mn_IP)
!-----------------------------------------------------------------------------------------------------------------------------------
! LOCAL VARIABLES
  INTEGER                       :: iMode,offset,mTotal,nTotal
  REAL(wp)                      :: Amn(1:sf%mTotal1D,-sf%mn_max(2):sf%mn_max(2))
  REAL(wp)                      :: Ctmp(1:sf%mn_nyq(1),1:2,-sf%mn_max(2):sf%mn_max(2))
!===================================================================================================================================
  IF(SIZE(DOFs,1).NE.sf%modes) CALL abort(__STAMP__, &
         'nDOF not correct when calling fBase_evalDOF_IP_tens' )

  offset=sf%mTotal1D-(sf%mn_max(1)+1) !=0 if sin or cos, =sf%mn_max(1)+1 if sin+cos
  !initialize non existing modes to zero
  Amn(1,-sf%mn_max(2):0)=0.0_wp
  IF(offset.GT.0) Amn(offset+1,-sf%mn_max(2):0)=0.0_wp

  !copy DOFs to  (0:m_max , -n_max:n_max) matrix, careful: Xmn(2,:) has nfp factor!
  DO iMode=sf%sin_range(1)+1,sf%sin_range(2)
    Amn(1+sf%Xmn(1,iMode),sf%Xmn(2,iMode)/sf%nfp)=DOFs(iMode)
  END DO
  DO iMode=sf%cos_range(1)+1,sf%cos_range(2)
    Amn(offset+1+sf%Xmn(1,iMode),sf%Xmn(2,iMode)/sf%nfp)=DOFs(iMode)
  END DO

  mTotal=  sf%mTotal1D
  nTotal=2*sf%mn_max(2)+1 !-n_max:n_nax

  SELECT CASE(deriv)
  CASE(0)
!    DO n=-sf%mn_max(2),sf%mn_max(2)
!      DO i=1,sf%mn_nyq(1)
!        Ctmp(i,1,n)=SUM(sf%base1D_IPthet(i,1,:)*Amn(:,n))
!        Ctmp(i,2,n)=SUM(sf%base1D_IPthet(i,2,:)*Amn(:,n))
!      END DO !i
!    END DO !n
!    k=0
!    DO j=1,sf%mn_nyq(2)
!      DO i=1,sf%mn_nyq(1)
!        k=k+1
!        y_IP(k)=SUM(Ctmp(i,1:2,:)*sf%base1D_IPzeta(1:2,:,j))
!      END DO !i
!    END DO !j
    __DGEMM_NN(Ctmp,2*sf%mn_nyq(1),  mTotal,sf%base1D_IPthet,  mTotal,      nTotal,Amn)
    __DGEMM_NN(y_IP,  sf%mn_nyq(1),2*nTotal,            Ctmp,2*nTotal,sf%mn_nyq(2),sf%base1D_IPzeta)
  CASE(DERIV_THET)
    __DGEMM_NN(Ctmp,2*sf%mn_nyq(1),  mTotal,sf%base1D_dthet_IPthet,  mTotal,      nTotal,Amn)
    __DGEMM_NN(y_IP,  sf%mn_nyq(1),2*nTotal,                  Ctmp,2*nTotal,sf%mn_nyq(2),sf%base1D_IPzeta)
  CASE(DERIV_ZETA)
    __DGEMM_NN(Ctmp,2*sf%mn_nyq(1),  mTotal,sf%base1D_IPthet,  mTotal,      nTotal,Amn)
    __DGEMM_NN(y_IP,  sf%mn_nyq(1),2*nTotal,            Ctmp,2*nTotal,sf%mn_nyq(2),sf%base1D_dzeta_IPzeta)
  CASE DEFAULT  !for other derivatives, resort to not precomputed/ explicit computation:
     y_IP = sf%evalDOF_xn(sf%mn_IP,sf%x_IP,deriv,DOFs)
  END SELECT
END FUNCTION fBase_evalDOF_IP_tens


!===================================================================================================================================
!> inverse of fBase_evalDOF_IP_tens
!!
!===================================================================================================================================
SUBROUTINE fBase_projectIPtoDOF_tens(sf,add,factor,deriv,y_IP,DOFs)
! MODULES
IMPLICIT NONE
!-----------------------------------------------------------------------------------------------------------------------------------
! INPUT VARIABLES
  CLASS(t_fBase), INTENT(IN   ) :: sf     !! self
  LOGICAL       , INTENT(IN   ) :: add    !! =F initialize DOFs , =T add to DOFs
  REAL(wp)      , INTENT(IN   ) :: factor !! scale result by factor, before adding to DOFs (should be =1.0_wp if not needed)
  INTEGER       , INTENT(IN   ) :: deriv  !! =0: base, =2: dthet , =3: dzeta
  REAL(wp)      , INTENT(IN   ) :: y_IP(:) !! point values (at sf%x_IP if x_IP_in not given)
!-----------------------------------------------------------------------------------------------------------------------------------
! OUTPUT VARIABLES
  REAL(wp)      , INTENT(INOUT) :: DOFs(1:sf%modes)  !! array of all modes
!-----------------------------------------------------------------------------------------------------------------------------------
! LOCAL VARIABLES
  INTEGER                       :: iMode,offset,mTotal,nTotal
  REAL(wp)                      :: Amn(1:sf%mTotal1D,-sf%mn_max(2):sf%mn_max(2))
  REAL(wp)                      :: Ctmp(1:sf%mn_nyq(1),1:2,-sf%mn_max(2):sf%mn_max(2))
!===================================================================================================================================
  IF(SIZE(y_IP,1).NE.sf%mn_IP) CALL abort(__STAMP__, &
         'y_IP not correct when calling fBase_projectIPtoDOF_tens' )
  mTotal=  sf%mTotal1D
  nTotal=2*sf%mn_max(2)+1 !-n_max:n_nax

  SELECT CASE(deriv)
  CASE(0)
!    DO n=-sf%mn_max(2),sf%mn_max(2)
!      DO i=1,sf%mn_nyq(1)
!        Ctmp(i,1,n)=SUM(sf%base1D_IPthet(i,1,:)*Amn(:,n))
!        Ctmp(i,2,n)=SUM(sf%base1D_IPthet(i,2,:)*Amn(:,n))
!      END DO !i
!    END DO !n
!    k=0
!    DO j=1,sf%mn_nyq(2)
!      DO i=1,sf%mn_nyq(1)
!        k=k+1
!        y_IP(k)=SUM(Ctmp(i,1:2,:)*sf%base1D_IPzeta(1:2,:,j))
!      END DO !i
!    END DO !j

    __DGEMM_NT(Ctmp,  sf%mn_nyq(1),sf%mn_nyq(2),y_IP,  2*nTotal,sf%mn_nyq(2),sf%base1D_IPzeta)
    __ADGEMM_TN(Amn,factor, 2*sf%mn_nyq(1),mTotal,sf%base1D_IPthet,  2*sf%mn_nyq(1),nTotal,Ctmp)

  CASE(DERIV_THET)
    __DGEMM_NT(Ctmp,  sf%mn_nyq(1),sf%mn_nyq(2),y_IP,  2*nTotal,sf%mn_nyq(2),sf%base1D_IPzeta)
    __ADGEMM_TN(Amn,factor, 2*sf%mn_nyq(1),mTotal,sf%base1D_dthet_IPthet,  2*sf%mn_nyq(1),nTotal,Ctmp)
  CASE(DERIV_ZETA)
    __DGEMM_NT(Ctmp,  sf%mn_nyq(1),sf%mn_nyq(2),y_IP,  2*nTotal,sf%mn_nyq(2),sf%base1D_dzeta_IPzeta)
    __ADGEMM_TN(Amn,factor, 2*sf%mn_nyq(1),mTotal,sf%base1D_IPthet,  2*sf%mn_nyq(1),nTotal,Ctmp)
  CASE DEFAULT
    CALL abort(__STAMP__, &
         "fbase_evalDOF_IP_tens: derivative must be 0,DERIV_THET,DERIV_ZETA!")
  END SELECT

  offset=sf%mTotal1D-(sf%mn_max(1)+1) !=0 if sin or cos, =sf%mn_max(1)+1 if sin+cos
  !copy modes back
  IF(add)THEN
    DO iMode=sf%sin_range(1)+1,sf%sin_range(2)
      DOFs(iMode)=DOFs(iMode)+Amn(1+sf%Xmn(1,iMode),sf%Xmn(2,iMode)/sf%nfp)
    END DO
    DO iMode=sf%cos_range(1)+1,sf%cos_range(2)
      DOFs(iMode)=DOFs(iMode)+Amn(offset+1+sf%Xmn(1,iMode),sf%Xmn(2,iMode)/sf%nfp)
    END DO
  ELSE
    DO iMode=sf%sin_range(1)+1,sf%sin_range(2)
      DOFs(iMode)=Amn(1+sf%Xmn(1,iMode),sf%Xmn(2,iMode)/sf%nfp)
    END DO
    DO iMode=sf%cos_range(1)+1,sf%cos_range(2)
      DOFs(iMode)=Amn(offset+1+sf%Xmn(1,iMode),sf%Xmn(2,iMode)/sf%nfp)
    END DO
  END IF !add
END SUBROUTINE fBase_projectIPtoDOF_tens


!===================================================================================================================================
!> projection from the theta and zeta derivatives at the interpolation points to the DoFs
!!
!===================================================================================================================================
SUBROUTINE fBase_projectIPtoDOF_tens_dtz(sf,dy_dthet_IP,dy_dzeta_IP,DOFs)
! MODULES
IMPLICIT NONE
!-----------------------------------------------------------------------------------------------------------------------------------
! INPUT VARIABLES
  CLASS(t_fBase), INTENT(IN   ) :: sf     !! self
  REAL(wp)      , INTENT(IN   ) :: dy_dthet_IP(:), dy_dzeta_IP(:)  !! derivatives at the interpolation points
!-----------------------------------------------------------------------------------------------------------------------------------
! OUTPUT VARIABLES
  REAL(wp)      , INTENT(INOUT) :: DOFs(1:sf%modes)  !! array of all modes
!-----------------------------------------------------------------------------------------------------------------------------------
! LOCAL VARIABLES
  INTEGER                       :: iMode
  REAL(wp)                      :: dofs_t(1:sf%modes), dofs_z(1:sf%modes)
!===================================================================================================================================
  CALL sf%projectIPtoDOF(.FALSE., 1.0, DERIV_THET, dy_dthet_IP, dofs_t)
  CALL sf%projectIPtoDOF(.FALSE., 1.0, DERIV_ZETA, dy_dzeta_IP, dofs_z)
  ! choose the correct derivative depending on the mode
  ! include the weighting from the projection
  DO iMode = 1,sf%modes
    ! m == n == 0: set to 0
    IF (sf%mn_zero_mode == iMode) THEN
      DOFs(iMode) = 0.0
    ! m == 0: use dy_dthet
    ELSE IF (sf%Xmn(2,iMode) == 0) THEN  ! n == 0: use dGB_dt
      DOFs(iMode) = dofs_t(iMode) * sf%d_thet * sf%d_zeta * sf%snorm_base(iMode) / REAL(sf%Xmn(1,iMode)**2,wp)
    ! default: use dy_dzeta
    ELSE
      DOFs(iMode) = dofs_z(iMode) * sf%d_thet * sf%d_zeta * sf%snorm_base(iMode) / REAL(sf%Xmn(2,iMode)**2,wp)
    END IF
  END DO
END SUBROUTINE fBase_projectIPtoDOF_tens_dtz

!===================================================================================================================================
!>  take values interpolated at sf%s_IP positions and project onto fourier basis by integration
!!
!===================================================================================================================================
FUNCTION fBase_initDOF( sf , g_IP,thet_zeta_start) RESULT(DOFs)
! MODULES
IMPLICIT NONE
!-----------------------------------------------------------------------------------------------------------------------------------
! INPUT VARIABLES
  CLASS(t_fBase), INTENT(IN   ) :: sf    !! self
  REAL(wp)      , INTENT(IN   ) :: g_IP(:)  !!  interpolation values at theta_IP zeta_IP positions
  REAL(wp),INTENT(IN),OPTIONAL :: thet_zeta_start(2) !theta,zeta value of first point (points must remain equidistant and of size mn_nyq(1),mn_nyq(2))
!-----------------------------------------------------------------------------------------------------------------------------------
! OUTPUT VARIABLES
  REAL(wp)                      :: DOFs(1:sf%modes)  !! projection to fourier base
!-----------------------------------------------------------------------------------------------------------------------------------
! LOCAL VARIABLES
  REAL(wp)                      :: x_IP_shift(2,sf%mn_IP)
!===================================================================================================================================
  IF(SIZE(g_IP,1).NE.sf%mn_IP) CALL abort(__STAMP__, &
       'nDOF not correct when calling fBase_initDOF' )
  IF(.NOT.(PRESENT(thet_zeta_start)))THEN
    CALL sf%projectIPtoDOF(.FALSE.,(sf%d_thet*sf%d_zeta),0,g_IP,DOFs)
  ELSE
    x_IP_shift(1,:)=sf%x_IP(1,:)-sf%x_IP(1,1)+thet_zeta_start(1)
    x_IP_shift(2,:)=sf%x_IP(2,:)-sf%x_IP(2,1)+thet_zeta_start(2)
    CALL sf%projectxntoDOF(.FALSE.,(sf%d_thet*sf%d_zeta),0,sf%mn_IP,x_IP_shift,g_IP,DOFs)
  END IF
  DOFs(:)=sf%snorm_base(:)*DOFs(:)  !normalize with inverse mass matrix diagonal
END FUNCTION fBase_initDOF

!===================================================================================================================================
!> test fBase variable
!!
!===================================================================================================================================
SUBROUTINE fBase_test( sf)
! MODULES
USE MODgvec_GLobals, ONLY: testdbg,testlevel,nfailedMsg,nTestCalled,testUnit
IMPLICIT NONE
!-----------------------------------------------------------------------------------------------------------------------------------
! INPUT VARIABLES
!-----------------------------------------------------------------------------------------------------------------------------------
! OUTPUT VARIABLES
  CLASS(t_fBase), INTENT(INOUT) :: sf !! self
!-----------------------------------------------------------------------------------------------------------------------------------
! LOCAL VARIABLES
  INTEGER            :: iTest,iMode,jMode,ncoszero,nsinzero,i_mn
  REAL(wp)           :: checkreal,refreal
  REAL(wp),PARAMETER :: realtol=1.0E-11_wp
  CHARACTER(LEN=10)  :: fail
  REAL(wp)           :: dofs(1:sf%modes),tmpdofs(1:sf%modes),dangle(2)
  REAL(wp)           :: g_IP(1:sf%mn_IP)
  TYPE(t_fbase)      :: testfBase
  LOGICAL            :: check(5)
  REAL(wp),ALLOCATABLE :: oldDOF(:,:),newDOF(:,:)
!===================================================================================================================================
  test_called=.TRUE. !avoid infinite loop if init is called here
  IF(testlevel.LE.0) RETURN
  IF(.NOT.MPIroot) RETURN
  IF(testdbg) THEN
     Fail=" DEBUG  !!"
  ELSE
     Fail=" FAILED !!"
  END IF
  SWRITE(UNIT_stdOut,'(A,I4,A)')'>>>>>>>>> RUN FBASE TEST ID',nTestCalled,'    >>>>>>>>>'
  ASSOCIATE(&
              m_max      => sf%mn_max(1)  &
            , n_max      => sf%mn_max(2)  &
            , m_nyq      => sf%mn_nyq(1)  &
            , n_nyq      => sf%mn_nyq(2)  &
            , mn_IP      => sf%mn_IP      &
            , nfp        => sf%nfp        &
            , sin_cos    => sf%sin_cos    &
            , sin_range  => sf%sin_range  &
            , cos_range  => sf%cos_range  &
            , modes      => sf%modes      &
            , Xmn        => sf%Xmn        &
            )
  IF(testlevel.GE.1)THEN

    iTest=101 ; IF(testdbg)WRITE(*,*)'iTest=',iTest
    checkreal =SUM(sf%x_IP(1,:)*sf%x_IP(2,:))*sf%d_thet*sf%d_zeta
    refreal   =(0.5_wp*(TWOPI)**2)*REAL(nfp,wp)*(0.5_wp*(TWOPI/REAL(nfp,wp))**2)

    IF(testdbg.OR.(.NOT.( ABS(checkreal-refreal).LT. realtol))) THEN
      nfailedMsg=nfailedMsg+1 ; WRITE(testUnit,'(A,2(I4,A))') &
      '\n!! FBASE TEST ID',nTestCalled ,': TEST ',iTest,Fail
      nfailedMsg=nfailedMsg+1 ; WRITE(testUnit,'(A,I6," , ",I6,2(A,I4),2(A,E11.3))') &
       ' mn_max= (',m_max,n_max, &
       ' )  nfp    = ',nfp, &
       ' ,  sin/cos : ', sin_cos, &
      '\n =>  should be ', refreal,' : nfp*int(int(theta*zeta, 0, 2pi),0,2pi/nfp)= ', checkreal
    END IF !TEST


    ! check off-diagonals of mass matrix =0
    iTest=102 ; IF(testdbg)WRITE(*,*)'iTest=',iTest

    checkreal=0.0_wp
    DO iMode=1,modes
      DO jMode=1,modes
        IF(iMode.NE.jMode)THEN
          checkreal=MAX(checkreal,ABS((sf%d_thet*sf%d_zeta)*SUM(sf%base_IP(:,iMode)*sf%base_IP(:,jMode))))
        END IF !iMode /=jMode
      END DO
    END DO
    refreal=0.0_wp

    IF(testdbg.OR.(.NOT.( ABS(checkreal-refreal).LT. realtol))) THEN
      nfailedMsg=nfailedMsg+1 ; WRITE(testUnit,'(A,2(I4,A))') &
      '\n!! FBASE TEST ID',nTestCalled ,': TEST ',iTest,Fail
      nfailedMsg=nfailedMsg+1 ; WRITE(testUnit,'(A,I6," , ",I6,(A,I4),A,2(A,E11.3))') &
       ' mn_max= (',m_max,n_max, &
       ' )  nfp    = ',nfp, &
       ' ,  sin/cos : '//TRIM( sin_cos_map(sin_cos)), &
      '\n =>  should be ', refreal,' : OFF-DIAGONALS of mass matrix 0=:int(int(base(imode)*base(jmode), 0, 2pi),0,2pi/nfp)= ', checkreal
    END IF !TEST

    ! check off-diagonals of mass matrix =0
    iTest=1021 ; IF(testdbg)WRITE(*,*)'iTest=',iTest

    checkreal=0.0_wp
    DO iMode=1,modes
      !DIAGONAL
      checkreal=MAX(checkreal,ABS(1.0_wp-sf%snorm_base(iMode)*(sf%d_thet*sf%d_zeta)*SUM(sf%base_IP(:,iMode)*sf%base_IP(:,iMode))))
    END DO
    refreal=0.0_wp

    IF(testdbg.OR.(.NOT.( ABS(checkreal-refreal).LT. realtol))) THEN
      nfailedMsg=nfailedMsg+1 ; WRITE(testUnit,'(A,2(I4,A))') &
      '\n!! FBASE TEST ID',nTestCalled ,': TEST ',iTest,Fail
      nfailedMsg=nfailedMsg+1 ; WRITE(testUnit,'(A,I6," , ",I6,(A,I4),A,2(A,E11.3))') &
       ' mn_max= (',m_max,n_max, &
       ' )  nfp    = ',nfp, &
       ' ,  sin/cos : '//TRIM( sin_cos_map(sin_cos)), &
      '\n =>  should be ', refreal,' : DIAGONAL OF MASS MATRIX 0=:1-snorm(iMode)*int(int(base(imode)*base(imode), 0, 2pi),0,2pi/nfp)= ', checkreal
    END IF !TEST


    iTest=103 ; IF(testdbg)WRITE(*,*)'iTest=',iTest

    checkreal=0.0_wp
    nsinzero=0
    DO iMode=sin_range(1)+1,sin_range(2)
      checkreal=checkreal+   ((sf%d_thet*sf%d_zeta)*SUM(sf%base_IP(:,iMode)*sf%base_IP(:,iMode)))
      IF(sf%zero_odd_even(iMode).EQ.MN_ZERO) nsinzero=nsinzero+1
    END DO
    ncoszero=0
    DO iMode=cos_range(1)+1,cos_range(2)
      checkreal=checkreal+   ((sf%d_thet*sf%d_zeta)*SUM(sf%base_IP(:,iMode)*sf%base_IP(:,iMode)))
      IF(sf%zero_odd_even(iMode).EQ.MN_ZERO) ncoszero=ncoszero+1
    END DO
    checkreal=checkreal/REAL(modes,wp)
    refreal=(TWOPI)**2 *( 0.5*(REAL(cos_range(2)-cos_range(1)-ncoszero,wp) + REAL(sin_range(2)-sin_range(1),wp))  &
                         +REAL(ncoszero,wp) )/REAL(modes,wp)

    IF(testdbg.OR.(.NOT.( (ABS(checkreal-refreal).LT. realtol).AND. &
                          (nsinzero              .EQ. 0      )      ))) THEN
      nfailedMsg=nfailedMsg+1 ; WRITE(testUnit,'(A,2(I4,A))') &
      '\n!! FBASE TEST ID',nTestCalled ,': TEST ',iTest,Fail
      nfailedMsg=nfailedMsg+1 ; WRITE(testUnit,'(A,I6," , ",I6,(A,I4),A,(A,I4),2(A,E11.3))') &
       ' mn_max= (',m_max,n_max, &
       ' )  nfp    = ',nfp, &
       ' ,  sin/cos : '//TRIM( sin_cos_map(sin_cos)), &
       '\n =>  should be  0 : nsinzero = ', nsinzero,  &
       '\n =>  should be ', refreal,' : nfp*int(int(base(imode)*base(imode), 0, 2pi),0,2pi/nfp)= ', checkreal
    END IF !TEST

    !test mass matrix of base
    iTest=104 ; IF(testdbg)WRITE(*,*)'iTest=',iTest

    checkreal=0.0_wp
    DO iMode=sin_range(1)+1,sin_range(2)
      DO jMode=sin_range(1)+1,sin_range(2)
          checkreal=MAX(checkreal,ABS((sf%d_thet*sf%d_zeta)*SUM(sf%base_IP(:,iMode)*sf%base_dthet_IP(:,jMode)))/REAL(1+ABS(sf%Xmn(1,jmode)),wp))
          checkreal=MAX(checkreal,ABS((sf%d_thet*sf%d_zeta)*SUM(sf%base_IP(:,iMode)*sf%base_dzeta_IP(:,jMode)))/REAL(1+ABS(sf%Xmn(2,jmode)),wp))
      END DO
    END DO
    DO iMode=cos_range(1)+1,cos_range(2)
      DO jMode=cos_range(1)+1,cos_range(2)
          checkreal=MAX(checkreal,ABS((sf%d_thet*sf%d_zeta)*SUM(sf%base_IP(:,iMode)*sf%base_dthet_IP(:,jMode)))/REAL(1+ABS(sf%Xmn(1,jmode)),wp))
          checkreal=MAX(checkreal,ABS((sf%d_thet*sf%d_zeta)*SUM(sf%base_IP(:,iMode)*sf%base_dzeta_IP(:,jMode)))/REAL(1+ABS(sf%Xmn(2,jmode)),wp))
      END DO
    END DO
    refreal=0.0_wp

    IF(testdbg.OR.(.NOT.( ABS(checkreal-refreal).LT. realtol))) THEN
      nfailedMsg=nfailedMsg+1 ; WRITE(testUnit,'(A,2(I4,A))') &
      '\n!! FBASE TEST ID',nTestCalled ,': TEST ',iTest,Fail
      nfailedMsg=nfailedMsg+1 ; WRITE(testUnit,'(A,I6," , ",I6,(A,I4),A,2(A,E11.3))') &
       ' mn_max= (',m_max,n_max, &
       ' )  nfp    = ',nfp, &
       ' ,  sin/cos : '//TRIM( sin_cos_map(sin_cos)), &
      '\n =>  should be ', refreal,' : nfp*int(int(base(imode)*base_dthet/dzeta(jmode), 0, 2pi),0,2pi/nfp)= ', checkreal
    END IF !TEST

    !get new fbase and check compare
    iTest=111 ; IF(testdbg)WRITE(*,*)'iTest=',iTest
    CALL testfBase%init(sf%mn_max,sf%mn_nyq,sf%nfp,sin_cos_map(sf%sin_cos),sf%exclude_mn_zero)
    CALL testfBase%compare(sf,is_same=check(1))
    CALL testfBase%free()
    IF(.NOT.check(1))THEN
      nfailedMsg=nfailedMsg+1 ; WRITE(testUnit,'(A,2(I4,A))') &
      '\n!! FBASE TEST ID',nTestCalled ,': TEST ',iTest,Fail
      nfailedMsg=nfailedMsg+1 ; WRITE(testUnit,'(A,I6," , ",I6,(A,I4),A,A)') &
       ' mn_max= (',m_max,n_max, &
       ' )  nfp    = ',nfp, &
       ' ,  sin/cos : '//TRIM( sin_cos_map(sin_cos)), &
      '\n =>  should be true'
    END IF !TEST

    !get new fbase and check compare
    iTest=112 ; IF(testdbg)WRITE(*,*)'iTest=',iTest
    CALL testfBase%init(sf%mn_max,sf%mn_nyq,sf%nfp+1,sin_cos_map(sf%sin_cos),(.NOT.sf%exclude_mn_zero))
    CALL testfBase%compare(sf,cond_out=check(1:5))
    CALL testfBase%free()
    IF(ALL(check))THEN
      nfailedMsg=nfailedMsg+1 ; WRITE(testUnit,'(A,2(I4,A))') &
      '\n!! FBASE TEST ID',nTestCalled ,': TEST ',iTest,Fail
      nfailedMsg=nfailedMsg+1 ; WRITE(testUnit,'(A,I6," , ",I6,(A,I4),A,A)') &
       ' mn_max= (',m_max,n_max, &
       ' )  nfp    = ',nfp, &
       ' ,  sin/cos : '//TRIM( sin_cos_map(sin_cos)), &
      '\n =>  should be false'
    END IF !TEST

    !get new fbase and check compare
    iTest=113 ; IF(testdbg)WRITE(*,*)'iTest=',iTest
    CALL testfBase%init(2*sf%mn_max,2*sf%mn_nyq,sf%nfp,sin_cos_map(sf%sin_cos),sf%exclude_mn_zero)
    CALL testfBase%compare(sf,cond_out=check)
    CALL testfBase%free()
    IF(ALL(check))THEN
      nfailedMsg=nfailedMsg+1 ; WRITE(testUnit,'(A,2(I4,A))') &
      '\n!! FBASE TEST ID',nTestCalled ,': TEST ',iTest,Fail
      nfailedMsg=nfailedMsg+1 ; WRITE(testUnit,'(A,I6," , ",I6,(A,I4),A,A)') &
       ' mn_max= (',m_max,n_max, &
       ' )  nfp    = ',nfp, &
       ' ,  sin/cos : '//TRIM( sin_cos_map(sin_cos)), &
      '\n =>  should be false'
    END IF !TEST

    !get new fbase and check change_base execution  (can fail by abort)
    iTest=121 ; IF(testdbg)WRITE(*,*)'iTest=',iTest
    CALL testfBase%init(2*sf%mn_max,2*sf%mn_nyq,sf%nfp,sin_cos_map(sf%sin_cos),sf%exclude_mn_zero)
    ALLOCATE(oldDOF(1:sf%modes,2),newDOF(1:testfBase%modes,2))
    oldDOF(:,1)=1.1_wp
    oldDOF(:,2)=2.2_wp

    CALL testfBase%change_base(sf,2,oldDOF,newDOF)
    checkreal=SUM(newDOF)
    refreal  =SUM(oldDOF)
    CALL testfBase%free()
    DEALLOCATE(oldDOF,newDOF)
    IF(testdbg.OR.(.NOT.( (ABS(checkreal-refreal).LT. realtol) ))) THEN
      nfailedMsg=nfailedMsg+1 ; WRITE(testUnit,'(A,2(I4,A))') &
      '\n!! FBASE TEST ID',nTestCalled ,': TEST ',iTest,Fail
      nfailedMsg=nfailedMsg+1 ; WRITE(testUnit,'(A,I6," , ",I6,(A,I4),A,2(A,E11.3))') &
       ' mn_max= (',m_max,n_max, &
       ' )  nfp    = ',nfp, &
       ' ,  sin/cos : '//TRIM( sin_cos_map(sin_cos)), &
       '\n =>  should be ', refreal,' : ', checkreal
    END IF !TEST

    IF(sf%mn_max(1).GT.1)THEN
    !get new fbase and check change_base execution only (can only fail by abort)
    iTest=122 ; IF(testdbg)WRITE(*,*)'iTest=',iTest
    CALL testfBase%init((/sf%mn_max(1)/2,sf%mn_max(2)/),(/sf%mn_nyq(1)/2+1,sf%mn_nyq(2)/),sf%nfp,sin_cos_map(sf%sin_cos),.TRUE.)
    ALLOCATE(oldDOF(3,1:sf%modes),newDOF(3,1:testfBase%modes))
    oldDOF(1,:)=-1.1_wp
    oldDOF(2,:)=-2.2_wp
    oldDOF(3,:)=-3.3_wp

    CALL testfBase%change_base(sf,1,oldDOF,newDOF)
    checkreal=SUM(newDOF)/REAL(testfBase%modes,wp)
    refreal  =-6.6_wp
    CALL testfBase%free()
    DEALLOCATE(oldDOF,newDOF)
    IF(testdbg.OR.(.NOT.( (ABS(checkreal-refreal).LT. realtol) ))) THEN
      nfailedMsg=nfailedMsg+1 ; WRITE(testUnit,'(A,2(I4,A))') &
      '\n!! FBASE TEST ID',nTestCalled ,': TEST ',iTest,Fail
      nfailedMsg=nfailedMsg+1 ; WRITE(testUnit,'(A,I6," , ",I6,(A,I4),A,2(A,E11.3))') &
       ' mn_max= (',m_max,n_max, &
       ' )  nfp    = ',nfp, &
       ' ,  sin/cos : '//TRIM( sin_cos_map(sin_cos)), &
       '\n =>  should be ', refreal,' : ', checkreal
    END IF !TEST
    END IF !sf%mn_max>1


    iTest=201 ; IF(testdbg)WRITE(*,*)'iTest=',iTest

    g_IP=0.
    DO iMode=sin_range(1)+1,sin_range(2)
      dofs(iMode)=0.1_wp*(REAL(iMode-modes/2,wp)/REAL(modes,wp))
      g_IP(:) =g_IP(:)+dofs(iMode)*SIN(REAL(Xmn(1,iMode),wp)*sf%x_IP(1,:)-REAL(Xmn(2,iMode),wp)*sf%x_IP(2,:))
    END DO !iMode
    DO iMode=cos_range(1)+1,cos_range(2)
      dofs(iMode)=0.1_wp*(REAL(iMode-modes/2,wp)/REAL(modes,wp))
      g_IP(:) =g_IP(:)+dofs(iMode)*COS(REAL(Xmn(1,iMode),wp)*sf%x_IP(1,:)-REAL(Xmn(2,iMode),wp)*sf%x_IP(2,:))
    END DO !iMode
    checkreal=MAXVAL(ABS(g_IP-sf%evalDOF_IP(0,dofs)))
    refreal=0.0_wp

    IF(testdbg.OR.(.NOT.( ABS(checkreal-refreal).LT. realtol))) THEN
      nfailedMsg=nfailedMsg+1 ; WRITE(testUnit,'(A,2(I4,A))') &
      '\n!! FBASE TEST ID',nTestCalled ,': TEST ',iTest,Fail
      nfailedMsg=nfailedMsg+1 ; WRITE(testUnit,'(A,I6," , ",I6,(A,I4),A,2(A,E11.3))') &
       ' mn_max= (',m_max,n_max, &
       ' )  nfp    = ',nfp, &
       ' ,  sin/cos : '//TRIM( sin_cos_map(sin_cos)), &
      '\n =>  should be ', refreal,' : MAX(|g_IP-evalDOF(dofs)|) ', checkreal
    END IF !TEST


    iTest=iTest+1 ; IF(testdbg)WRITE(*,*)'iTest=',iTest

    checkreal=MAXVAL(ABS(g_IP-sf%evalDOF_xn_tens(sf%mn_nyq(1),sf%mn_nyq(2),sf%X_IP(1,1:sf%mn_nyq(1)),sf%X_IP(2,1:PRODUCT(sf%mn_nyq(1:2)):sf%mn_nyq(1)),0,dofs)))
    refreal=0.0_wp

    IF(testdbg.OR.(.NOT.( ABS(checkreal-refreal).LT. realtol))) THEN
      nfailedMsg=nfailedMsg+1 ; WRITE(testUnit,'(A,2(I4,A))') &
      '\n!! FBASE TEST ID',nTestCalled ,': TEST ',iTest,Fail
      nfailedMsg=nfailedMsg+1 ; WRITE(testUnit,'(A,I6," , ",I6,(A,I4),A,2(A,E11.3))') &
       ' mn_max= (',m_max,n_max, &
       ' )  nfp    = ',nfp, &
       ' ,  sin/cos : '//TRIM( sin_cos_map(sin_cos)), &
      '\n =>  should be ', refreal,' : MAX(|g_IP-evalDOF_xn_tens(dofs)|) ', checkreal
    END IF !TEST

    iTest=iTest+1 ; IF(testdbg)WRITE(*,*)'iTest=',iTest

    !use g_IP /dofs from test 201

    checkreal=0.0_wp
    DO i_mn=1,sf%mn_IP
      checkreal=MAX(checkreal, ABS(g_IP(i_mn)-sf%evalDOF_x(sf%X_IP(:,i_mn),0,dofs)))
    END DO
    refreal=0.0_wp

    IF(testdbg.OR.(.NOT.( ABS(checkreal-refreal).LT. realtol))) THEN
      nfailedMsg=nfailedMsg+1 ; WRITE(testUnit,'(A,2(I4,A))') &
      '\n!! FBASE TEST ID',nTestCalled ,': TEST ',iTest,Fail
      nfailedMsg=nfailedMsg+1 ; WRITE(testUnit,'(A,I6," , ",I6,(A,I4),A,2(A,E11.3))') &
       ' mn_max= (',m_max,n_max, &
       ' )  nfp    = ',nfp, &
       ' ,  sin/cos : '//TRIM( sin_cos_map(sin_cos)), &
      '\n =>  should be ', refreal,' : MAX(|g_IP(:)-evalDOF_x(x,(:),dofs)|) ', checkreal
    END IF !TEST

    iTest=iTest+1  ; IF(testdbg)WRITE(*,*)'iTest=',iTest

    !use g_IP /dofs from test 201
    tmpdofs=sf%initDOF(g_IP)
    checkreal=MAXVAL(ABS(tmpdofs-dofs))
    refreal=0.0_wp

    IF(testdbg.OR.(.NOT.( ABS(checkreal-refreal).LT. realtol))) THEN
      nfailedMsg=nfailedMsg+1 ; WRITE(testUnit,'(A,2(I4,A))') &
      '\n!! FBASE TEST ID',nTestCalled ,': TEST ',iTest,Fail
      nfailedMsg=nfailedMsg+1 ; WRITE(testUnit,'(A,I6," , ",I6,(A,I4),A,2(A,E11.3))') &
       ' mn_max= (',m_max,n_max, &
       ' )  nfp    = ',nfp, &
       ' ,  sin/cos : '//TRIM( sin_cos_map(sin_cos)), &
      '\n =>  should be ', refreal,' : MAX(|initDOF(g_IP)-dofs|) ', checkreal
    END IF !TEST

    iTest=iTest+1  ; IF(testdbg)WRITE(*,*)'iTest=',iTest

    !use g_IP /dofs from test 201
    tmpdofs=sf%initDOF(g_IP,thet_zeta_start=(/sf%thet_IP(1),sf%zeta_IP(1)/))
    checkreal=MAXVAL(ABS(tmpdofs-dofs))
    refreal=0.0_wp

    IF(testdbg.OR.(.NOT.( ABS(checkreal-refreal).LT. realtol))) THEN
      nfailedMsg=nfailedMsg+1 ; WRITE(testUnit,'(A,2(I4,A))') &
      '\n!! FBASE TEST ID',nTestCalled ,': TEST ',iTest,Fail
      nfailedMsg=nfailedMsg+1 ; WRITE(testUnit,'(A,I6," , ",I6,(A,I4),A,2(A,E11.3))') &
       ' mn_max= (',m_max,n_max, &
       ' )  nfp    = ',nfp, &
       ' ,  sin/cos : '//TRIM( sin_cos_map(sin_cos)), &
      '\n =>  should be ', refreal,' : MAX(|initDOF(g_IP)-initDOF(g_IP,x_IP)|) ', checkreal
    END IF !TEST

    iTest=iTest+1  ; IF(testdbg)WRITE(*,*)'iTest=',iTest

    !use g_IP  from test 201
    IF(sin_cos.EQ.3)THEN
      dangle=(/0.333_wp,-0.222_wp/)
    ELSE
      dangle=(/TWOPI,-2*TWOPI/)
    END IF
    tmpdofs=sf%initDOF(g_IP,thet_zeta_start=(/sf%x_IP(1,1),sf%x_IP(2,1)/)+dangle)
    checkreal=0.0_wp
    DO i_mn=1,sf%mn_IP
      checkreal=MAX(checkreal, ABS(g_IP(i_mn)-sf%evalDOF_x((sf%X_IP(:,i_mn)+dangle),0,tmpdofs)))
    END DO
    refreal=0.0_wp

    IF(testdbg.OR.(.NOT.( ABS(checkreal-refreal).LT. realtol))) THEN
      nfailedMsg=nfailedMsg+1 ; WRITE(testUnit,'(A,2(I4,A))') &
      '\n!! FBASE TEST ID',nTestCalled ,': TEST ',iTest,Fail
      nfailedMsg=nfailedMsg+1 ; WRITE(testUnit,'(A,I6," , ",I6,(A,I4),A,2(A,E11.3))') &
       ' mn_max= (',m_max,n_max, &
       ' )  nfp    = ',nfp, &
       ' ,  sin/cos : '//TRIM( sin_cos_map(sin_cos)), &
      '\n =>  should be ', refreal,' : MAX(|g_IP(:)-evalDOF_x(x+delta,initdof(g_IP,xIP+delta)|)', checkreal
    END IF !TEST

  END IF !testlevel <=1
  IF (testlevel .GE.2)THEN

    iTest=2031 ; IF(testdbg)WRITE(*,*)'iTest=',iTest

    !use g_IP /dofs from test 201
    tmpdofs=sf%initDOF(g_IP,thet_zeta_start=(/sf%thet_IP(1),sf%zeta_IP(1)/))
    checkreal=MAXVAL(ABS(tmpdofs-dofs))
    refreal=0.0_wp

    IF(testdbg.OR.(.NOT.( ABS(checkreal-refreal).LT. realtol))) THEN
      nfailedMsg=nfailedMsg+1 ; WRITE(testUnit,'(A,2(I4,A))') &
      '\n!! FBASE TEST ID',nTestCalled ,': TEST ',iTest,Fail
      nfailedMsg=nfailedMsg+1 ; WRITE(testUnit,'(A,I6," , ",I6,(A,I4),A,2(A,E11.3))') &
       ' mn_max= (',m_max,n_max, &
       ' )  nfp    = ',nfp, &
       ' ,  sin/cos : '//TRIM( sin_cos_map(sin_cos)), &
      '\n =>  should be ', refreal,' : MAX(|initDOF(g_IP)-initDOF(g_IP,x_IP)|) ', checkreal
    END IF !TEST

    iTest=2032 ; IF(testdbg)WRITE(*,*)'iTest=',iTest

    !use g_IP  from test 201
    IF(sin_cos.EQ.3)THEN
      dangle=(/0.333_wp,-0.222_wp/)
    ELSE
      dangle=(/TWOPI,-2*TWOPI/)
    END IF
    tmpdofs=sf%initDOF(g_IP,thet_zeta_start=(/sf%x_IP(1,1),sf%x_IP(2,1)/)+dangle)
    checkreal=0.0_wp
    DO i_mn=1,sf%mn_IP
      checkreal=MAX(checkreal, ABS(g_IP(i_mn)-sf%evalDOF_x((sf%X_IP(:,i_mn)+dangle),0,tmpdofs)))
    END DO
    refreal=0.0_wp

    IF(testdbg.OR.(.NOT.( ABS(checkreal-refreal).LT. realtol))) THEN
      nfailedMsg=nfailedMsg+1 ; WRITE(testUnit,'(A,2(I4,A))') &
      '\n!! FBASE TEST ID',nTestCalled ,': TEST ',iTest,Fail
      nfailedMsg=nfailedMsg+1 ; WRITE(testUnit,'(A,I6," , ",I6,(A,I4),A,2(A,E11.3))') &
       ' mn_max= (',m_max,n_max, &
       ' )  nfp    = ',nfp, &
       ' ,  sin/cos : '//TRIM( sin_cos_map(sin_cos)), &
      '\n =>  should be ', refreal,' : MAX(|g_IP(:)-evalDOF_x(x+delta,initdof(g_IP,xIP+delta)|)', checkreal
    END IF !TEST

  END IF !testlevel <=1
  IF (testlevel .GE.2)THEN

    iTest=iTest+1  ; IF(testdbg)WRITE(*,*)'iTest=',iTest

    g_IP=0.
    DO iMode=sin_range(1)+1,sin_range(2)
      dofs(iMode)=0.1_wp*(REAL(iMode-modes/2,wp)/REAL(modes,wp))
      g_IP(:) =g_IP(:)+dofs(iMode)*REAL( Xmn(1,iMode),wp)*COS(REAL(Xmn(1,iMode),wp)*sf%x_IP(1,:)-REAL(Xmn(2,iMode),wp)*sf%x_IP(2,:))
    END DO !iMode
    DO iMode=cos_range(1)+1,cos_range(2)
      dofs(iMode)=0.1_wp*(REAL(iMode-modes/2,wp)/REAL(modes,wp))
      g_IP(:) =g_IP(:)+dofs(iMode)*REAL(-Xmn(1,iMode),wp)*SIN(REAL(Xmn(1,iMode),wp)*sf%x_IP(1,:)-REAL(Xmn(2,iMode),wp)*sf%x_IP(2,:))
    END DO !iMode
    checkreal=MAXVAL(ABS(g_IP-sf%evalDOF_IP(DERIV_THET,dofs)))
    refreal=0.0_wp

    IF(testdbg.OR.(.NOT.( ABS(checkreal-refreal).LT. realtol))) THEN
      nfailedMsg=nfailedMsg+1 ; WRITE(testUnit,'(A,2(I4,A))') &
      '\n!! FBASE TEST ID',nTestCalled ,': TEST ',iTest,Fail
      nfailedMsg=nfailedMsg+1 ; WRITE(testUnit,'(A,I6," , ",I6,(A,I4),A,2(A,E11.3))') &
       ' mn_max= (',m_max,n_max, &
       ' )  nfp    = ',nfp, &
       ' ,  sin/cos : '//TRIM( sin_cos_map(sin_cos)), &
      '\n =>  should be ', refreal,' : MAX(|g_IP-evalDOF_dthet(dofs)|) ', checkreal
    END IF !TEST

    iTest=iTest+1  ; IF(testdbg)WRITE(*,*)'iTest=',iTest

    checkreal=MAXVAL(ABS(g_IP-sf%evalDOF_xn_tens(sf%mn_nyq(1),sf%mn_nyq(2),sf%X_IP(1,1:sf%mn_nyq(1)),sf%X_IP(2,1:PRODUCT(sf%mn_nyq(1:2)):sf%mn_nyq(1)),DERIV_THET,dofs)))
    refreal=0.0_wp

    IF(testdbg.OR.(.NOT.( ABS(checkreal-refreal).LT. realtol))) THEN
      nfailedMsg=nfailedMsg+1 ; WRITE(testUnit,'(A,2(I4,A))') &
      '\n!! FBASE TEST ID',nTestCalled ,': TEST ',iTest,Fail
      nfailedMsg=nfailedMsg+1 ; WRITE(testUnit,'(A,I6," , ",I6,(A,I4),A,2(A,E11.3))') &
       ' mn_max= (',m_max,n_max, &
       ' )  nfp    = ',nfp, &
       ' ,  sin/cos : '//TRIM( sin_cos_map(sin_cos)), &
      '\n =>  should be ', refreal,' : MAX(|g_IP-evalDOF_xn_tens_dthet(dofs)|) ', checkreal
    END IF !TEST

    iTest=iTest+1  ; IF(testdbg)WRITE(*,*)'iTest=',iTest

    ! use g_IP and dofs from test 204
    checkreal=0.0_wp
    DO i_mn=1,sf%mn_IP
      checkreal=MAX(checkreal,ABS(g_IP(i_mn)-sf%evalDOF_x(sf%x_IP(:,i_mn),DERIV_THET,dofs)))
    END DO
    refreal=0.0_wp

    IF(testdbg.OR.(.NOT.( ABS(checkreal-refreal).LT. realtol))) THEN
      nfailedMsg=nfailedMsg+1 ; WRITE(testUnit,'(A,2(I4,A))') &
      '\n!! FBASE TEST ID',nTestCalled ,': TEST ',iTest,Fail
      nfailedMsg=nfailedMsg+1 ; WRITE(testUnit,'(A,I6," , ",I6,(A,I4),A,2(A,E11.3))') &
       ' mn_max= (',m_max,n_max, &
       ' )  nfp    = ',nfp, &
       ' ,  sin/cos : '//TRIM( sin_cos_map(sin_cos)), &
      '\n =>  should be ', refreal,' : MAX(|g_IP(:)-evalDOF_x(dthet,x(:),dofs)|) ', checkreal
    END IF !TEST

    iTest=206 ; IF(testdbg)WRITE(*,*)'iTest=',iTest

    g_IP=0.
    DO iMode=sin_range(1)+1,sin_range(2)
      dofs(iMode)=0.1_wp*(REAL(iMode-modes/2,wp)/REAL(modes,wp))
      g_IP(:) =g_IP(:)+dofs(iMode)*REAL(-Xmn(2,iMode),wp)*COS(REAL(Xmn(1,iMode),wp)*sf%x_IP(1,:)-REAL(Xmn(2,iMode),wp)*sf%x_IP(2,:))
    END DO !iMode
    DO iMode=cos_range(1)+1,cos_range(2)
      dofs(iMode)=0.1_wp*(REAL(iMode-modes/2,wp)/REAL(modes,wp))
      g_IP(:) =g_IP(:)+dofs(iMode)*REAL( Xmn(2,iMode),wp)*SIN(REAL(Xmn(1,iMode),wp)*sf%x_IP(1,:)-REAL(Xmn(2,iMode),wp)*sf%x_IP(2,:))
    END DO !iMode
    checkreal=MAXVAL(ABS(g_IP-sf%evalDOF_IP(DERIV_ZETA,dofs)))
    refreal=0.0_wp

    IF(testdbg.OR.(.NOT.( ABS(checkreal-refreal).LT. realtol))) THEN
      nfailedMsg=nfailedMsg+1 ; WRITE(testUnit,'(A,2(I4,A))') &
      '\n!! FBASE TEST ID',nTestCalled ,': TEST ',iTest,Fail
      nfailedMsg=nfailedMsg+1 ; WRITE(testUnit,'(A,I6," , ",I6,(A,I4),A,2(A,E11.3))') &
       ' mn_max= (',m_max,n_max, &
       ' )  nfp    = ',nfp, &
       ' ,  sin/cos : '//TRIM( sin_cos_map(sin_cos)), &
      '\n =>  should be ', refreal,' : MAX(|g_IP-evalDOF_dzeta(dofs)|) ', checkreal
    END IF !TEST

    iTest=iTest+1  ; IF(testdbg)WRITE(*,*)'iTest=',iTest

    checkreal=MAXVAL(ABS(g_IP-sf%evalDOF_xn_tens(sf%mn_nyq(1),sf%mn_nyq(2),sf%X_IP(1,1:sf%mn_nyq(1)),sf%X_IP(2,1:PRODUCT(sf%mn_nyq(1:2)):sf%mn_nyq(1)),DERIV_ZETA,dofs)))
    refreal=0.0_wp

    IF(testdbg.OR.(.NOT.( ABS(checkreal-refreal).LT. realtol))) THEN
      nfailedMsg=nfailedMsg+1 ; WRITE(testUnit,'(A,2(I4,A))') &
      '\n!! FBASE TEST ID',nTestCalled ,': TEST ',iTest,Fail
      nfailedMsg=nfailedMsg+1 ; WRITE(testUnit,'(A,I6," , ",I6,(A,I4),A,2(A,E11.3))') &
       ' mn_max= (',m_max,n_max, &
       ' )  nfp    = ',nfp, &
       ' ,  sin/cos : '//TRIM( sin_cos_map(sin_cos)), &
      '\n =>  should be ', refreal,' : MAX(|g_IP-evalDOF_xn_tens_dzeta(dofs)|) ', checkreal
    END IF !TEST


    iTest=iTest+1 ; IF(testdbg)WRITE(*,*)'iTest=',iTest

    !use g_IP / dofs from test 206
    checkreal=0.0_wp
    DO i_mn=1,sf%mn_IP
      checkreal=MAX(checkreal,ABS(g_IP(i_mn)-sf%evalDOF_x(sf%x_IP(:,i_mn),DERIV_ZETA,dofs)))
    END DO
    refreal=0.0_wp

    IF(testdbg.OR.(.NOT.( ABS(checkreal-refreal).LT. realtol))) THEN
      nfailedMsg=nfailedMsg+1 ; WRITE(testUnit,'(A,2(I4,A))') &
      '\n!! FBASE TEST ID',nTestCalled ,': TEST ',iTest,Fail
      nfailedMsg=nfailedMsg+1 ; WRITE(testUnit,'(A,I6," , ",I6,(A,I4),A,2(A,E11.3))') &
       ' mn_max= (',m_max,n_max, &
       ' )  nfp    = ',nfp, &
       ' ,  sin/cos : '//TRIM( sin_cos_map(sin_cos)), &
      '\n =>  should be ', refreal,' : MAX(|g_IP(:)-evalDOF_x(dzeta,x(:),dofs)|) ', checkreal
    END IF !TEST

    iTest=iTest+1 ; IF(testdbg)WRITE(*,*)'iTest=',iTest

    g_IP=0.
    DO iMode=sin_range(1)+1,sin_range(2)
      dofs(iMode)=0.1_wp*(REAL(iMode-modes/2,wp)/REAL(modes,wp))
      g_IP(:) =g_IP(:)+dofs(iMode)*REAL(-Xmn(1,iMode)**2,wp)*SIN(REAL(Xmn(1,iMode),wp)*sf%x_IP(1,:)-REAL(Xmn(2,iMode),wp)*sf%x_IP(2,:))
    END DO !iMode
    DO iMode=cos_range(1)+1,cos_range(2)
      dofs(iMode)=0.1_wp*(REAL(iMode-modes/2,wp)/REAL(modes,wp))
      g_IP(:) =g_IP(:)+dofs(iMode)*REAL(-Xmn(1,iMode)**2,wp)*COS(REAL(Xmn(1,iMode),wp)*sf%x_IP(1,:)-REAL(Xmn(2,iMode),wp)*sf%x_IP(2,:))
    END DO !iMode
    checkreal=MAXVAL(ABS(g_IP-sf%evalDOF_IP(DERIV_THET_THET,dofs)))
    refreal=0.0_wp

    IF(testdbg.OR.(.NOT.( ABS(checkreal-refreal).LT. realtol))) THEN
      nfailedMsg=nfailedMsg+1 ; WRITE(testUnit,'(A,2(I4,A))') &
      '\n!! FBASE TEST ID',nTestCalled ,': TEST ',iTest,Fail
      nfailedMsg=nfailedMsg+1 ; WRITE(testUnit,'(A,I6," , ",I6,(A,I4),A,2(A,E11.3))') &
       ' mn_max= (',m_max,n_max, &
       ' )  nfp    = ',nfp, &
       ' ,  sin/cos : '//TRIM( sin_cos_map(sin_cos)), &
      '\n =>  should be ', refreal,' : MAX(|g_IP-evalDOF_dthet_dthet(dofs)|) ', checkreal
    END IF !TEST

    iTest=iTest+1 ; IF(testdbg)WRITE(*,*)'iTest=',iTest

    !use g_IP / dofs from test 208
    checkreal=0.0_wp
    DO i_mn=1,sf%mn_IP
      checkreal=MAX(checkreal,ABS(g_IP(i_mn)-sf%evalDOF_x(sf%x_IP(:,i_mn),DERIV_THET_THET,dofs)))
    END DO
    refreal=0.0_wp

    IF(testdbg.OR.(.NOT.( ABS(checkreal-refreal).LT. realtol))) THEN
      nfailedMsg=nfailedMsg+1 ; WRITE(testUnit,'(A,2(I4,A))') &
      '\n!! FBASE TEST ID',nTestCalled ,': TEST ',iTest,Fail
      nfailedMsg=nfailedMsg+1 ; WRITE(testUnit,'(A,I6," , ",I6,(A,I4),A,2(A,E11.3))') &
       ' mn_max= (',m_max,n_max, &
       ' )  nfp    = ',nfp, &
       ' ,  sin/cos : '//TRIM( sin_cos_map(sin_cos)), &
      '\n =>  should be ', refreal,' : MAX(|g_IP(:)-evalDOF_x(dthet_dthet,x(:),dofs)|) ', checkreal
    END IF !TEST

    iTest=iTest+1 ; IF(testdbg)WRITE(*,*)'iTest=',iTest

    g_IP=0.
    DO iMode=sin_range(1)+1,sin_range(2)
      dofs(iMode)=0.1_wp*(REAL(iMode-modes/2,wp)/REAL(modes,wp))
      g_IP(:) =g_IP(:)+dofs(iMode)*REAL(Xmn(1,iMode)*Xmn(2,iMode),wp)*SIN(REAL(Xmn(1,iMode),wp)*sf%x_IP(1,:)-REAL(Xmn(2,iMode),wp)*sf%x_IP(2,:))
    END DO !iMode
    DO iMode=cos_range(1)+1,cos_range(2)
      dofs(iMode)=0.1_wp*(REAL(iMode-modes/2,wp)/REAL(modes,wp))
      g_IP(:) =g_IP(:)+dofs(iMode)*REAL(Xmn(1,iMode)*Xmn(2,iMode),wp)*COS(REAL(Xmn(1,iMode),wp)*sf%x_IP(1,:)-REAL(Xmn(2,iMode),wp)*sf%x_IP(2,:))
    END DO !iMode
    checkreal=MAXVAL(ABS(g_IP-sf%evalDOF_IP(DERIV_THET_ZETA,dofs)))
    refreal=0.0_wp

    IF(testdbg.OR.(.NOT.( ABS(checkreal-refreal).LT. realtol))) THEN
      nfailedMsg=nfailedMsg+1 ; WRITE(testUnit,'(A,2(I4,A))') &
      '\n!! FBASE TEST ID',nTestCalled ,': TEST ',iTest,Fail
      nfailedMsg=nfailedMsg+1 ; WRITE(testUnit,'(A,I6," , ",I6,(A,I4),A,2(A,E11.3))') &
       ' mn_max= (',m_max,n_max, &
       ' )  nfp    = ',nfp, &
       ' ,  sin/cos : '//TRIM( sin_cos_map(sin_cos)), &
      '\n =>  should be ', refreal,' : MAX(|g_IP-evalDOF_dthet_dzeta(dofs)|) ', checkreal
    END IF !TEST

    iTest=iTest+1 ; IF(testdbg)WRITE(*,*)'iTest=',iTest

    !use g_IP / dofs from test 210
    checkreal=0.0_wp
    DO i_mn=1,sf%mn_IP
      checkreal=MAX(checkreal,ABS(g_IP(i_mn)-sf%evalDOF_x(sf%x_IP(:,i_mn),DERIV_THET_ZETA,dofs)))
    END DO
    refreal=0.0_wp

    IF(testdbg.OR.(.NOT.( ABS(checkreal-refreal).LT. realtol))) THEN
      nfailedMsg=nfailedMsg+1 ; WRITE(testUnit,'(A,2(I4,A))') &
      '\n!! FBASE TEST ID',nTestCalled ,': TEST ',iTest,Fail
      nfailedMsg=nfailedMsg+1 ; WRITE(testUnit,'(A,I6," , ",I6,(A,I4),A,2(A,E11.3))') &
       ' mn_max= (',m_max,n_max, &
       ' )  nfp    = ',nfp, &
       ' ,  sin/cos : '//TRIM( sin_cos_map(sin_cos)), &
      '\n =>  should be ', refreal,' : MAX(|g_IP(:)-evalDOF_x(dthet_dzeta,x(:),dofs)|) ', checkreal
    END IF !TEST

    iTest=iTest+1 ; IF(testdbg)WRITE(*,*)'iTest=',iTest

    g_IP=0.
    DO iMode=sin_range(1)+1,sin_range(2)
      dofs(iMode)=0.1_wp*(REAL(iMode-modes/2,wp)/REAL(modes,wp))/(1.0_wp+SQRT(REAL(Xmn(1,iMode)**2+Xmn(2,iMode)**2,wp)))
      g_IP(:) =g_IP(:)+dofs(iMode)*REAL(-Xmn(2,iMode)**2,wp)*SIN(REAL(Xmn(1,iMode),wp)*sf%x_IP(1,:)-REAL(Xmn(2,iMode),wp)*sf%x_IP(2,:))
    END DO !iMode
    DO iMode=cos_range(1)+1,cos_range(2)
      dofs(iMode)=0.2_wp*(REAL(iMode-modes/2,wp)/REAL(modes,wp))/(1.0_wp+SQRT(REAL(Xmn(1,iMode)**2+Xmn(2,iMode)**2,wp)))
      g_IP(:) =g_IP(:)+dofs(iMode)*REAL(-Xmn(2,iMode)**2,wp)*COS(REAL(Xmn(1,iMode),wp)*sf%x_IP(1,:)-REAL(Xmn(2,iMode),wp)*sf%x_IP(2,:))
    END DO !iMode
    checkreal=MAXVAL(ABS(g_IP-sf%evalDOF_IP(DERIV_ZETA_ZETA,dofs)))
    refreal=0.0_wp

    IF(testdbg.OR.(.NOT.( ABS(checkreal-refreal).LT. realtol))) THEN
      nfailedMsg=nfailedMsg+1 ; WRITE(testUnit,'(A,2(I4,A))') &
      '\n!! FBASE TEST ID',nTestCalled ,': TEST ',iTest,Fail
      nfailedMsg=nfailedMsg+1 ; WRITE(testUnit,'(A,I6," , ",I6,(A,I4),A,2(A,E11.3))') &
       ' mn_max= (',m_max,n_max, &
       ' )  nfp    = ',nfp, &
       ' ,  sin/cos : '//TRIM( sin_cos_map(sin_cos)), &
      '\n =>  should be ', refreal,' : MAX(|g_IP-evalDOF_dzeta_dzeta(dofs)|) ', checkreal
    END IF !TEST

    iTest=iTest+1 ; IF(testdbg)WRITE(*,*)'iTest=',iTest

    !use g_IP / dofs from test 212
    checkreal=0.0_wp
    DO i_mn=1,sf%mn_IP
      checkreal=MAX(checkreal,ABS(g_IP(i_mn)-sf%evalDOF_x(sf%x_IP(:,i_mn),DERIV_ZETA_ZETA,dofs)))
    END DO
    refreal=0.0_wp

    IF(testdbg.OR.(.NOT.( ABS(checkreal-refreal).LT. realtol))) THEN
      nfailedMsg=nfailedMsg+1 ; WRITE(testUnit,'(A,2(I4,A))') &
      '\n!! FBASE TEST ID',nTestCalled ,': TEST ',iTest,Fail
      nfailedMsg=nfailedMsg+1 ; WRITE(testUnit,'(A,I6," , ",I6,(A,I4),A,2(A,E11.3))') &
       ' mn_max= (',m_max,n_max, &
       ' )  nfp    = ',nfp, &
       ' ,  sin/cos : '//TRIM( sin_cos_map(sin_cos)), &
      '\n =>  should be ', refreal,' : MAX(|g_IP(:)-evalDOF_x(dzeta_dzeta,x(:),dofs)|) ', checkreal
    END IF !TEST

    iTest=iTest+1 ; IF(testdbg)WRITE(*,*)'iTest=',iTest

    !use g_IP / dofs from test 212, test evalDOF_xn
    checkreal=MAXVAL(ABS(g_IP(1:sf%mn_IP/2)-sf%evalDOF_xn(sf%mn_IP/2,sf%x_IP(1:2,1:sf%mn_IP/2),DERIV_ZETA_ZETA,dofs)))
    refreal=0.0_wp

    IF(testdbg.OR.(.NOT.( ABS(checkreal-refreal).LT. realtol))) THEN
      nfailedMsg=nfailedMsg+1 ; WRITE(testUnit,'(A,2(I4,A))') &
      '\n!! FBASE TEST ID',nTestCalled ,': TEST ',iTest,Fail
      nfailedMsg=nfailedMsg+1 ; WRITE(testUnit,'(A,I6," , ",I6,(A,I4),A,2(A,E11.3))') &
       ' mn_max= (',m_max,n_max, &
       ' )  nfp    = ',nfp, &
       ' ,  sin/cos : '//TRIM( sin_cos_map(sin_cos)), &
      '\n =>  should be ', refreal,' : MAX(|g_IP(:)-evalDOF_x(dzeta_dzeta,x(:),dofs)|) ', checkreal
    END IF !TEST

  END IF !testlevel <=2
  END ASSOCIATE !sf
  test_called=.FALSE.

END SUBROUTINE fBase_test


END MODULE MODgvec_fBase<|MERGE_RESOLUTION|>--- conflicted
+++ resolved
@@ -31,15 +31,7 @@
 PRIVATE
 PUBLIC t_fbase,fbase_new,sin_cos_map
 
-<<<<<<< HEAD
-!-----------------------------------------------------------------------------------------------------------------------------------
-! TYPES
-!-----------------------------------------------------------------------------------------------------------------------------------
-
-TYPE, ABSTRACT :: c_fBase
-=======
 TYPE :: t_fBase
->>>>>>> df8a130a
   !---------------------------------------------------------------------------------------------------------------------------------
   !input parameters
   INTEGER              :: mn_max(2)   !! input parameter: maximum number of fourier modes: m_max=mn_max(1),n_max=mn_max(2)
@@ -55,154 +47,6 @@
   INTEGER,ALLOCATABLE  :: offset_modes(:)        !! allocated (0:nRanks), gives range on each rank:
                                                  !!   modes_str:modes_end=offset_modes(myRank)+1:offset_modes(myRank+1)
   INTEGER,ALLOCATABLE  :: whichRank(:)           !! know the MPI rank for each mode
-<<<<<<< HEAD
-  CONTAINS
-    PROCEDURE(i_sub_fBase_init          ),DEFERRED :: init
-    PROCEDURE(i_sub_fBase_free          ),DEFERRED :: free
-    PROCEDURE(i_sub_fBase_copy          ),DEFERRED :: copy
-    PROCEDURE(i_sub_fBase_compare       ),DEFERRED :: compare
-    PROCEDURE(i_sub_fBase_change_base   ),DEFERRED :: change_base
-    PROCEDURE(i_fun_fBase_eval          ),DEFERRED :: eval
-    PROCEDURE(i_fun_fBase_eval_xn       ),DEFERRED :: eval_xn
-    PROCEDURE(i_fun_fBase_evalDOF_x     ),DEFERRED :: evalDOF_x
-    PROCEDURE(i_fun_fBase_evalDOF_xn    ),DEFERRED :: evalDOF_xn
-    PROCEDURE(i_fun_fBase_evalDOF_xn_tens),DEFERRED :: evalDOF_xn_tens
-    PROCEDURE(i_fun_fBase_evalDOF_IP    ),DEFERRED :: evalDOF_IP
-    PROCEDURE(i_fun_fBase_initDOF       ),DEFERRED :: initDOF
-    PROCEDURE(i_sub_fBase_projectIPtoDOF),DEFERRED :: projectIPtoDOF
-END TYPE c_fBase
-
-ABSTRACT INTERFACE
-  SUBROUTINE i_sub_fBase_init(sf, mn_max_in,mn_nyq_in,nfp_in, &
-                                  sin_cos_in,exclude_mn_zero_in)
-    IMPORT c_fBase
-    CLASS(c_fBase) , INTENT(INOUT) :: sf
-    INTEGER        , INTENT(IN   ) :: mn_max_in(2)
-    INTEGER        , INTENT(IN   ) :: mn_nyq_in(2)
-    INTEGER        , INTENT(IN   ) :: nfp_in
-    CHARACTER(LEN=8),INTENT(IN   ) :: sin_cos_in
-    LOGICAL         ,INTENT(IN   ) :: exclude_mn_zero_in
-  END SUBROUTINE i_sub_fBase_init
-
-  SUBROUTINE i_sub_fBase_free( sf )
-    IMPORT c_fBase
-    CLASS(c_fBase), INTENT(INOUT) :: sf
-  END SUBROUTINE i_sub_fBase_free
-
-  SUBROUTINE i_sub_fBase_copy( sf, tocopy )
-    IMPORT c_fBase
-    CLASS(c_fBase), INTENT(IN   ) :: tocopy
-    CLASS(c_fBase), INTENT(INOUT) :: sf
-  END SUBROUTINE i_sub_fBase_copy
-
-  SUBROUTINE i_sub_fBase_compare( sf, tocompare, is_same, cond_out )
-    IMPORT c_fBase
-    CLASS(c_fBase)  , INTENT(IN   ) :: sf
-    CLASS(c_fBase)  , INTENT(IN   ) :: tocompare
-    LOGICAL,OPTIONAL, INTENT(  OUT) :: is_same
-    LOGICAL,OPTIONAL, INTENT(  OUT) :: cond_out(:)
-  END SUBROUTINE i_sub_fBase_compare
-
-  SUBROUTINE i_sub_fBase_change_base( sf, old_fBase, iterDim,old_data,sf_data )
-    IMPORT c_fBase,wp
-    CLASS(c_fBase) , INTENT(IN   ) :: sf
-    CLASS(c_fBase) , INTENT(IN   ) :: old_fBase
-    INTEGER         ,INTENT(IN   ) :: iterDim
-    REAL(wp)        ,INTENT(IN   ) :: old_data(:,:)
-    REAL(wp)        ,INTENT(  OUT) :: sf_data(:,:)
-  END SUBROUTINE i_sub_fBase_change_base
-
-  FUNCTION i_fun_fBase_initDOF( sf, g_IP,thet_zeta_start ) RESULT(DOFs)
-    IMPORT wp,c_fBase
-    CLASS(c_fBase), INTENT(IN   ) :: sf
-    REAL(wp)      , INTENT(IN   ) :: g_IP(:)
-    REAL(wp)      , INTENT(IN   ),OPTIONAL :: thet_zeta_start(2)
-    REAL(wp)                      :: DOFs(1:sf%modes)
-  END FUNCTION i_fun_fBase_initDOF
-
-  FUNCTION i_fun_fBase_eval( sf,deriv,x) RESULT(base_x)
-    IMPORT wp,c_fBase
-  CLASS(c_fBase), INTENT(IN   ) :: sf
-  INTEGER       , INTENT(IN   ) :: deriv
-  REAL(wp)      , INTENT(IN   ) :: x(2)
-  REAL(wp)                      :: base_x(sf%modes)
-  END FUNCTION i_fun_fBase_eval
-
-  FUNCTION i_fun_fBase_eval_xn( sf,deriv,np,xn) RESULT(base_xn)
-    IMPORT wp,c_fBase
-  CLASS(c_fBase), INTENT(IN   ) :: sf
-  INTEGER       , INTENT(IN   ) :: deriv
-  INTEGER       , INTENT(IN   ) :: np
-  REAL(wp)      , INTENT(IN   ) :: xn(2,1:np)
-  REAL(wp)                      :: base_xn(1:np,sf%modes)
-  END FUNCTION i_fun_fBase_eval_xn
-
-  FUNCTION i_fun_fBase_evalDOF_x( sf,x,deriv,DOFs ) RESULT(y)
-    IMPORT wp,c_fBase
-  CLASS(c_fBase), INTENT(IN   ) :: sf
-  REAL(wp)      , INTENT(IN   ) :: x(2)
-  INTEGER       , INTENT(IN   ) :: deriv
-  REAL(wp)      , INTENT(IN   ) :: DOFs(:)
-  REAL(wp)                      :: y
-  END FUNCTION i_fun_fBase_evalDOF_x
-
-  FUNCTION i_fun_fBase_evalDOF_xn( sf,np,xn,deriv,DOFs ) RESULT(y)
-    IMPORT wp,c_fBase
-  CLASS(c_fBase), INTENT(IN   ) :: sf
-  INTEGER       , INTENT(IN   ) :: np
-  REAL(wp)      , INTENT(IN   ) :: xn(2,1:np)
-  INTEGER       , INTENT(IN   ) :: deriv
-  REAL(wp)      , INTENT(IN   ) :: DOFs(:)
-  REAL(wp)                      :: y(1:np)
-  END FUNCTION i_fun_fBase_evalDOF_xn
-
-  FUNCTION i_fun_fBase_evalDOF_xn_tens( sf,nthet,nzeta,thet,zeta,deriv,DOFs ) RESULT(y)
-    IMPORT wp,c_fBase
-  CLASS(c_fBase), INTENT(IN   ) :: sf
-  INTEGER       , INTENT(IN   ) :: nthet,nzeta
-  REAL(wp)      , INTENT(IN   ) :: thet(1:nthet)
-  REAL(wp)      , INTENT(IN   ) :: zeta(1:nzeta)
-  INTEGER       , INTENT(IN   ) :: deriv
-  REAL(wp)      , INTENT(IN   ) :: DOFs(:)
-  REAL(wp)                      :: y(1:nthet*nzeta)
-  END FUNCTION i_fun_fBase_evalDOF_xn_tens
-
-  FUNCTION i_fun_fBase_evalDOF_IP( sf,deriv,DOFs ) RESULT(y_IP)
-    IMPORT wp,c_fBase
-  CLASS(c_fBase), INTENT(IN   ) :: sf
-  INTEGER       , INTENT(IN   ) :: deriv
-  REAL(wp)      , INTENT(IN   ) :: DOFs(:)
-  REAL(wp)                      :: y_IP(sf%mn_IP)
-  END FUNCTION i_fun_fBase_evalDOF_IP
-
-  SUBROUTINE i_sub_fBase_projectIPtoDOF( sf,add,factor,deriv,y_IP,DOFs )
-    IMPORT wp,c_fBase
-  CLASS(c_fBase), INTENT(IN   ) :: sf
-  LOGICAL       , INTENT(IN   ) :: add
-  REAL(wp)      , INTENT(IN   ) :: factor
-  INTEGER       , INTENT(IN   ) :: deriv
-  REAL(wp)      , INTENT(IN   ) :: y_IP(:)
-  REAL(wp)      , INTENT(INOUT) :: DOFs(1:sf%modes)
-  END SUBROUTINE i_sub_fBase_projectIPtoDOF
-
-  SUBROUTINE i_sub_fBase_projectxntoDOF( sf,add,factor,deriv,np,xn,yn,DOFs )
-    IMPORT wp,c_fBase
-  CLASS(c_fBase), INTENT(IN   ) :: sf
-  LOGICAL       , INTENT(IN   ) :: add
-  REAL(wp)      , INTENT(IN   ) :: factor
-  INTEGER       , INTENT(IN   ) :: deriv
-  INTEGER       , INTENT(IN   ) :: np
-  REAL(wp)      , INTENT(IN   ) :: xn(1:np)
-  REAL(wp)      , INTENT(IN   ) :: yn(1:np)
-  REAL(wp)      , INTENT(INOUT) :: DOFs(1:sf%modes)
-  END SUBROUTINE i_sub_fBase_projectxntoDOF
-END INTERFACE
-
-
-
-TYPE,EXTENDS(c_fBase) :: t_fBase
-=======
->>>>>>> df8a130a
   !---------------------------------------------------------------------------------------------------------------------------------
   LOGICAL              :: initialized=.FALSE.      !! set to true in init, set to false in free
   !---------------------------------------------------------------------------------------------------------------------------------
@@ -242,12 +86,8 @@
   PROCEDURE :: eval_xn          => fBase_eval_xn
   PROCEDURE :: evalDOF_x        => fBase_evalDOF_x
   PROCEDURE :: evalDOF_xn       => fBase_evalDOF_xn
-<<<<<<< HEAD
   PROCEDURE :: evalDOF_xn_tens  => fBase_evalDOF_xn_tens
-! PROCEDURE :: evalDOF_IP       => fBase_evalDOF_IP !use _tens instead!
-=======
   ! PROCEDURE :: evalDOF_IP       => fBase_evalDOF_IP !use _tens instead!
->>>>>>> df8a130a
   PROCEDURE :: evalDOF_IP       => fBase_evalDOF_IP_tens
   !  PROCEDURE :: projectIPtoDOF   => fBase_projectIPtoDOF
   PROCEDURE :: projectIPtoDOF   => fBase_projectIPtoDOF_tens

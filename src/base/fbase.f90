!===================================================================================================================================
! Copyright (C) 2017 - 2018  Florian Hindenlang <hindenlang@gmail.com>
!
! This file is part of GVEC. GVEC is free software: you can redistribute it and/or modify
! it under the terms of the GNU General Public License as published by the Free Software Foundation, either version 3 
! of the License, or (at your option) any later version.
!
! GVEC is distributed in the hope that it will be useful, but WITHOUT ANY WARRANTY; without even the implied warranty
! of MERCHANTABILITY or FITNESS FOR A PARTICULAR PURPOSE. See the GNU General Public License v3.0 for more details.
!
! You should have received a copy of the GNU General Public License along with GVEC. If not, see <http://www.gnu.org/licenses/>.
!=================================================================================================================================
#include "defines.h"

!===================================================================================================================================
!>
!!# Module ** fBase **
!!
!! 2D Fourier base in the two angular directions: (poloidal,toroidal) ~ (m,n) ~ (theta,zeta) [0,2pi]x[0,2pi/nfp]
!!
!! explicit real fourier basis: sin(x_mn) or cos(x_mn) with x_mn=(m*theta - n*nfp*zeta)  ,
!! with mode numbers m and n 
!!
!===================================================================================================================================
MODULE MODgvec_fBase
! MODULES
USE MODgvec_Globals                  ,ONLY: TWOPI,wp,Unit_stdOut,abort
IMPLICIT NONE
PUBLIC

!-----------------------------------------------------------------------------------------------------------------------------------
! TYPES 
!-----------------------------------------------------------------------------------------------------------------------------------

TYPE, ABSTRACT :: c_fBase
  !---------------------------------------------------------------------------------------------------------------------------------
  !input parameters
  INTEGER              :: mn_max(2)   !! input parameter: maximum number of fourier modes: m_max=mn_max(1),n_max=mn_max(2)
  INTEGER              :: mn_nyq(2)   !! number of equidistant integration points (trapezoidal rule) in m and n
  INTEGER              :: mn_IP       !! =mn_nyq(1)*mn_nyq(2) 
  INTEGER              :: nfp         !! number of field periods (toroidal repetition after 2pi/nfp)
  INTEGER              :: sin_cos     !! can be either only sine: _SIN_  or only cosine _COS_ or full: _SINCOS_
  !input parameters
  LOGICAL              :: exclude_mn_zero  !!  =true: exclude m=n=0 mode in the basis (only important if cos is in basis)
  !---------------------------------------------------------------------------------------------------------------------------------
  INTEGER              :: modes       !! total number of modes in basis (depends if only sin/cos or sin & cos are used)
  CONTAINS
    PROCEDURE(i_sub_fBase_init          ),DEFERRED :: init
    PROCEDURE(i_sub_fBase_free          ),DEFERRED :: free
    PROCEDURE(i_sub_fBase_copy          ),DEFERRED :: copy
    PROCEDURE(i_sub_fBase_compare       ),DEFERRED :: compare
    PROCEDURE(i_sub_fBase_change_base   ),DEFERRED :: change_base
    PROCEDURE(i_fun_fBase_eval          ),DEFERRED :: eval
    PROCEDURE(i_fun_fBase_eval_xn       ),DEFERRED :: eval_xn
    PROCEDURE(i_fun_fBase_evalDOF_x     ),DEFERRED :: evalDOF_x
    PROCEDURE(i_fun_fBase_evalDOF_xn    ),DEFERRED :: evalDOF_xn
<<<<<<< HEAD
=======
    PROCEDURE(i_fun_fBase_evalDOF_xn_tens),DEFERRED :: evalDOF_xn_tens
>>>>>>> d00825c5
    PROCEDURE(i_fun_fBase_evalDOF_IP    ),DEFERRED :: evalDOF_IP
    PROCEDURE(i_fun_fBase_initDOF       ),DEFERRED :: initDOF

END TYPE c_fBase

ABSTRACT INTERFACE
  SUBROUTINE i_sub_fBase_init(sf, mn_max_in,mn_nyq_in,nfp_in, &
                                  sin_cos_in,exclude_mn_zero_in)
    IMPORT c_fBase
    CLASS(c_fBase) , INTENT(INOUT) :: sf
    INTEGER        , INTENT(IN   ) :: mn_max_in(2)
    INTEGER        , INTENT(IN   ) :: mn_nyq_in(2)
    INTEGER        , INTENT(IN   ) :: nfp_in      
    CHARACTER(LEN=8),INTENT(IN   ) :: sin_cos_in  
    LOGICAL         ,INTENT(IN   ) :: exclude_mn_zero_in
  END SUBROUTINE i_sub_fBase_init

  SUBROUTINE i_sub_fBase_free( sf ) 
    IMPORT c_fBase
    CLASS(c_fBase), INTENT(INOUT) :: sf
  END SUBROUTINE i_sub_fBase_free

  SUBROUTINE i_sub_fBase_copy( sf, tocopy ) 
    IMPORT c_fBase
    CLASS(c_fBase), INTENT(IN   ) :: tocopy
    CLASS(c_fBase), INTENT(INOUT) :: sf
  END SUBROUTINE i_sub_fBase_copy

  SUBROUTINE i_sub_fBase_compare( sf, tocompare, is_same, cond_out ) 
    IMPORT c_fBase
    CLASS(c_fBase)  , INTENT(IN   ) :: sf
    CLASS(c_fBase)  , INTENT(IN   ) :: tocompare
    LOGICAL,OPTIONAL, INTENT(  OUT) :: is_same
    LOGICAL,OPTIONAL, INTENT(  OUT) :: cond_out(:)
  END SUBROUTINE i_sub_fBase_compare

  SUBROUTINE i_sub_fBase_change_base( sf, old_fBase, iterDim,old_data,sf_data ) 
    IMPORT c_fBase,wp
    CLASS(c_fBase) , INTENT(IN   ) :: sf
    CLASS(c_fBase) , INTENT(IN   ) :: old_fBase
    INTEGER         ,INTENT(IN   ) :: iterDim
    REAL(wp)        ,INTENT(IN   ) :: old_data(:,:)
    REAL(wp)        ,INTENT(  OUT) :: sf_data(:,:)
  END SUBROUTINE i_sub_fBase_change_base

  FUNCTION i_fun_fBase_initDOF( sf, g_IP,thet_zeta_start ) RESULT(DOFs) 
    IMPORT wp,c_fBase
    CLASS(c_fBase), INTENT(IN   ) :: sf
    REAL(wp)      , INTENT(IN   ) :: g_IP(:)
    REAL(wp)      , INTENT(IN   ),OPTIONAL :: thet_zeta_start(2)
    REAL(wp)                      :: DOFs(1:sf%modes)
  END FUNCTION i_fun_fBase_initDOF

  FUNCTION i_fun_fBase_eval( sf,deriv,x) RESULT(base_x)
    IMPORT wp,c_fBase
  CLASS(c_fBase), INTENT(IN   ) :: sf
  INTEGER       , INTENT(IN   ) :: deriv
  REAL(wp)      , INTENT(IN   ) :: x(2)
  REAL(wp)                      :: base_x(sf%modes)
  END FUNCTION i_fun_fBase_eval

  FUNCTION i_fun_fBase_eval_xn( sf,deriv,np,xn) RESULT(base_xn)
    IMPORT wp,c_fBase
  CLASS(c_fBase), INTENT(IN   ) :: sf
  INTEGER       , INTENT(IN   ) :: deriv
  INTEGER       , INTENT(IN   ) :: np
  REAL(wp)      , INTENT(IN   ) :: xn(2,1:np)
  REAL(wp)                      :: base_xn(1:np,sf%modes)
  END FUNCTION i_fun_fBase_eval_xn

  FUNCTION i_fun_fBase_evalDOF_x( sf,x,deriv,DOFs ) RESULT(y)
    IMPORT wp,c_fBase
  CLASS(c_fBase), INTENT(IN   ) :: sf
  REAL(wp)      , INTENT(IN   ) :: x(2)
  INTEGER       , INTENT(IN   ) :: deriv
  REAL(wp)      , INTENT(IN   ) :: DOFs(:)
  REAL(wp)                      :: y
  END FUNCTION i_fun_fBase_evalDOF_x

  FUNCTION i_fun_fBase_evalDOF_xn( sf,np,xn,deriv,DOFs ) RESULT(y)
    IMPORT wp,c_fBase
  CLASS(c_fBase), INTENT(IN   ) :: sf
  INTEGER       , INTENT(IN   ) :: np
  REAL(wp)      , INTENT(IN   ) :: xn(2,1:np)
  INTEGER       , INTENT(IN   ) :: deriv
  REAL(wp)      , INTENT(IN   ) :: DOFs(:)
  REAL(wp)                      :: y(1:np)
  END FUNCTION i_fun_fBase_evalDOF_xn

  FUNCTION i_fun_fBase_evalDOF_xn_tens( sf,nthet,nzeta,thet,zeta,deriv,DOFs ) RESULT(y)
    IMPORT wp,c_fBase
  CLASS(c_fBase), INTENT(IN   ) :: sf
  INTEGER       , INTENT(IN   ) :: nthet,nzeta
  REAL(wp)      , INTENT(IN   ) :: thet(1:nthet)
  REAL(wp)      , INTENT(IN   ) :: zeta(1:nzeta)
  INTEGER       , INTENT(IN   ) :: deriv
  REAL(wp)      , INTENT(IN   ) :: DOFs(:)
  REAL(wp)                      :: y(1:nthet*nzeta)
  END FUNCTION i_fun_fBase_evalDOF_xn_tens

  FUNCTION i_fun_fBase_evalDOF_IP( sf,deriv,DOFs ) RESULT(y_IP)
    IMPORT wp,c_fBase
  CLASS(c_fBase), INTENT(IN   ) :: sf
  INTEGER       , INTENT(IN   ) :: deriv
  REAL(wp)      , INTENT(IN   ) :: DOFs(:)
  REAL(wp)                      :: y_IP(sf%mn_IP)
  END FUNCTION i_fun_fBase_evalDOF_IP

  SUBROUTINE i_sub_fBase_projectIPtoDOF( sf,add,factor,deriv,y_IP,DOFs )
    IMPORT wp,c_fBase
  CLASS(c_fBase), INTENT(IN   ) :: sf
  LOGICAL       , INTENT(IN   ) :: add   
  REAL(wp)      , INTENT(IN   ) :: factor
  INTEGER       , INTENT(IN   ) :: deriv
  REAL(wp)      , INTENT(IN   ) :: y_IP(:)
  REAL(wp)      , INTENT(INOUT) :: DOFs(1:sf%modes)
  END SUBROUTINE i_sub_fBase_projectIPtoDOF

  SUBROUTINE i_sub_fBase_projectxntoDOF( sf,add,factor,deriv,np,xn,yn,DOFs )
    IMPORT wp,c_fBase
  CLASS(c_fBase), INTENT(IN   ) :: sf
  LOGICAL       , INTENT(IN   ) :: add   
  REAL(wp)      , INTENT(IN   ) :: factor
  INTEGER       , INTENT(IN   ) :: deriv
  INTEGER       , INTENT(IN   ) :: np
  REAL(wp)      , INTENT(IN   ) :: xn(1:np)
  REAL(wp)      , INTENT(IN   ) :: yn(1:np)
  REAL(wp)      , INTENT(INOUT) :: DOFs(1:sf%modes)
  END SUBROUTINE i_sub_fBase_projectxntoDOF
END INTERFACE
 


TYPE,EXTENDS(c_fBase) :: t_fBase
  !---------------------------------------------------------------------------------------------------------------------------------
  LOGICAL              :: initialized=.FALSE.      !! set to true in init, set to false in free
  !---------------------------------------------------------------------------------------------------------------------------------
  INTEGER              :: sin_range(2)        !! sin_range(1)+1:sin_range(2) is range with sine bases 
  INTEGER              :: cos_range(2)        !! sin_range(1)+1:sin_range(2) is range with sine bases 
  INTEGER              :: mn_zero_mode        !! points to m=0,n=0 mode in mode array (1:mn_modes) (only one can exist for cosine, else =-1)
  REAL(wp)             :: d_thet              !! integration weight in theta direction: =2pi/mn_nyq(1)
  REAL(wp)             :: d_zeta              !! integration weight in zeta direction : =nfp*(2pi/nfp)/mn_nyq(2)=2*pi/mn_nyq(2)
  INTEGER,ALLOCATABLE  :: Xmn(:,:)            !! mode number (m,n*nfp) for each iMode=1,modes, size(2,modes)
  INTEGER,ALLOCATABLE  :: zero_odd_even(:)    !! =0 for m=n=0 mode, =1 for m= odd mode, =2 for m=even mode size(modes)
  REAL(wp),ALLOCATABLE :: x_IP(:,:)           !! (theta,zeta)position of interpolation points theta [0,2pi]x[0,2pi/nfp]size(2,mn_IP)
  REAL(wp),ALLOCATABLE :: thet_IP(:)           !! 1d theta position of interpolation points theta [0,2pi] size(mn_nyq(1))
  REAL(wp),ALLOCATABLE :: zeta_IP(:)           !! 1d zeta position of interpolation points theta [0,2pi/nfp] size(mn_nyq(2))
  REAL(wp),ALLOCATABLE :: base_IP(:,:)        !! basis functions,                 size(1:mn_IP,1:modes)
  REAL(wp),ALLOCATABLE :: base_dthet_IP(:,:)  !! dthet derivative of basis functions, (1:mn_IP,1:modes)
  REAL(wp),ALLOCATABLE :: base_dzeta_IP(:,:)  !! dzeta derivative of basis functions, (1:mn_IP,1:modes)

  REAL(wp),ALLOCATABLE :: snorm_base(:)       !! 1/norm of each basis function, size(1:mn_modes), norm=int_0^2pi int_0^pi (base_mn(thet,zeta))^2 dthet dzeta 
  INTEGER              :: mTotal1D            !! mTotal1D =mn_max(1)+1  for sin or cos base, and mTotal=2*(mn_max(1)+1) for sin&cos base
  REAL(wp),ALLOCATABLE :: base1D_IPthet(:,:,:) !! 1D basis,  size(1:mn_nyq(1),1:2,1:mTotal1D), 
                                               !! if sin(m t-n z):   sin(m t), -cos(m t) and if cos(m t-n z): cos(m t),sin(m t)
  REAL(wp),ALLOCATABLE :: base1D_dthet_IPthet(:,:,:) !! derivative of 1D basis, size(1:mn_nyq(1),1:2,1:mTotal1D)
                                               !! if sin(m t-n z): m cos(m t),m sin(m t) and if cos(m t-n z): -m sin(m t),m cos(m t)
  REAL(wp),ALLOCATABLE :: base1D_IPzeta(:,:,:) !! 1D basis functions, size(1:2,-mn_max(2):mn_max(2),1:mn_nyq(2))
                                               !! for sin/cos(m t-n z): cos(n z),sin(n z)
  REAL(wp),ALLOCATABLE :: base1D_dzeta_IPzeta(:,:,:) !! derivative of 1D basis functions, size(1:2,-mn_max(2):mn_max(2),1:mn_nyq(2))
                                               !! for sin/cos(m t-n z): -n sin(n z),n cos(n z)
  
  CONTAINS

  PROCEDURE :: init             => fBase_init
  PROCEDURE :: free             => fBase_free
  PROCEDURE :: copy             => fBase_copy
  PROCEDURE :: compare          => fBase_compare
  PROCEDURE :: change_base      => fBase_change_base
  PROCEDURE :: eval             => fBase_eval
  PROCEDURE :: eval_xn          => fBase_eval_xn
  PROCEDURE :: evalDOF_x        => fBase_evalDOF_x
  PROCEDURE :: evalDOF_xn       => fBase_evalDOF_xn
  PROCEDURE :: evalDOF_xn_tens  => fBase_evalDOF_xn_tens
! PROCEDURE :: evalDOF_IP       => fBase_evalDOF_IP !use _tens instead!
  PROCEDURE :: evalDOF_IP       => fBase_evalDOF_IP_tens
!  PROCEDURE :: projectIPtoDOF   => fBase_projectIPtoDOF
  PROCEDURE :: projectIPtoDOF   => fBase_projectIPtoDOF_tens
<<<<<<< HEAD
  PROCEDURE :: projectxntoDOF   => fBase_projectxntoDOF
=======
  PROCEDURE :: projectIPtoDOFdtz=> fBase_projectIPtoDOF_tens_dtz
>>>>>>> d00825c5
  PROCEDURE :: initDOF          => fBase_initDOF

END TYPE t_fBase

CHARACTER(LEN=8)   :: sin_cos_map(3)=(/"_sin_   ", &
                                       "_cos_   ", &
                                       "_sincos_" /)

LOGICAL, PRIVATE  :: test_called=.FALSE.

!===================================================================================================================================

CONTAINS

!===================================================================================================================================
!> allocate the type fBase 
!!
!===================================================================================================================================
SUBROUTINE fBase_new( sf, mn_max_in,mn_nyq_in,nfp_in,sin_cos_in,exclude_mn_zero_in)
! MODULES
IMPLICIT NONE
!-----------------------------------------------------------------------------------------------------------------------------------
! INPUT VARIABLES
  INTEGER        , INTENT(IN   ) :: mn_max_in(2)  !! maximum mode in m and n
  INTEGER        , INTENT(IN   ) :: mn_nyq_in(2)  !! number of integration points 
  INTEGER        , INTENT(IN   ) :: nfp_in        !! number of field periods 
  CHARACTER(LEN=8),INTENT(IN   ) :: sin_cos_in    !! can be either only sine: " _sin_" only cosine: " _cos_" or full: "_sin_cos_"
  LOGICAL         ,INTENT(IN   ) :: exclude_mn_zero_in !! =true: exclude m=n=0 mode in the basis (only important if cos is in basis)
!-----------------------------------------------------------------------------------------------------------------------------------
! OUTPUT VARIABLES
  CLASS(t_fBase), ALLOCATABLE,INTENT(INOUT)        :: sf !! self
!-----------------------------------------------------------------------------------------------------------------------------------
! LOCAL VARIABLES
!===================================================================================================================================
  ALLOCATE(t_fBase :: sf)
  __PERFON("fbase_new")
  CALL sf%init(mn_max_in,mn_nyq_in,nfp_in,sin_cos_in,exclude_mn_zero_in)

  __PERFOFF("fbase_new")
END SUBROUTINE fBase_new

!===================================================================================================================================
!> initialize the type fBase maximum mode numbers, number of integration points, type of basis (sin/cos or sin and cos) 
!!
!===================================================================================================================================
SUBROUTINE fBase_init( sf, mn_max_in,mn_nyq_in,nfp_in,sin_cos_in,exclude_mn_zero_in)
! MODULES
IMPLICIT NONE
!-----------------------------------------------------------------------------------------------------------------------------------
! INPUT VARIABLES
  INTEGER        , INTENT(IN   ) :: mn_max_in(2)  !! maximum mode in m and n
  INTEGER        , INTENT(IN   ) :: mn_nyq_in(2)  !! number of integration points 
  INTEGER        , INTENT(IN   ) :: nfp_in        !! number of field periods 
  CHARACTER(LEN=8),INTENT(IN   ) :: sin_cos_in    !! can be either only sine: " _sin_" only cosine: " _cos_" or full: "_sin_cos_"
  LOGICAL         ,INTENT(IN   ) :: exclude_mn_zero_in !! =true: exclude m=n=0 mode in the basis (only important if cos is in basis)
!-----------------------------------------------------------------------------------------------------------------------------------
! OUTPUT VARIABLES
  CLASS(t_fBase), INTENT(INOUT)        :: sf !! self
!-----------------------------------------------------------------------------------------------------------------------------------
! LOCAL VARIABLES
  INTEGER :: i,iMode,m,n,mIP,nIP,mn_excl
  INTEGER :: modes_sin,modes_cos
  REAL(wp):: mm,nn
!===================================================================================================================================
  IF(.NOT.test_called)THEN
    SWRITE(UNIT_stdOut,'(4X,A,2(A,I6," , ",I6),A,I4,A,L2,A)')'INIT fBase type:', &
         ' mn_max= (',mn_max_in, &
         ' ), mn_nyq = ',mn_nyq_in, &
         ' )\n      nfp    = ',nfp_in, &
         ' exclude_mn_zero = ',exclude_mn_zero_in, &
         ' ,  sin/cos : '//TRIM(sin_cos_in)//' ...'
  END IF
  IF(sf%initialized) THEN
    CALL abort(__STAMP__, &
        "Trying to reinit fBase!") 
  END IF
  IF(mn_nyq_in(1).LT.(2*mn_max_in(1)+1)) &
    CALL abort(__STAMP__, &
        "error in fBase: mn_nyq in theta should be >= 2*mn_max(1)+1!",mn_nyq_in(1),REAL(mn_max_in(1))) 
  IF(mn_nyq_in(2).LT.(2*mn_max_in(2)+1)) &
    CALL abort(__STAMP__, &
         "error in fBase: mn_nyq in zeta should be >= 2*mn_max(2)+1!",mn_nyq_in(2),REAL(mn_max_in(2))) 

  sf%mn_max(1:2)  = mn_max_in(1:2)
  sf%mn_nyq(1:2)  = mn_nyq_in(1:2)
  sf%mn_IP        = sf%mn_nyq(1)*sf%mn_nyq(2)
  sf%nfp          = nfp_in
  sf%exclude_mn_zero  = exclude_mn_zero_in
  IF(INDEX(TRIM(sin_cos_in),TRIM(sin_cos_map(_SIN_))).NE.0) THEN
    sf%sin_cos  = _SIN_
  ELSEIF(INDEX(TRIM(sin_cos_in),TRIM(sin_cos_map(_COS_))).NE.0) THEN
    sf%sin_cos  = _COS_
  ELSEIF(INDEX(TRIM(sin_cos_in),TRIM(sin_cos_map(_SINCOS_))).NE.0) THEN
    sf%sin_cos  = _SINCOS_
  ELSE 
    CALL abort(__STAMP__, &
         "error in fBase: sin/cos not correctly specified, should be either _SIN_, _COS_ or _SINCOS_") 
  END IF
  ASSOCIATE(&
              m_max      => sf%mn_max(1)   &
            , n_max      => sf%mn_max(2)   &
            , m_nyq      => sf%mn_nyq(1)   &
            , n_nyq      => sf%mn_nyq(2)   &
            , nfp         => sf%nfp        &
            , sin_cos     => sf%sin_cos    &
            , modes       => sf%modes      &
            , sin_range  => sf%sin_range &
            , cos_range  => sf%cos_range &
            )
  mn_excl=MERGE(1,0,sf%exclude_mn_zero) !=1 if exclude=TRUE, =0 if exclude=FALSE
  ! modes_sin :: m=0: n=1...nMax , m=1...m_max: n=-n_max...n_max. REMARK: for sine, m=0,n=0 is automatically excluded
  ! mode_ cos :: m=0: n=0...nMax , m=1...m_max: n=-n_max...n_max. mn_excl=True will exclude m=n=0 
  modes_sin= (n_max  )         + m_max*(2*n_max+1) 
  modes_cos= (n_max+1)-mn_excl + m_max*(2*n_max+1) 
  SELECT CASE(sin_cos)
  CASE(_SIN_)
    modes        = modes_sin 
    sin_range(:) = (/0,modes_sin/)
    cos_range(:) = (/0,0/) !off
    sf%mTotal1D=m_max+1
  CASE(_COS_)
    modes         = modes_cos 
    sin_range(:) = (/0,0/) !off
    cos_range(:) = (/0,modes_cos/)
    sf%mTotal1D=m_max+1
  CASE(_SINCOS_)
    modes        = modes_sin+modes_cos 
    sin_range(:) = (/0,modes_sin/)
    cos_range(:) = (/modes_sin,modes/) 
    sf%mTotal1D=2*(m_max+1)
  END SELECT

  CALL fbase_alloc(sf)
  
  iMode=0 !first sine then cosine
  !SINE
  IF((sin_range(2)-sin_range(1)).EQ.modes_sin)THEN
    m=0
    DO n=1,n_max
      iMode=iMode+1
      sf%Xmn(:,iMode)=(/m,n*nfp/)  !include nfp here 
    END DO !n
    DO m=1,m_max; DO n=-n_max,n_max
      iMode=iMode+1
      sf%Xmn(:,iMode)=(/m,n*nfp/)  !include nfp here 
    END DO; END DO !m,n
  END IF !sin_range>0

  sf%mn_zero_mode=-1 !default 

  !COSINE (for _SINCOS_, it comes after sine)
  IF((cos_range(2)-cos_range(1)).EQ.modes_cos)THEN
    m=0
    IF(mn_excl.EQ.0) sf%mn_zero_mode=iMode+1
    DO n=mn_excl,n_max
      iMode=iMode+1
      sf%Xmn(:,iMode)=(/m,n*nfp/)  !include nfp here 
    END DO !n
    DO m=1,m_max; DO n=-n_max,n_max
      iMode=iMode+1
      sf%Xmn(:,iMode)=(/m,n*nfp/)  !include nfp here  
    END DO; END DO !m,n
  END IF !cos_range>0

  IF(iMode.NE.modes) STOP ' Problem in Xmn '

  DO iMode=1,modes
    m=sf%Xmn(1,iMode)
    n=sf%Xmn(2,iMode)
    ! set odd/even/zero for m-modes
    IF((m.EQ.0))THEN  !m=0
      IF((n.EQ.0))THEN !n=0
        sf%zero_odd_even(iMode)=MN_ZERO
      ELSE !n /=0
        sf%zero_odd_even(iMode)=M_ZERO
      END IF
    ELSE  !m /=0
      IF(MOD(m,2).EQ.0)THEN
        sf%zero_odd_even(iMode)=M_EVEN
      ELSE 
        IF(m.EQ.1)THEN
          sf%zero_odd_even(iMode)=M_ODD_FIRST
        ELSE
          sf%zero_odd_even(iMode)=M_ODD
        END IF
      END IF
    END IF
    ! compute 1/norm, with norm=int_0^2pi int_0^2pi (base_mn(thet,zeta))^2 dthet dzeta
    IF((m.EQ.0).AND.(n.EQ.0))THEN !m=n=0 (only needed for cos)
      sf%snorm_base(iMode)=1.0_wp/(TWOPI*TWOPI) !norm=4pi^2 
    ELSE  
      sf%snorm_base(iMode)=2.0_wp/(TWOPI*TWOPI) !norm=2pi^2
    END IF
  END DO !iMode=1,modes

  sf%d_thet = TWOPI/REAL(m_nyq,wp)
  sf%d_zeta = TWOPI/REAL(n_nyq*nfp,wp)

  DO mIP=1,m_nyq
    sf%thet_IP(mIP)=(REAL(mIP,wp)-0.5_wp)*sf%d_thet
  END DO
  DO nIP=1,n_nyq
    sf%zeta_IP(nIP)=(REAL(nIP,wp)-0.5_wp)*sf%d_zeta
  END DO 
  
  i=0
  DO nIP=1,n_nyq
    DO mIP=1,m_nyq
      i=i+1
      sf%x_IP(1,i)=sf%thet_IP(mIP)
      sf%x_IP(2,i)=sf%zeta_IP(nIP)
    END DO !m
  END DO !n

  sf%d_zeta = sf%d_zeta*REAL(nfp,wp) ! to get full integral [0,2pi)
 
!! !$OMP PARALLEL DO SCHEDULE(STATIC) DEFAULT(SHARED) PRIVATE(i)  
!!   DO i=1,sf%mn_IP
!!     sf%base_IP(      i,:)=sf%eval(         0,sf%x_IP(:,i))
!!     sf%base_dthet_IP(i,:)=sf%eval(DERIV_THET,sf%x_IP(:,i))
!!     sf%base_dzeta_IP(i,:)=sf%eval(DERIV_ZETA,sf%x_IP(:,i))
!!   END DO
!! !$OMP END PARALLEL DO 

  !SIN(m*theta-(n*nfp)*zeta)
  DO iMode=sin_range(1)+1,sin_range(2)
    mm=REAL(sf%Xmn(1,iMode),wp)
    nn=REAL(sf%Xmn(2,iMode),wp)
    sf%base_IP(:,iMode)      =    SIN(mm*sf%x_IP(1,:)-nn*sf%x_IP(2,:))
    sf%base_dthet_IP(:,iMode)= mm*COS(mm*sf%x_IP(1,:)-nn*sf%x_IP(2,:))
    sf%base_dzeta_IP(:,iMode)=-nn*COS(mm*sf%x_IP(1,:)-nn*sf%x_IP(2,:))
  END DO !iMode

  !COS(m*theta-(n*nfp)*zeta)
  DO iMode=cos_range(1)+1,cos_range(2)
    mm=REAL(sf%Xmn(1,iMode),wp)
    nn=REAL(sf%Xmn(2,iMode),wp)
    sf%base_IP(:,iMode)      =    COS(mm*sf%x_IP(1,:)-nn*sf%x_IP(2,:))
    sf%base_dthet_IP(:,iMode)=-mm*SIN(mm*sf%x_IP(1,:)-nn*sf%x_IP(2,:))
    sf%base_dzeta_IP(:,iMode)= nn*SIN(mm*sf%x_IP(1,:)-nn*sf%x_IP(2,:))
  END DO !iMode

  !!!! 1D BASE
  !sin(mt-nz) = sin(mt)*cos(nz)-cos(mt)*sin(nz) =as(1,mt)*b(1,nz) + as(2,mt)*b(2,nz)
  !cos(mt-nz) = cos(mt)*cos(nz)+sin(mt)*sin(nz) =ac(1,mt)*b(1,nz) + ac(2,mt)*b(2,nz)

  IF((sf%sin_cos.EQ._SIN_).OR.(sf%sin_cos.EQ._SINCOS_))THEN !a1s 
    DO m=0,m_max
      mm=REAL(m,wp)
      DO mIP=1,m_nyq
        ASSOCIATE(xm=>sf%thet_IP(mIP))
        sf%base1D_IPthet(      mIP,1:2,1+m)  =(/    SIN(mm*xm),   -COS(mm*xm)/)
        sf%base1D_dthet_IPthet(mIP,1:2,1+m)  =(/ mm*COS(mm*xm), mm*SIN(mm*xm)/)
        END ASSOCIATE
      END DO
    END DO
  END IF
  IF((sf%sin_cos.EQ._COS_).OR.(sf%sin_cos.EQ._SINCOS_))THEN 
    i=sf%mTotal1D-(sf%mn_max(1)+1) !=offset, =0 if cos, =m_max+1 if sincos
    DO m=0,m_max
      mm=REAL(m,wp)
      DO mIP=1,m_nyq
        ASSOCIATE(xm=>sf%thet_IP(mIP))
        sf%base1D_IPthet(      mIP,1:2,i+1+m)  =(/    COS(mm*xm),    SIN(mm*xm)/)
        sf%base1D_dthet_IPthet(mIP,1:2,i+1+m)  =(/-mm*SIN(mm*xm), mm*COS(mm*xm)/)
        END ASSOCIATE
      END DO
    END DO
  END IF

  DO n=-n_max,n_max  
    nn=REAL(n*nfp,wp)
    DO nIP=1,n_nyq
      ASSOCIATE(xn=>sf%zeta_IP(nIP))
      sf%base1D_IPzeta(      1:2,n,nIP)  =(/    COS(nn*xn),    SIN(nn*xn)/)
      sf%base1D_dzeta_IPzeta(1:2,n,nIP)  =(/-nn*SIN(nn*xn), nn*COS(nn*xn)/)
      END ASSOCIATE
    END DO
  END DO

  END ASSOCIATE !sf


  sf%initialized=.TRUE.
  IF(.NOT.test_called) THEN
    SWRITE(UNIT_stdOut,'(4X,A)')'... DONE'
    CALL fBase_test(sf)
  END IF

END SUBROUTINE fBase_init


!===================================================================================================================================
!> allocate all variables in  fBase
!!
!===================================================================================================================================
SUBROUTINE fBase_alloc( sf)
! MODULES
IMPLICIT NONE
!-----------------------------------------------------------------------------------------------------------------------------------
! INPUT VARIABLES
!-----------------------------------------------------------------------------------------------------------------------------------
! OUTPUT VARIABLES
  CLASS(t_fBase), INTENT(INOUT) :: sf !! self
!-----------------------------------------------------------------------------------------------------------------------------------
! LOCAL VARIABLES
!===================================================================================================================================
  ASSOCIATE(&
              mn_IP     => sf%mn_IP     &
            , modes     => sf%modes     &
            )
  ALLOCATE(sf%Xmn(        2,1:modes))
  ALLOCATE(sf%zero_odd_even(1:modes))
  ALLOCATE(sf%x_IP(       2,1:mn_IP) )
  ALLOCATE(sf%thet_IP(1:sf%mn_nyq(1)))
  ALLOCATE(sf%zeta_IP(1:sf%mn_nyq(2)))
  ALLOCATE(sf%base_IP(      1:mn_IP,1:modes) )
  ALLOCATE(sf%base_dthet_IP(1:mn_IP,1:modes) )
  ALLOCATE(sf%base_dzeta_IP(1:mn_IP,1:modes) )
  ALLOCATE(sf%snorm_base(1:modes) )
  ALLOCATE(sf%base1D_IPthet(      1:sf%mn_nyq(1),1:2,1:sf%mTotal1D) )
  ALLOCATE(sf%base1D_dthet_IPthet(1:sf%mn_nyq(1),1:2,1:sf%mTotal1D) )
  ALLOCATE(sf%base1D_IPzeta(      1:2,-sf%mn_max(2):sf%mn_max(2),1:sf%mn_nyq(2)) )
  ALLOCATE(sf%base1D_dzeta_IPzeta(1:2,-sf%mn_max(2):sf%mn_max(2),1:sf%mn_nyq(2)) )
  END ASSOCIATE !m_nyq,n_nyq,modes
END SUBROUTINE fBase_alloc


!===================================================================================================================================
!> finalize the type fBase
!!
!===================================================================================================================================
SUBROUTINE fBase_free( sf )
! MODULES
IMPLICIT NONE
!-----------------------------------------------------------------------------------------------------------------------------------
! INPUT VARIABLES
!-----------------------------------------------------------------------------------------------------------------------------------
! OUTPUT VARIABLES
  CLASS(t_fBase), INTENT(INOUT) :: sf !! self
!-----------------------------------------------------------------------------------------------------------------------------------
! LOCAL VARIABLES
!===================================================================================================================================
  IF(.NOT.sf%initialized) RETURN
  !allocatables  
  SDEALLOCATE(sf%Xmn)
  SDEALLOCATE(sf%zero_odd_even)
  SDEALLOCATE(sf%x_IP)
  SDEALLOCATE(sf%thet_IP)
  SDEALLOCATE(sf%zeta_IP)
  SDEALLOCATE(sf%base_IP)
  SDEALLOCATE(sf%base_dthet_IP)
  SDEALLOCATE(sf%base_dzeta_IP)
  SDEALLOCATE(sf%snorm_base)
  SDEALLOCATE(sf%base1D_IPthet)
  SDEALLOCATE(sf%base1D_dthet_IPthet)
  SDEALLOCATE(sf%base1D_IPzeta)
  SDEALLOCATE(sf%base1D_dzeta_IPzeta)
  
  sf%mn_max     =-1
  sf%mn_nyq     =-1 
  sf%mn_IP      =-1 
  sf%nfp        =-1        
  sf%modes      =-1
  sf%sin_cos    =-1
  sf%d_thet     =0.0_wp
  sf%d_zeta     =0.0_wp
  sf%exclude_mn_zero=.FALSE.
  sf%initialized=.FALSE.

END SUBROUTINE fBase_free


!===================================================================================================================================
!> copy the type fBase
!!
!===================================================================================================================================
SUBROUTINE fBase_copy( sf , tocopy)
! MODULES
IMPLICIT NONE
!-----------------------------------------------------------------------------------------------------------------------------------
! INPUT VARIABLES
  CLASS(c_fBase), INTENT(IN   ) :: tocopy
!-----------------------------------------------------------------------------------------------------------------------------------
! OUTPUT VARIABLES
  CLASS(t_fBase), INTENT(INOUT) :: sf !! self
!-----------------------------------------------------------------------------------------------------------------------------------
! LOCAL VARIABLES
CHARACTER(LEN=8) :: sin_cos
!===================================================================================================================================
  SELECT TYPE(tocopy); TYPE IS(t_fBase)
  IF(.NOT.tocopy%initialized) THEN
    CALL abort(__STAMP__, &
        "fBase_copy: not initialized fBase from which to copy!")
  END IF
  IF(sf%initialized) THEN
    SWRITE(UNIT_stdOut,'(A)')'WARNING!! reinit of fBase in copy!'
    CALL sf%free()
  END IF
  SELECT CASE(tocopy%sin_cos)
  CASE(_SIN_)
    sin_cos  = "_sin_"
  CASE(_COS_)
    sin_cos  = "_cos_"
  CASE(_SINCOS_)
    sin_cos  = "_sincos_"
  END SELECT
 CALL sf%init(tocopy%mn_max         &
             ,tocopy%mn_nyq         &
             ,tocopy%nfp            &
             ,sin_cos               &
             ,tocopy%exclude_mn_zero)

  END SELECT !TYPE
END SUBROUTINE fBase_copy


!===================================================================================================================================
!> compare sf with the input type fBase
!!
!===================================================================================================================================
SUBROUTINE fBase_compare( sf , tocompare,is_same, cond_out)
! MODULES
IMPLICIT NONE
!-----------------------------------------------------------------------------------------------------------------------------------
! INPUT VARIABLES
  CLASS(t_fBase),  INTENT(IN   ) :: sf !! self
  CLASS(c_fBase),  INTENT(IN   ) :: tocompare
!-----------------------------------------------------------------------------------------------------------------------------------
! OUTPUT VARIABLES
  LOGICAL,OPTIONAL,INTENT(  OUT) :: is_same
  LOGICAL,OPTIONAL,INTENT(  OUT) :: cond_out(:)
!-----------------------------------------------------------------------------------------------------------------------------------
! LOCAL VARIABLES
  LOGICAL  :: cond(5)
!===================================================================================================================================
  SELECT TYPE(tocompare); TYPE IS(t_fBase)
  IF(.NOT.tocompare%initialized) THEN
    CALL abort(__STAMP__, &
        "fBase_compare: tried to compare with non-initialized fBase!")
  END IF

  cond(1)= ALL( sf%mn_max(:)      .EQ.  tocompare%mn_max(:)       )
  cond(2)=    ( sf%nfp            .EQ.  tocompare%nfp             )
  cond(3)=    ( sf%modes          .EQ.  tocompare%modes           )
  cond(4)=    ( sf%sin_cos        .EQ.  tocompare%sin_cos         )
  cond(5)=    ( sf%exclude_mn_zero.EQV. tocompare%exclude_mn_zero ) 

  IF(PRESENT(is_same)) is_same=ALL(cond)
  IF(PRESENT(cond_out)) cond_out(1:5)=cond

  END SELECT !TYPE
END SUBROUTINE fBase_compare


!===================================================================================================================================
!> change data from oldBase to self. 
!! Forier modes are directly copied so, if new mode space is smaller, its like a Fourier cut-off.
!! if new modes do not match old ones, they are set to zero. 
!! Note that a change of nfp is not possible· as well as a change from sine to cosine
!!
!===================================================================================================================================
SUBROUTINE fBase_change_base( sf,old_fBase,iterDim,old_data,sf_data)
! MODULES
IMPLICIT NONE
!-----------------------------------------------------------------------------------------------------------------------------------
! INPUT VARIABLES
  CLASS(t_fBase),  INTENT(IN   ) :: sf !! self
  CLASS(c_fBase),  INTENT(IN   ) :: old_fBase       !! base of old_data
  INTEGER         ,INTENT(IN   ) :: iterDim        !! iterate on first or second dimension or old_data/sf_data
  REAL(wp)        ,INTENT(IN   ) :: old_data(:,:)
!-----------------------------------------------------------------------------------------------------------------------------------
! OUTPUT VARIABLES
  REAL(wp)        ,INTENT(  OUT) :: sf_data(:,:)
!-----------------------------------------------------------------------------------------------------------------------------------
! LOCAL VARIABLES
  LOGICAL             :: cond(5)
  INTEGER             :: iMode 
  INTEGER,ALLOCATABLE :: modeMapSin(:,:),modeMapCos(:,:)
!===================================================================================================================================
  SELECT TYPE(old_fBase); TYPE IS(t_fBase)
  IF(.NOT.old_fBase%initialized) THEN
    CALL abort(__STAMP__, &
        "fBase_change_base: tried to change base with non-initialized fBase!")
  END IF
  IF((iterDim.LT.1).OR.(iterDim.GT.2))THEN
    CALL abort(__STAMP__, &
        "fBase_change_base: iterDim can only be 1 or 2!")
  END IF
  IF(SIZE(old_data,iterDim).NE.SIZE(sf_data,iterDim)) THEN
    CALL abort(__STAMP__, &
        "fBase_change_base: iteration dimenion of old_data and sf_data have to be the same!")
  END IF
  IF(SIZE(old_data,3-iterDim).NE.old_fBase%modes) THEN
    CALL abort(__STAMP__, &
        "fBase_change_base: old_data size does not match old_fBase!")
  END IF
  IF(SIZE( sf_data,3-iterDim).NE.      sf%modes) THEN
    CALL abort(__STAMP__, &
        "fBase_change_base: sf_data size does not match sf fBase!")
  END IF

  CALL sf%compare(old_fBase,cond_out=cond(1:5))

  IF(ALL(cond))THEN
   !same base
   sf_data=old_data
  ELSE 
    !actually change base
    IF(.NOT.cond(2)) THEN !nfp
      CALL abort(__STAMP__, &
          "fBase_change_base: different nfp found, cannot change base!")
    END IF
    IF(.NOT.cond(4)) THEN !sin_cos /= sin_cos_old
      ! sin <-> cos : not ok
      ! cos <-> sin : not ok
      ! sin <-> sin_cos : ok
      ! cos <-> sin_cos : ok
      IF(.NOT.(ANY((/sf%sin_cos,old_fBase%sin_cos/).EQ._SINCOS_)))THEN
      CALL abort(__STAMP__, &
          "fBase_change_base: cannot change base between sine and cosine!")
      END IF
    END IF
    ASSOCIATE(mn_max    => old_fBase%mn_max   ,&
              nfp       => old_fBase%nfp      ,&
              Xmn       => old_fBase%Xmn      ,&
              sin_range => old_fBase%sin_range,&
              cos_range => old_fBase%cos_range ) 
    ALLOCATE(modeMapSin( 0:mn_max(1),-mn_max(2):mn_max(2)))
    ALLOCATE(modeMapCos( 0:mn_max(1),-mn_max(2):mn_max(2)))
    modeMapSin=-1
    DO iMode=sin_range(1)+1,sin_range(2)
      modeMapSin(Xmn(1,iMode),Xmn(2,iMode)/nfp)=iMode
    END DO
    modeMapCos=-1
    DO iMode=cos_range(1)+1,cos_range(2)
      modeMapCos(Xmn(1,iMode),Xmn(2,iMode)/nfp)=iMode 
    END DO
    END ASSOCIATE !old_fBase%...

    sf_data=0.0_wp
    IF((old_fBase%sin_range(2)-old_fBase%sin_range(1)).GT.0)THEN ! =_SIN_ / _SIN_COS_
      DO iMode=sf%sin_range(1)+1,sf%sin_range(2)
        IF(    sf%Xmn(1,iMode) .GT.old_fBase%mn_max(1))CYCLE ! remains zero
        IF(ABS(sf%Xmn(2,iMode)/sf%nfp).GT.old_fBase%mn_max(2))CYCLE ! remains zero
        SELECT CASE(iterDim)
        CASE(1)
          sf_data(:,iMode)=old_data(:,modeMapSin(sf%Xmn(1,iMode),sf%Xmn(2,iMode)/sf%nfp))
        CASE(2)
          sf_data(iMode,:)=old_data(modeMapSin(sf%Xmn(1,iMode),sf%Xmn(2,iMode)/sf%nfp),:)
        END SELECT
      END DO 
    END IF !old_fBase  no sine
    IF((old_fBase%cos_range(2)-old_fBase%cos_range(1)).GT.0)THEN ! =_COS_ / _SIN_COS_
      DO iMode=sf%cos_range(1)+1,sf%cos_range(2)
        IF(    sf%Xmn(1,iMode) .GT.old_fBase%mn_max(1))CYCLE !  m  > m_max_old, remains zero
        IF(ABS(sf%Xmn(2,iMode)/sf%nfp).GT.old_fBase%mn_max(2))CYCLE ! |n| > n_max_old, remains zero
        SELECT CASE(iterDim)
        CASE(1)
          sf_data(:,iMode)=old_data(:,modeMapCos(sf%Xmn(1,iMode),sf%Xmn(2,iMode)/sf%nfp))
        CASE(2)
          sf_data(iMode,:)=old_data(modeMapCos(sf%Xmn(1,iMode),sf%Xmn(2,iMode)/sf%nfp),:)
        END SELECT
      END DO 
    END IF !old_fBase  no sine
             
    DEALLOCATE(modeMapSin)
    DEALLOCATE(modeMapCos)
  END IF !same base
     
  END SELECT !TYPE
END SUBROUTINE fBase_change_base
!===================================================================================================================================
!> evaluate  all modes at specific given point in theta and zeta
!!
!===================================================================================================================================
FUNCTION fBase_eval(sf,deriv,x) RESULT(base_x)
! MODULES
IMPLICIT NONE
!-----------------------------------------------------------------------------------------------------------------------------------
! INPUT VARIABLES
  CLASS(t_fBase), INTENT(IN   ) :: sf     !! self
  INTEGER       , INTENT(IN   ) :: deriv  !! =0: base, =2: dthet , =3: dzeta
  REAL(wp)      , INTENT(IN   ) :: x(2)   !! theta,zeta point position 
!-----------------------------------------------------------------------------------------------------------------------------------
! OUTPUT VARIABLES
  REAL(wp)                      :: base_x(sf%modes) 
!-----------------------------------------------------------------------------------------------------------------------------------
! LOCAL VARIABLES
!===================================================================================================================================
base_x =  RESHAPE(sf%eval_xn(deriv,1,x),(/sf%modes/))
END FUNCTION fbase_eval

!===================================================================================================================================
!> evaluate  all modes at a list of given points in theta and zeta
!!
!===================================================================================================================================
FUNCTION fBase_eval_xn(sf,deriv,np,xn) RESULT(base_xn)
! MODULES
IMPLICIT NONE
!-----------------------------------------------------------------------------------------------------------------------------------
! INPUT VARIABLES
  CLASS(t_fBase), INTENT(IN   ) :: sf         !! self
  INTEGER       , INTENT(IN   ) :: deriv      !! =0: base, =2: dthet , =3: dzeta
  INTEGER       , INTENT(IN   ) :: np         !! number of points in xn 
  REAL(wp)      , INTENT(IN   ) :: xn(2,1:np) !! theta,zeta point positions 
!-----------------------------------------------------------------------------------------------------------------------------------
! OUTPUT VARIABLES
  REAL(wp)                      :: base_xn(1:np,sf%modes) 
!-----------------------------------------------------------------------------------------------------------------------------------
! LOCAL VARIABLES
  INTEGER :: iMode
!===================================================================================================================================
  ASSOCIATE(sin_range=>sf%sin_range,cos_range=>sf%cos_range,Xmn=>sf%Xmn) 
  SELECT CASE(deriv)
  CASE(0)
    DO iMode=sin_range(1)+1,sin_range(2)
      base_xn(:,iMode)=                       SIN(REAL(Xmn(1,iMode),wp)*xn(1,:)-REAL(Xmn(2,iMode),wp)*xn(2,:))
    END DO !iMode                                                                               
    DO iMode=cos_range(1)+1,cos_range(2)                                                          
      base_xn(:,iMode)=                       COS(REAL(Xmn(1,iMode),wp)*xn(1,:)-REAL(Xmn(2,iMode),wp)*xn(2,:))
    END DO !iMode                                                                                 
  CASE(DERIV_THET)                                                                                
    DO iMode=sin_range(1)+1,sin_range(2)                                                          
      base_xn(:,iMode)= REAL(Xmn(1,iMode),wp)*COS(REAL(Xmn(1,iMode),wp)*xn(1,:)-REAL(Xmn(2,iMode),wp)*xn(2,:))
    END DO !iMode                                                                                 
    DO iMode=cos_range(1)+1,cos_range(2)                                                          
      base_xn(:,iMode)=-REAL(Xmn(1,iMode),wp)*SIN(REAL(Xmn(1,iMode),wp)*xn(1,:)-REAL(Xmn(2,iMode),wp)*xn(2,:))
    END DO !iMode                                                                                 
  CASE(DERIV_ZETA)                                                                                
    DO iMode=sin_range(1)+1,sin_range(2)                                                          
      base_xn(:,iMode)=-REAL(Xmn(2,iMode),wp)*COS(REAL(Xmn(1,iMode),wp)*xn(1,:)-REAL(Xmn(2,iMode),wp)*xn(2,:))
    END DO !iMode                                                                                 
    DO iMode=cos_range(1)+1,cos_range(2)                                                          
      base_xn(:,iMode)= REAL(Xmn(2,iMode),wp)*SIN(REAL(Xmn(1,iMode),wp)*xn(1,:)-REAL(Xmn(2,iMode),wp)*xn(2,:))
    END DO !iMode
  CASE(DERIV_THET_THET)                                                                                
    DO iMode=sin_range(1)+1,sin_range(2)                                                          
      base_xn(:,iMode)=-REAL(Xmn(1,iMode)**2,wp)*SIN(REAL(Xmn(1,iMode),wp)*xn(1,:)-REAL(Xmn(2,iMode),wp)*xn(2,:))
    END DO !iMode                                                                                 
    DO iMode=cos_range(1)+1,cos_range(2)                                                          
      base_xn(:,iMode)=-REAL(Xmn(1,iMode)**2,wp)*COS(REAL(Xmn(1,iMode),wp)*xn(1,:)-REAL(Xmn(2,iMode),wp)*xn(2,:))
    END DO !iMode                                                                                 
  CASE(DERIV_THET_ZETA)                                                                                
    DO iMode=sin_range(1)+1,sin_range(2)                                                          
      base_xn(:,iMode)= REAL(Xmn(1,iMode)*Xmn(2,iMode),wp)*SIN(REAL(Xmn(1,iMode),wp)*xn(1,:)-REAL(Xmn(2,iMode),wp)*xn(2,:))
    END DO !iMode                                                                                 
    DO iMode=cos_range(1)+1,cos_range(2)                                                          
      base_xn(:,iMode)= REAL(Xmn(1,iMode)*Xmn(2,iMode),wp)*COS(REAL(Xmn(1,iMode),wp)*xn(1,:)-REAL(Xmn(2,iMode),wp)*xn(2,:))
    END DO !iMode                                                                                 
  CASE(DERIV_ZETA_ZETA)                                                                                
    DO iMode=sin_range(1)+1,sin_range(2)                                                          
      base_xn(:,iMode)=-REAL(Xmn(2,iMode)**2,wp)*SIN(REAL(Xmn(1,iMode),wp)*xn(1,:)-REAL(Xmn(2,iMode),wp)*xn(2,:))
    END DO !iMode                                                                                 
    DO iMode=cos_range(1)+1,cos_range(2)                                                          
      base_xn(:,iMode)=-REAL(Xmn(2,iMode)**2,wp)*COS(REAL(Xmn(1,iMode),wp)*xn(1,:)-REAL(Xmn(2,iMode),wp)*xn(2,:))
    END DO !iMode
  CASE DEFAULT 
    CALL abort(__STAMP__, &
         "fbase_evalDOF_IP: derivative must be 0,DERIV_THET,_ZETA,_THET_THET,_THET_ZETA,_ZETA_ZETA!")
  END SELECT
  END ASSOCIATE
END FUNCTION fbase_eval_xn

!===================================================================================================================================
!> evaluate special 1D base in theta direction (cos(m*t_i),sin(m*t_i)) or its derivative(s) on a given set of points
!! for tensor-product evaluation of 2D sin and cos base:
!!   sin(m*thet-n*zeta) = sin(m*thet)*cos(n*zeta)-cos(m*thet)*sin(n*zeta)
!!     == dot_product( (sin(m*thet),-cos(m*thet)) , (cos(n*zeta),sin(n*zeta)))
!!   cos(m*thet-n*zeta) = cos(m*thet)*cos(n*zeta)+sin(m*thet)*sin(n*zeta)
!!     == dot_product( (cos(m*thet), sin(m*thet)) , (cos(n*zeta),sin(n*zeta)))
!! so for the 1D base, mTotal1d depends on using sin/cos/sin+cos base.
!===================================================================================================================================
FUNCTION fBase_eval1d_thet(sf,deriv,nthet,thet) RESULT(base1d_thet)
! MODULES
IMPLICIT NONE
!-----------------------------------------------------------------------------------------------------------------------------------
! INPUT VARIABLES
  CLASS(t_fBase), INTENT(IN   ) :: sf         !! self
  INTEGER       , INTENT(IN   ) :: deriv !! =0: base, =1: dthet , =2: dthet^2
  INTEGER       , INTENT(IN   ) :: nthet       !! number of points in theta 
  REAL(wp)      , INTENT(IN   ) :: thet(1:nthet)   !! theta 1D point positions 
!-----------------------------------------------------------------------------------------------------------------------------------
! OUTPUT VARIABLES
  REAL(wp)                      :: base1d_thet(1:nthet,1:2,1:sf%mTotal1D)
!-----------------------------------------------------------------------------------------------------------------------------------
! LOCAL VARIABLES
  INTEGER :: m,m_max,i
  REAL(wp):: mm
!===================================================================================================================================
m_max=sf%mn_max(1) 

SELECT CASE(deriv)
CASE(0)  
  IF((sf%sin_cos.EQ._SIN_).OR.(sf%sin_cos.EQ._SINCOS_))THEN !2D SINE
    DO m=0,m_max  
      mm=REAL(m,wp)
      base1d_thet(:,1,1+m)  = SIN(mm*thet(:))
      base1d_thet(:,2,1+m)  =-COS(mm*thet(:))
    END DO
  END IF
  IF((sf%sin_cos.EQ._COS_).OR.(sf%sin_cos.EQ._SINCOS_))THEN !2D cosine
    i=sf%mTotal1D-(sf%mn_max(1)+1) !=offset, =0 if cos, =m_max+1 if sincos
    DO m=0,m_max
      mm=REAL(m,wp)
      base1d_thet(:,1,i+1+m)  =COS(mm*thet(:))
      base1d_thet(:,2,i+1+m)  =SIN(mm*thet(:))
    END DO
  END IF
CASE(1)
  IF((sf%sin_cos.EQ._SIN_).OR.(sf%sin_cos.EQ._SINCOS_))THEN !2D SINE
    DO m=0,m_max
      mm=REAL(m,wp)  
      base1d_thet(:,1,1+m)  = mm*COS(mm*thet(:))
      base1d_thet(:,2,1+m)  = mm*SIN(mm*thet(:))
    END DO
  END IF
  IF((sf%sin_cos.EQ._COS_).OR.(sf%sin_cos.EQ._SINCOS_))THEN !2D cosine
    i=sf%mTotal1D-(sf%mn_max(1)+1) !=offset, =0 if cos, =m_max+1 if sincos
    DO m=0,m_max
      mm=REAL(m,wp)
      base1d_thet(:,1,i+1+m)  =-mm*SIN(mm*thet(:))
      base1d_thet(:,2,i+1+m)  = mm*COS(mm*thet(:))
    END DO
  END IF
CASE(2)
  IF((sf%sin_cos.EQ._SIN_).OR.(sf%sin_cos.EQ._SINCOS_))THEN !2D SINE
    DO m=0,m_max 
      mm=REAL(m,wp) 
      base1d_thet(:,1,1+m)  =-mm*mm*SIN(mm*thet(:))
      base1d_thet(:,2,1+m)  = mm*mm*COS(mm*thet(:))
    END DO
  END IF
  IF((sf%sin_cos.EQ._COS_).OR.(sf%sin_cos.EQ._SINCOS_))THEN !2D cosine
    i=sf%mTotal1D-(sf%mn_max(1)+1) !=offset, =0 if cos, =m_max+1 if sincos
    DO m=0,m_max
      mm=REAL(m,wp)
      base1d_thet(:,1,i+1+m)  =-mm*mm*COS(mm*thet(:))
      base1d_thet(:,2,i+1+m)  =-mm*mm*SIN(mm*thet(:))
    END DO
  END IF
  CASE DEFAULT 
    CALL abort(__STAMP__, &
         "fBase_eval1d_thet: derivative must be 0,1,2 !")
  END SELECT
END FUNCTION fBase_eval1d_thet



!===================================================================================================================================
!> evaluate special 1D base in zeta direction (cos(m*t_i),sin(m*t_i)) or its derivative(s) on a given set of points
!! for tensor-product evaluation of 2D sin and cos base:
!!   sin(m*thet-n*zeta) = sin(m*thet)*cos(n*zeta)-cos(m*thet)*sin(n*zeta)
!!     == dot_product( (sin(m*thet),-cos(m*thet)) , (cos(n*zeta),sin(n*zeta)))
!!   cos(m*thet-n*zeta) = cos(m*thet)*cos(n*zeta)+sin(m*thet)*sin(n*zeta)
!!     == dot_product( (cos(m*thet), sin(m*thet)) , (cos(n*zeta),sin(n*zeta)))
!! so for the 1D base, nTotal1d is always 2*n_max+1
!===================================================================================================================================
FUNCTION fBase_eval1d_zeta(sf,deriv,nzeta,zeta) RESULT(base1d_zeta)
  ! MODULES
  IMPLICIT NONE
  !-----------------------------------------------------------------------------------------------------------------------------------
  ! INPUT VARIABLES
    CLASS(t_fBase), INTENT(IN   ) :: sf         !! self
    INTEGER       , INTENT(IN   ) :: deriv !! =0: base, =1: dzeta , =2: dzeta^2
    INTEGER       , INTENT(IN   ) :: nzeta       !! number of points in zeta 
    REAL(wp)      , INTENT(IN   ) :: zeta(1:nzeta)   !! zeta 1D point positions 
  !-----------------------------------------------------------------------------------------------------------------------------------
  ! OUTPUT VARIABLES
    REAL(wp)                      :: base1d_zeta(1:2,-sf%mn_max(2):sf%mn_max(2),1:nzeta)
  !-----------------------------------------------------------------------------------------------------------------------------------
  ! LOCAL VARIABLES
    INTEGER :: n,n_max,nfp
    REAL(wp):: nn
  !===================================================================================================================================
  n_max=sf%mn_max(2) 
  nfp=sf%nfp
  
  SELECT CASE(deriv)
  CASE(0)  
    DO n=-n_max,n_max  
      nn=REAL(n*nfp,wp)
      base1D_zeta(      1,n,:)  = COS(nn*zeta(:))
      base1D_zeta(      2,n,:)  = SIN(nn*zeta(:))
    END DO
  CASE(1)  !
    DO n=-n_max,n_max  
      nn=REAL(n*nfp,wp)
      base1D_zeta(      1,n,:)  = -nn*SIN(nn*zeta(:))
      base1D_zeta(      2,n,:)  =  nn*COS(nn*zeta(:))
    END DO   
  CASE(2)
    DO n=-n_max,n_max  
      nn=REAL(n*nfp,wp)
      base1D_zeta(      1,n,:)  = -nn*nn*COS(nn*zeta(:))
      base1D_zeta(      2,n,:)  = -nn*nn*SIN(nn*zeta(:))
    END DO   
  CASE DEFAULT 
    CALL abort(__STAMP__, &
           "fBase_eval1d_zeta: derivative must be 0,1,2 !")
    END SELECT
  END FUNCTION fBase_eval1d_zeta

!===================================================================================================================================
!> evaluate  all modes at a given interpolation point
!!
!===================================================================================================================================
FUNCTION fBase_evalDOF_x(sf,x,deriv,DOFs) RESULT(y)
! MODULES
IMPLICIT NONE
!-----------------------------------------------------------------------------------------------------------------------------------
! INPUT VARIABLES
  CLASS(t_fBase), INTENT(IN   ) :: sf     !! self
  REAL(wp)      , INTENT(IN   ) :: x(2)   !! input coordinate theta,zeta in [0,2pi]^2
  INTEGER       , INTENT(IN   ) :: deriv  !! =0: base, =2: dthet , =3: dzeta
  REAL(wp)      , INTENT(IN   ) :: DOFs(:)  !! array of all modes
!-----------------------------------------------------------------------------------------------------------------------------------
! OUTPUT VARIABLES
  REAL(wp)                      :: y
!-----------------------------------------------------------------------------------------------------------------------------------
! LOCAL VARIABLES
  REAL(wp)                      :: base_x(1:sf%modes)
!===================================================================================================================================
IF(SIZE(DOFs,1).NE.sf%modes) CALL abort(__STAMP__, &
       'nDOF not correct when calling fBase_evalDOF_x' )
  base_x=sf%eval(deriv,x)
  y=DOT_PRODUCT(base_x,DOFs(:))

END FUNCTION fBase_evalDOF_x

!===================================================================================================================================
!> evaluate  all modes at a list of interpolation points 
!!
!===================================================================================================================================
FUNCTION fBase_evalDOF_xn(sf,np,xn,deriv,DOFs) RESULT(y)
! MODULES
IMPLICIT NONE
!-----------------------------------------------------------------------------------------------------------------------------------
! INPUT VARIABLES
  CLASS(t_fBase), INTENT(IN   ) :: sf     !! self
  INTEGER       , INTENT(IN   ) :: np     !! number of points to be evaluated
  REAL(wp)      , INTENT(IN   ) :: xn(2,1:np)   !! input coordinate theta,zeta in [0,2pi]^2
  INTEGER       , INTENT(IN   ) :: deriv  !! =0: base, =2: dthet , =3: dzeta
  REAL(wp)      , INTENT(IN   ) :: DOFs(:)  !! array of all modes
!-----------------------------------------------------------------------------------------------------------------------------------
! OUTPUT VARIABLES
  REAL(wp)                      :: y(1:np)
!-----------------------------------------------------------------------------------------------------------------------------------
! LOCAL VARIABLES
  REAL(wp)                      :: base_xn(1:np,1:sf%modes)
!===================================================================================================================================
IF(SIZE(DOFs,1).NE.sf%modes) CALL abort(__STAMP__, &
       'nDOF not correct when calling fBase_evalDOF_x' )
  base_xn=sf%eval_xn(deriv,np,xn)
  __MATVEC_N(y,base_xn,DOFs)

END FUNCTION fBase_evalDOF_xn

!===================================================================================================================================
!> evaluate  all modes on a tensor-produc grid (t_i,z_j), making use of the tensor product in the fourier series:
!> y_ij = DOFs_mn * SIN(m*t_i - n*z_j ) => SIN(m*t_i) DOFs_mn COS(n*z_j) -COS(m*t_i) DOFs_mn SIN(n*z_j)
!> y_ij = DOFs_mn * COS(m*t_i - n*z_j ) => COS(m*t_i) DOFs_mn COS(n*z_j) +SIN(m*t_i) DOFs_mn SIN(n*z_j)
!>                                     => a1_im DOFs_mn b1_nj + a2_im DOFs_mn b2_nj
!> can be written as 2 SPECIAL MATMAT operations:
!> c(i,1,n)=a1(i,m) DOFs(m,n) , c(i,2,n) = a2(i,m) DOFs(m,n)  => c(i,d,n) = DOT_PROD(a(i,d,1:mmax),DOFs(1:mmax,n))
!> y(i,j) = c(i,1,n) b1(n,j) + c(i,2,n) b2(n,j) 
!>        = DOT_PROD(c(i,1:2,1:nmax),b(1:2,1:nmax,j)
!> the 1D ordering in y does not neead a reshape, y(i,j) => y(1:mn_IP), 1D array data can be kept, 
!> as it is passed (with its start adress) to DGEMM.
!!
!===================================================================================================================================
FUNCTION fBase_evalDOF_xn_tens(sf,nthet,nzeta,thet,zeta,deriv,DOFs) RESULT(y)
! MODULES
IMPLICIT NONE
!-----------------------------------------------------------------------------------------------------------------------------------
! INPUT VARIABLES
  CLASS(t_fBase), INTENT(IN   ) :: sf     !! self
  INTEGER       , INTENT(IN   ) :: nthet  !! number of points in theta 
  INTEGER       , INTENT(IN   ) :: nzeta  !! number of points in zeta 
  REAL(wp)      , INTENT(IN   ) :: thet(1:nthet) !! theta positions
  REAL(wp)      , INTENT(IN   ) :: zeta(1:nzeta) !! zeta positions
  INTEGER       , INTENT(IN   ) :: deriv  !! =0: base, =2: dthet , =3: dzeta
  REAL(wp)      , INTENT(IN   ) :: DOFs(:)  !! array of all modes
!-----------------------------------------------------------------------------------------------------------------------------------
! OUTPUT VARIABLES
  REAL(wp)                      :: y(1:nthet*nzeta)   !! DOFS evaluated on tensor-product grid,
!-----------------------------------------------------------------------------------------------------------------------------------
! LOCAL VARIABLES
  INTEGER                       :: iMode,offset,mTotal,nTotal
  REAL(wp)                      :: Amn(1:sf%mTotal1D,-sf%mn_max(2):sf%mn_max(2))
  REAL(wp)                      :: Ctmp(1:nthet,1:2,-sf%mn_max(2):sf%mn_max(2))
  REAL(wp)                      :: base1D_thet(1:nthet,1:2,1:sf%mTotal1D) 
  REAL(wp)                      :: base1D_zeta(1:2,-sf%mn_max(2):sf%mn_max(2),1:nzeta) 
!===================================================================================================================================
  IF(SIZE(DOFs,1).NE.sf%modes) CALL abort(__STAMP__, &
         'nDOF not correct when calling fBase_evalDOF_IP_tens' )

  offset=sf%mTotal1D-(sf%mn_max(1)+1) !=0 if sin or cos, =sf%mn_max(1)+1 if sin+cos
  !initialize non existing modes to zero
  Amn(1,-sf%mn_max(2):0)=0.0_wp 
  IF(offset.GT.0) Amn(offset+1,-sf%mn_max(2):0)=0.0_wp 

  !copy DOFs to  (0:m_max , -n_max:n_max) matrix, careful: Xmn(2,:) has nfp factor!
  DO iMode=sf%sin_range(1)+1,sf%sin_range(2)
    Amn(1+sf%Xmn(1,iMode),sf%Xmn(2,iMode)/sf%nfp)=DOFs(iMode)
  END DO
  DO iMode=sf%cos_range(1)+1,sf%cos_range(2)
    Amn(offset+1+sf%Xmn(1,iMode),sf%Xmn(2,iMode)/sf%nfp)=DOFs(iMode)
  END DO

  mTotal=  sf%mTotal1D
  nTotal=2*sf%mn_max(2)+1 !-n_max:n_nax

  SELECT CASE(deriv)
  CASE(0)
    base1d_thet=fBase_eval1d_thet(sf,0,nthet,thet)
    base1d_zeta=fBase_eval1d_zeta(sf,0,nzeta,zeta)
  CASE(DERIV_THET)
    base1d_thet=fBase_eval1d_thet(sf,1,nthet,thet)
    base1d_zeta=fBase_eval1d_zeta(sf,0,nzeta,zeta)
  CASE(DERIV_ZETA)
    base1d_thet=fBase_eval1d_thet(sf,0,nthet,thet)
    base1d_zeta=fBase_eval1d_zeta(sf,1,nzeta,zeta)
  CASE(DERIV_THET_THET)
    base1d_thet=fBase_eval1d_thet(sf,2,nthet,thet)
    base1d_zeta=fBase_eval1d_zeta(sf,0,nzeta,zeta)
  CASE(DERIV_THET_ZETA)
    base1d_thet=fBase_eval1d_thet(sf,1,nthet,thet)
    base1d_zeta=fBase_eval1d_zeta(sf,1,nzeta,zeta)
  CASE(DERIV_ZETA_ZETA)
    base1d_thet=fBase_eval1d_thet(sf,0,nthet,thet)
    base1d_zeta=fBase_eval1d_zeta(sf,2,nzeta,zeta)
  CASE DEFAULT  !for other derivatives, resort to not precomputed/ explicit computation:
    CALL abort(__STAMP__, &
         "fbase_evalDOF_xn_tens: derivative must be 0,DERIV_THET,_ZETA,_THET_THET,_THET_ZETA,_ZETA_ZETA!")
  END SELECT
  __DGEMM_NN(Ctmp,2*nthet,  mTotal,base1D_thet,  mTotal, nTotal,Amn)
  __DGEMM_NN(y   ,  nthet,2*nTotal,       Ctmp,2*nTotal, nzeta ,base1D_zeta) 
END FUNCTION fBase_evalDOF_xn_tens

!===================================================================================================================================
!> evaluate  all modes at all interpolation points 
!!
!===================================================================================================================================
FUNCTION fBase_evalDOF_IP(sf,deriv,DOFs) RESULT(y_IP)
! MODULES
IMPLICIT NONE
!-----------------------------------------------------------------------------------------------------------------------------------
! INPUT VARIABLES
  CLASS(t_fBase), INTENT(IN   ) :: sf     !! self
  INTEGER       , INTENT(IN   ) :: deriv  !! =0: base, =2: dthet , =3: dzeta
  REAL(wp)      , INTENT(IN   ) :: DOFs(:)  !! array of all modes
!-----------------------------------------------------------------------------------------------------------------------------------
! OUTPUT VARIABLES
  REAL(wp)                      :: y_IP(sf%mn_IP)
!-----------------------------------------------------------------------------------------------------------------------------------
! LOCAL VARIABLES
!===================================================================================================================================
  IF(SIZE(DOFs,1).NE.sf%modes) CALL abort(__STAMP__, &
       'nDOF not correct when calling fBase_evalDOF_IP' )
  SELECT CASE(deriv)
  CASE(0)
    !y_IP=MATMUL(sf%base_IP(:,:),DOFs(:))
    __MATVEC_N(y_IP,sf%base_IP,DOFs)
  CASE(DERIV_THET)
    !y_IP=MATMUL(sf%base_dthet_IP(:,:),DOFs(:))
    __MATVEC_N(y_IP,sf%base_dthet_IP,DOFs)
  CASE(DERIV_ZETA)
    !y_IP=MATMUL(sf%base_dzeta_IP(:,:),DOFs(:))
    __MATVEC_N(y_IP,sf%base_dzeta_IP,DOFs)
  CASE DEFAULT  !for other derivatives, resort to not precomputed/ explicit computation:
     y_IP = sf%evalDOF_xn(sf%mn_IP,sf%x_IP,deriv,DOFs)
  END SELECT
END FUNCTION fBase_evalDOF_IP

!===================================================================================================================================
!> project from interpolation points to all modes
!!  DOFs = add*DOFs+ fac *MATMUL(base_IP_DOF,y_IP)
!===================================================================================================================================
SUBROUTINE fBase_projectIPtoDOF(sf,add,factor,deriv,y_IP,DOFs)
! MODULES
IMPLICIT NONE
!-----------------------------------------------------------------------------------------------------------------------------------
! INPUT VARIABLES
  CLASS(t_fBase), INTENT(IN   ) :: sf     !! self
  LOGICAL       , INTENT(IN   ) :: add    !! =F initialize DOFs , =T add to DOFs
  REAL(wp)      , INTENT(IN   ) :: factor !! scale result by factor, before adding to DOFs (should be =1.0_wp if not needed) 
  INTEGER       , INTENT(IN   ) :: deriv  !! =0: base, =2: dthet , =3: dzeta
  REAL(wp)      , INTENT(IN   ) :: y_IP(:)
!-----------------------------------------------------------------------------------------------------------------------------------
! OUTPUT VARIABLES
  REAL(wp)      , INTENT(INOUT) :: DOFs(1:sf%modes)  !! array of all modes
!-----------------------------------------------------------------------------------------------------------------------------------
! LOCAL VARIABLES
  REAL(wp)                      :: radd
!===================================================================================================================================
  IF(SIZE(y_IP,1).NE.sf%mn_IP) CALL abort(__STAMP__, &
       'y_IP not correct when calling fBase_projectIPtoDOF' )
  radd=MERGE(1.0_wp,0.0_wp,add)
  SELECT CASE(deriv)
  CASE(0)
    __PAMATVEC_T(radd,DOFs,factor,sf%base_IP,y_IP)
  CASE(DERIV_THET)
    __PAMATVEC_T(radd,DOFs,factor,sf%base_dthet_IP,y_IP)
  CASE(DERIV_ZETA)
    __PAMATVEC_T(radd,DOFs,factor,sf%base_dzeta_IP,y_IP)
  CASE DEFAULT 
    CALL abort(__STAMP__, &
         "fbase_projectIPtoDOF: derivative must be 0,DERIV_THET,DERIV_ZETA!")
  END SELECT
END SUBROUTINE fBase_projectIPtoDOF

!===================================================================================================================================
!> project from any 2D set of interpolation points, at tensor-product of (theta,zeta) positions given by "xn", to all modes
!!  DOFs = add*DOFs+ fac *MATMUL(base_xn,yn)
!===================================================================================================================================
SUBROUTINE fBase_projectxntoDOF(sf,add,factor,deriv,np,xn,yn,DOFs)
  ! MODULES
  IMPLICIT NONE
  !-----------------------------------------------------------------------------------------------------------------------------------
  ! INPUT VARIABLES
    CLASS(t_fBase), INTENT(IN   ) :: sf     !! self
    LOGICAL       , INTENT(IN   ) :: add    !! =F initialize DOFs , =T add to DOFs
    REAL(wp)      , INTENT(IN   ) :: factor !! scale result by factor, before adding to DOFs (should be =1.0_wp if not needed) 
    INTEGER       , INTENT(IN   ) :: deriv  !! =0: base, =2: dthet , =3: dzeta
    INTEGER       , INTENT(IN   ) :: np     !! total number of 2D interpolation points
    REAL(wp)      , INTENT(IN   ) :: xn(2,1:np)  !!  (theta=1,zeta=2) position of tensor-product interpolation points, [0,2pi]x[0,2pi/nfp],size(2,mn_IP)
    REAL(wp)      , INTENT(IN   ) :: yn(1:np)  !! value at interpolation points
  !-----------------------------------------------------------------------------------------------------------------------------------
  ! OUTPUT VARIABLES
    REAL(wp)      , INTENT(INOUT) :: DOFs(1:sf%modes)  !! array of all modes
  !-----------------------------------------------------------------------------------------------------------------------------------
  ! LOCAL VARIABLES
    REAL(wp)                      :: radd
    REAL(wp)                      :: base_xn(1:np,1:sf%modes)
  !===================================================================================================================================
    base_xn=sf%eval_xn(deriv,np,xn)
    radd=MERGE(1.0_wp,0.0_wp,add)
    __PAMATVEC_T(radd,DOFs,factor,base_xn,yn)
  END SUBROUTINE fBase_projectxntoDOF

!===================================================================================================================================
!> evaluate  all modes at all interpolation points, making use of the tensor product:
!> y_ij = DOFs_mn * SIN(m*t_i - n*z_j ) => SIN(m*t_i) DOFs_mn COS(n*z_j) -COS(m*t_i) DOFs_mn SIN(n*z_j)
!> y_ij = DOFs_mn * COS(m*t_i - n*z_j ) => COS(m*t_i) DOFs_mn COS(n*z_j) +SIN(m*t_i) DOFs_mn SIN(n*z_j)
!>                                     => a1_im DOFs_mn b1_nj + a2_im DOFs_mn b2_nj
!> can be written as 2 SPECIAL MATMAT operations:
!> c(i,1,n)=a1(i,m) DOFs(m,n) , c(i,2,n) = a2(i,m) DOFs(m,n)  => c(i,d,n) = DOT_PROD(a(i,d,1:mmax),DOFs(1:mmax,n))
!> y(i,j) = c(i,1,n) b1(n,j) + c(i,2,n) b2(n,j) 
!>        = DOT_PROD(c(i,1:2,1:nmax),b(1:2,1:nmax,j)
!> the 1D ordering in y does not neead a reshape, y(i,j) => y(1:mn_IP), 1D array data can be kept, 
!> as it is passed (with its start adress) to DGEMM.
!!
!===================================================================================================================================
FUNCTION fBase_evalDOF_IP_tens(sf,deriv,DOFs) RESULT(y_IP)
! MODULES
IMPLICIT NONE
!-----------------------------------------------------------------------------------------------------------------------------------
! INPUT VARIABLES
  CLASS(t_fBase), INTENT(IN   ) :: sf     !! self
  INTEGER       , INTENT(IN   ) :: deriv  !! =0: base, =2: dthet , =3: dzeta
  REAL(wp)      , INTENT(IN   ) :: DOFs(:)  !! array of all modes
!-----------------------------------------------------------------------------------------------------------------------------------
! OUTPUT VARIABLES
  REAL(wp)                      :: y_IP(sf%mn_IP)
!-----------------------------------------------------------------------------------------------------------------------------------
! LOCAL VARIABLES
  INTEGER                       :: iMode,offset,mTotal,nTotal
  REAL(wp)                      :: Amn(1:sf%mTotal1D,-sf%mn_max(2):sf%mn_max(2))
  REAL(wp)                      :: Ctmp(1:sf%mn_nyq(1),1:2,-sf%mn_max(2):sf%mn_max(2))
!===================================================================================================================================
  IF(SIZE(DOFs,1).NE.sf%modes) CALL abort(__STAMP__, &
         'nDOF not correct when calling fBase_evalDOF_IP_tens' )

  offset=sf%mTotal1D-(sf%mn_max(1)+1) !=0 if sin or cos, =sf%mn_max(1)+1 if sin+cos
  !initialize non existing modes to zero
  Amn(1,-sf%mn_max(2):0)=0.0_wp 
  IF(offset.GT.0) Amn(offset+1,-sf%mn_max(2):0)=0.0_wp 

  !copy DOFs to  (0:m_max , -n_max:n_max) matrix, careful: Xmn(2,:) has nfp factor!
  DO iMode=sf%sin_range(1)+1,sf%sin_range(2)
    Amn(1+sf%Xmn(1,iMode),sf%Xmn(2,iMode)/sf%nfp)=DOFs(iMode)
  END DO
  DO iMode=sf%cos_range(1)+1,sf%cos_range(2)
    Amn(offset+1+sf%Xmn(1,iMode),sf%Xmn(2,iMode)/sf%nfp)=DOFs(iMode)
  END DO

  mTotal=  sf%mTotal1D
  nTotal=2*sf%mn_max(2)+1 !-n_max:n_nax

  SELECT CASE(deriv)
  CASE(0)
!    DO n=-sf%mn_max(2),sf%mn_max(2)
!      DO i=1,sf%mn_nyq(1)
!        Ctmp(i,1,n)=SUM(sf%base1D_IPthet(i,1,:)*Amn(:,n))
!        Ctmp(i,2,n)=SUM(sf%base1D_IPthet(i,2,:)*Amn(:,n))
!      END DO !i
!    END DO !n
!    k=0
!    DO j=1,sf%mn_nyq(2)
!      DO i=1,sf%mn_nyq(1)
!        k=k+1
!        y_IP(k)=SUM(Ctmp(i,1:2,:)*sf%base1D_IPzeta(1:2,:,j))
!      END DO !i
!    END DO !j
    __DGEMM_NN(Ctmp,2*sf%mn_nyq(1),  mTotal,sf%base1D_IPthet,  mTotal,      nTotal,Amn)
    __DGEMM_NN(y_IP,  sf%mn_nyq(1),2*nTotal,            Ctmp,2*nTotal,sf%mn_nyq(2),sf%base1D_IPzeta) 
  CASE(DERIV_THET)
    __DGEMM_NN(Ctmp,2*sf%mn_nyq(1),  mTotal,sf%base1D_dthet_IPthet,  mTotal,      nTotal,Amn)
    __DGEMM_NN(y_IP,  sf%mn_nyq(1),2*nTotal,                  Ctmp,2*nTotal,sf%mn_nyq(2),sf%base1D_IPzeta) 
  CASE(DERIV_ZETA)
    __DGEMM_NN(Ctmp,2*sf%mn_nyq(1),  mTotal,sf%base1D_IPthet,  mTotal,      nTotal,Amn)
    __DGEMM_NN(y_IP,  sf%mn_nyq(1),2*nTotal,            Ctmp,2*nTotal,sf%mn_nyq(2),sf%base1D_dzeta_IPzeta) 
  CASE DEFAULT  !for other derivatives, resort to not precomputed/ explicit computation:
     y_IP = sf%evalDOF_xn(sf%mn_IP,sf%x_IP,deriv,DOFs)
  END SELECT
END FUNCTION fBase_evalDOF_IP_tens


!===================================================================================================================================
!> inverse of fBase_evalDOF_IP_tens 
!!
!===================================================================================================================================
SUBROUTINE fBase_projectIPtoDOF_tens(sf,add,factor,deriv,y_IP,DOFs)
! MODULES
IMPLICIT NONE
!-----------------------------------------------------------------------------------------------------------------------------------
! INPUT VARIABLES
  CLASS(t_fBase), INTENT(IN   ) :: sf     !! self
  LOGICAL       , INTENT(IN   ) :: add    !! =F initialize DOFs , =T add to DOFs
  REAL(wp)      , INTENT(IN   ) :: factor !! scale result by factor, before adding to DOFs (should be =1.0_wp if not needed) 
  INTEGER       , INTENT(IN   ) :: deriv  !! =0: base, =2: dthet , =3: dzeta
  REAL(wp)      , INTENT(IN   ) :: y_IP(:) !! point values (at sf%x_IP if x_IP_in not given)
!-----------------------------------------------------------------------------------------------------------------------------------
! OUTPUT VARIABLES
  REAL(wp)      , INTENT(INOUT) :: DOFs(1:sf%modes)  !! array of all modes
!-----------------------------------------------------------------------------------------------------------------------------------
! LOCAL VARIABLES
  INTEGER                       :: iMode,offset,mTotal,nTotal
  REAL(wp)                      :: Amn(1:sf%mTotal1D,-sf%mn_max(2):sf%mn_max(2))
  REAL(wp)                      :: Ctmp(1:sf%mn_nyq(1),1:2,-sf%mn_max(2):sf%mn_max(2))
!===================================================================================================================================
  IF(SIZE(y_IP,1).NE.sf%mn_IP) CALL abort(__STAMP__, &
         'y_IP not correct when calling fBase_projectIPtoDOF_tens' )
  mTotal=  sf%mTotal1D
  nTotal=2*sf%mn_max(2)+1 !-n_max:n_nax

  SELECT CASE(deriv)
  CASE(0)
!    DO n=-sf%mn_max(2),sf%mn_max(2)
!      DO i=1,sf%mn_nyq(1)
!        Ctmp(i,1,n)=SUM(sf%base1D_IPthet(i,1,:)*Amn(:,n))
!        Ctmp(i,2,n)=SUM(sf%base1D_IPthet(i,2,:)*Amn(:,n))
!      END DO !i
!    END DO !n
!    k=0
!    DO j=1,sf%mn_nyq(2)
!      DO i=1,sf%mn_nyq(1)
!        k=k+1
!        y_IP(k)=SUM(Ctmp(i,1:2,:)*sf%base1D_IPzeta(1:2,:,j))
!      END DO !i
!    END DO !j

    __DGEMM_NT(Ctmp,  sf%mn_nyq(1),sf%mn_nyq(2),y_IP,  2*nTotal,sf%mn_nyq(2),sf%base1D_IPzeta) 
    __ADGEMM_TN(Amn,factor, 2*sf%mn_nyq(1),mTotal,sf%base1D_IPthet,  2*sf%mn_nyq(1),nTotal,Ctmp)

  CASE(DERIV_THET)
    __DGEMM_NT(Ctmp,  sf%mn_nyq(1),sf%mn_nyq(2),y_IP,  2*nTotal,sf%mn_nyq(2),sf%base1D_IPzeta) 
    __ADGEMM_TN(Amn,factor, 2*sf%mn_nyq(1),mTotal,sf%base1D_dthet_IPthet,  2*sf%mn_nyq(1),nTotal,Ctmp)
  CASE(DERIV_ZETA)
    __DGEMM_NT(Ctmp,  sf%mn_nyq(1),sf%mn_nyq(2),y_IP,  2*nTotal,sf%mn_nyq(2),sf%base1D_dzeta_IPzeta) 
    __ADGEMM_TN(Amn,factor, 2*sf%mn_nyq(1),mTotal,sf%base1D_IPthet,  2*sf%mn_nyq(1),nTotal,Ctmp)
  CASE DEFAULT 
    CALL abort(__STAMP__, &
         "fbase_evalDOF_IP_tens: derivative must be 0,DERIV_THET,DERIV_ZETA!")
  END SELECT

  offset=sf%mTotal1D-(sf%mn_max(1)+1) !=0 if sin or cos, =sf%mn_max(1)+1 if sin+cos
  !copy modes back
  IF(add)THEN
    DO iMode=sf%sin_range(1)+1,sf%sin_range(2)
      DOFs(iMode)=DOFs(iMode)+Amn(1+sf%Xmn(1,iMode),sf%Xmn(2,iMode)/sf%nfp)
    END DO
    DO iMode=sf%cos_range(1)+1,sf%cos_range(2)
      DOFs(iMode)=DOFs(iMode)+Amn(offset+1+sf%Xmn(1,iMode),sf%Xmn(2,iMode)/sf%nfp)
    END DO
  ELSE
    DO iMode=sf%sin_range(1)+1,sf%sin_range(2)
      DOFs(iMode)=Amn(1+sf%Xmn(1,iMode),sf%Xmn(2,iMode)/sf%nfp)
    END DO
    DO iMode=sf%cos_range(1)+1,sf%cos_range(2)
      DOFs(iMode)=Amn(offset+1+sf%Xmn(1,iMode),sf%Xmn(2,iMode)/sf%nfp)
    END DO
  END IF !add
END SUBROUTINE fBase_projectIPtoDOF_tens


!===================================================================================================================================
!> projection from the theta and zeta derivatives at the interpolation points to the DoFs
!!
!===================================================================================================================================
SUBROUTINE fBase_projectIPtoDOF_tens_dtz(sf,dy_dthet_IP,dy_dzeta_IP,DOFs)
! MODULES
IMPLICIT NONE
!-----------------------------------------------------------------------------------------------------------------------------------
! INPUT VARIABLES
  CLASS(t_fBase), INTENT(IN   ) :: sf     !! self
  REAL(wp)      , INTENT(IN   ) :: dy_dthet_IP(:), dy_dzeta_IP(:)  !! derivatives at the interpolation points
!-----------------------------------------------------------------------------------------------------------------------------------
! OUTPUT VARIABLES
  REAL(wp)      , INTENT(INOUT) :: DOFs(1:sf%modes)  !! array of all modes
!-----------------------------------------------------------------------------------------------------------------------------------
! LOCAL VARIABLES
  INTEGER                       :: iMode
  REAL(wp)                      :: dofs_t(1:sf%modes), dofs_z(1:sf%modes)
!===================================================================================================================================
  CALL sf%projectIPtoDOF(.FALSE., 1.0, DERIV_THET, dy_dthet_IP, dofs_t)
  CALL sf%projectIPtoDOF(.FALSE., 1.0, DERIV_ZETA, dy_dzeta_IP, dofs_z)
  ! choose the correct derivative depending on the mode
  ! include the weighting from the projection
  DO iMode = 1,sf%modes
    ! m == n == 0: set to 0
    IF (sf%mn_zero_mode == iMode) THEN
      DOFs(iMode) = 0.0
    ! m == 0: use dy_dthet
    ELSE IF (sf%Xmn(2,iMode) == 0) THEN  ! n == 0: use dGB_dt
      DOFs(iMode) = dofs_t(iMode) * sf%d_thet * sf%d_zeta * sf%snorm_base(iMode) / REAL(sf%Xmn(1,iMode)**2,wp)
    ! default: use dy_dzeta
    ELSE
      DOFs(iMode) = dofs_z(iMode) * sf%d_thet * sf%d_zeta * sf%snorm_base(iMode) / REAL(sf%Xmn(2,iMode)**2,wp)
    END IF
  END DO
END SUBROUTINE fBase_projectIPtoDOF_tens_dtz

!===================================================================================================================================
!>  take values interpolated at sf%s_IP positions and project onto fourier basis by integration 
!!
!===================================================================================================================================
FUNCTION fBase_initDOF( sf , g_IP,thet_zeta_start) RESULT(DOFs)
! MODULES
IMPLICIT NONE
!-----------------------------------------------------------------------------------------------------------------------------------
! INPUT VARIABLES
  CLASS(t_fBase), INTENT(IN   ) :: sf    !! self
  REAL(wp)      , INTENT(IN   ) :: g_IP(:)  !!  interpolation values at theta_IP zeta_IP positions
  REAL(wp),INTENT(IN),OPTIONAL :: thet_zeta_start(2) !theta,zeta value of first point (points must remain equidistant and of size mn_nyq(1),mn_nyq(2))
!-----------------------------------------------------------------------------------------------------------------------------------
! OUTPUT VARIABLES
  REAL(wp)                      :: DOFs(1:sf%modes)  !! projection to fourier base
!-----------------------------------------------------------------------------------------------------------------------------------
! LOCAL VARIABLES
  REAL(wp)                      :: x_IP_shift(2,sf%mn_IP)
!===================================================================================================================================
  IF(SIZE(g_IP,1).NE.sf%mn_IP) CALL abort(__STAMP__, &
       'nDOF not correct when calling fBase_initDOF' )
  IF(.NOT.(PRESENT(thet_zeta_start)))THEN
    CALL sf%projectIPtoDOF(.FALSE.,(sf%d_thet*sf%d_zeta),0,g_IP,DOFs)
  ELSE

    x_IP_shift(1,:)=sf%x_IP(1,:)-sf%x_IP(1,1)+thet_zeta_start(1)
    x_IP_shift(2,:)=sf%x_IP(2,:)-sf%x_IP(2,1)+thet_zeta_start(2)
    CALL sf%projectxntoDOF(.FALSE.,(sf%d_thet*sf%d_zeta),0,sf%mn_IP,x_IP_shift,g_IP,DOFs)
  END IF
  DOFs(:)=sf%snorm_base(:)*DOFs(:)  !normalize with inverse mass matrix diagonal
END FUNCTION fBase_initDOF

!===================================================================================================================================
!> test fBase variable
!!
!===================================================================================================================================
SUBROUTINE fBase_test( sf)
! MODULES
USE MODgvec_GLobals, ONLY: testdbg,testlevel,nfailedMsg,nTestCalled,testUnit
IMPLICIT NONE
!-----------------------------------------------------------------------------------------------------------------------------------
! INPUT VARIABLES
!-----------------------------------------------------------------------------------------------------------------------------------
! OUTPUT VARIABLES
  CLASS(t_fBase), INTENT(INOUT) :: sf !! self
!-----------------------------------------------------------------------------------------------------------------------------------
! LOCAL VARIABLES
  INTEGER            :: iTest,iMode,jMode,ncoszero,nsinzero,i_mn
  REAL(wp)           :: checkreal,refreal
  REAL(wp),PARAMETER :: realtol=1.0E-11_wp
  CHARACTER(LEN=10)  :: fail
  REAL(wp)           :: dofs(1:sf%modes),tmpdofs(1:sf%modes),dangle(2)
  REAL(wp)           :: g_IP(1:sf%mn_IP)
  TYPE(t_fbase)      :: testfBase
  LOGICAL            :: check(5)
  REAL(wp),ALLOCATABLE :: oldDOF(:,:),newDOF(:,:)
!===================================================================================================================================
  test_called=.TRUE. !avoid infinite loop if init is called here
  IF(testlevel.LE.0) RETURN
  IF(testdbg) THEN
     Fail=" DEBUG  !!"
  ELSE
     Fail=" FAILED !!"
  END IF
  SWRITE(UNIT_stdOut,'(A,I4,A)')'>>>>>>>>> RUN FBASE TEST ID',nTestCalled,'    >>>>>>>>>'
  ASSOCIATE(&
              m_max      => sf%mn_max(1)  &
            , n_max      => sf%mn_max(2)  &
            , m_nyq      => sf%mn_nyq(1)  &
            , n_nyq      => sf%mn_nyq(2)  &
            , mn_IP      => sf%mn_IP      &
            , nfp        => sf%nfp        &
            , sin_cos    => sf%sin_cos    &
            , sin_range  => sf%sin_range  &
            , cos_range  => sf%cos_range  &
            , modes      => sf%modes      &
            , Xmn        => sf%Xmn        &
            )
  IF(testlevel.GE.1)THEN

    iTest=101 ; IF(testdbg)WRITE(*,*)'iTest=',iTest
    checkreal =SUM(sf%x_IP(1,:)*sf%x_IP(2,:))*sf%d_thet*sf%d_zeta
    refreal   =(0.5_wp*(TWOPI)**2)*REAL(nfp,wp)*(0.5_wp*(TWOPI/REAL(nfp,wp))**2)

    IF(testdbg.OR.(.NOT.( ABS(checkreal-refreal).LT. realtol))) THEN
      nfailedMsg=nfailedMsg+1 ; WRITE(testUnit,'(A,2(I4,A))') &
      '\n!! FBASE TEST ID',nTestCalled ,': TEST ',iTest,Fail
      nfailedMsg=nfailedMsg+1 ; WRITE(testUnit,'(A,I6," , ",I6,2(A,I4),2(A,E11.3))') &
       ' mn_max= (',m_max,n_max, &
       ' )  nfp    = ',nfp, &
       ' ,  sin/cos : ', sin_cos, &
      '\n =>  should be ', refreal,' : nfp*int(int(theta*zeta, 0, 2pi),0,2pi/nfp)= ', checkreal
    END IF !TEST


    ! check off-diagonals of mass matrix =0
    iTest=102 ; IF(testdbg)WRITE(*,*)'iTest=',iTest
    
    checkreal=0.0_wp
    DO iMode=1,modes
      DO jMode=1,modes
        IF(iMode.NE.jMode)THEN
          checkreal=MAX(checkreal,ABS((sf%d_thet*sf%d_zeta)*SUM(sf%base_IP(:,iMode)*sf%base_IP(:,jMode))))    
        END IF !iMode /=jMode
      END DO
    END DO
    refreal=0.0_wp

    IF(testdbg.OR.(.NOT.( ABS(checkreal-refreal).LT. realtol))) THEN
      nfailedMsg=nfailedMsg+1 ; WRITE(testUnit,'(A,2(I4,A))') &
      '\n!! FBASE TEST ID',nTestCalled ,': TEST ',iTest,Fail
      nfailedMsg=nfailedMsg+1 ; WRITE(testUnit,'(A,I6," , ",I6,(A,I4),A,2(A,E11.3))') &
       ' mn_max= (',m_max,n_max, &
       ' )  nfp    = ',nfp, &
       ' ,  sin/cos : '//TRIM( sin_cos_map(sin_cos)), &
      '\n =>  should be ', refreal,' : OFF-DIAGONALS of mass matrix 0=:int(int(base(imode)*base(jmode), 0, 2pi),0,2pi/nfp)= ', checkreal
    END IF !TEST

    ! check off-diagonals of mass matrix =0
    iTest=1021 ; IF(testdbg)WRITE(*,*)'iTest=',iTest
    
    checkreal=0.0_wp
    DO iMode=1,modes
      !DIAGONAL
      checkreal=MAX(checkreal,ABS(1.0_wp-sf%snorm_base(iMode)*(sf%d_thet*sf%d_zeta)*SUM(sf%base_IP(:,iMode)*sf%base_IP(:,iMode))))
    END DO
    refreal=0.0_wp

    IF(testdbg.OR.(.NOT.( ABS(checkreal-refreal).LT. realtol))) THEN
      nfailedMsg=nfailedMsg+1 ; WRITE(testUnit,'(A,2(I4,A))') &
      '\n!! FBASE TEST ID',nTestCalled ,': TEST ',iTest,Fail
      nfailedMsg=nfailedMsg+1 ; WRITE(testUnit,'(A,I6," , ",I6,(A,I4),A,2(A,E11.3))') &
       ' mn_max= (',m_max,n_max, &
       ' )  nfp    = ',nfp, &
       ' ,  sin/cos : '//TRIM( sin_cos_map(sin_cos)), &
      '\n =>  should be ', refreal,' : DIAGONAL OF MASS MATRIX 0=:1-snorm(iMode)*int(int(base(imode)*base(imode), 0, 2pi),0,2pi/nfp)= ', checkreal
    END IF !TEST


    iTest=103 ; IF(testdbg)WRITE(*,*)'iTest=',iTest
    
    checkreal=0.0_wp
    nsinzero=0
    DO iMode=sin_range(1)+1,sin_range(2)
      checkreal=checkreal+   ((sf%d_thet*sf%d_zeta)*SUM(sf%base_IP(:,iMode)*sf%base_IP(:,iMode)))
      IF(sf%zero_odd_even(iMode).EQ.MN_ZERO) nsinzero=nsinzero+1
    END DO
    ncoszero=0
    DO iMode=cos_range(1)+1,cos_range(2)
      checkreal=checkreal+   ((sf%d_thet*sf%d_zeta)*SUM(sf%base_IP(:,iMode)*sf%base_IP(:,iMode)))
      IF(sf%zero_odd_even(iMode).EQ.MN_ZERO) ncoszero=ncoszero+1
    END DO
    checkreal=checkreal/REAL(modes,wp)
    refreal=(TWOPI)**2 *( 0.5*(REAL(cos_range(2)-cos_range(1)-ncoszero,wp) + REAL(sin_range(2)-sin_range(1),wp))  &
                         +REAL(ncoszero,wp) )/REAL(modes,wp)

    IF(testdbg.OR.(.NOT.( (ABS(checkreal-refreal).LT. realtol).AND. & 
                          (nsinzero              .EQ. 0      )      ))) THEN
      nfailedMsg=nfailedMsg+1 ; WRITE(testUnit,'(A,2(I4,A))') &
      '\n!! FBASE TEST ID',nTestCalled ,': TEST ',iTest,Fail
      nfailedMsg=nfailedMsg+1 ; WRITE(testUnit,'(A,I6," , ",I6,(A,I4),A,(A,I4),2(A,E11.3))') &
       ' mn_max= (',m_max,n_max, &
       ' )  nfp    = ',nfp, &
       ' ,  sin/cos : '//TRIM( sin_cos_map(sin_cos)), &
       '\n =>  should be  0 : nsinzero = ', nsinzero,  &
       '\n =>  should be ', refreal,' : nfp*int(int(base(imode)*base(imode), 0, 2pi),0,2pi/nfp)= ', checkreal
    END IF !TEST

    !test mass matrix of base
    iTest=104 ; IF(testdbg)WRITE(*,*)'iTest=',iTest
    
    checkreal=0.0_wp
    DO iMode=sin_range(1)+1,sin_range(2)
      DO jMode=sin_range(1)+1,sin_range(2)
          checkreal=MAX(checkreal,ABS((sf%d_thet*sf%d_zeta)*SUM(sf%base_IP(:,iMode)*sf%base_dthet_IP(:,jMode)))/REAL(1+ABS(sf%Xmn(1,jmode)),wp))
          checkreal=MAX(checkreal,ABS((sf%d_thet*sf%d_zeta)*SUM(sf%base_IP(:,iMode)*sf%base_dzeta_IP(:,jMode)))/REAL(1+ABS(sf%Xmn(2,jmode)),wp))
      END DO
    END DO
    DO iMode=cos_range(1)+1,cos_range(2)
      DO jMode=cos_range(1)+1,cos_range(2)
          checkreal=MAX(checkreal,ABS((sf%d_thet*sf%d_zeta)*SUM(sf%base_IP(:,iMode)*sf%base_dthet_IP(:,jMode)))/REAL(1+ABS(sf%Xmn(1,jmode)),wp))
          checkreal=MAX(checkreal,ABS((sf%d_thet*sf%d_zeta)*SUM(sf%base_IP(:,iMode)*sf%base_dzeta_IP(:,jMode)))/REAL(1+ABS(sf%Xmn(2,jmode)),wp))
      END DO
    END DO
    refreal=0.0_wp

    IF(testdbg.OR.(.NOT.( ABS(checkreal-refreal).LT. realtol))) THEN
      nfailedMsg=nfailedMsg+1 ; WRITE(testUnit,'(A,2(I4,A))') &
      '\n!! FBASE TEST ID',nTestCalled ,': TEST ',iTest,Fail
      nfailedMsg=nfailedMsg+1 ; WRITE(testUnit,'(A,I6," , ",I6,(A,I4),A,2(A,E11.3))') &
       ' mn_max= (',m_max,n_max, &
       ' )  nfp    = ',nfp, &
       ' ,  sin/cos : '//TRIM( sin_cos_map(sin_cos)), &
      '\n =>  should be ', refreal,' : nfp*int(int(base(imode)*base_dthet/dzeta(jmode), 0, 2pi),0,2pi/nfp)= ', checkreal
    END IF !TEST

    !get new fbase and check compare
    iTest=111 ; IF(testdbg)WRITE(*,*)'iTest=',iTest
    CALL testfBase%init(sf%mn_max,sf%mn_nyq,sf%nfp,sin_cos_map(sf%sin_cos),sf%exclude_mn_zero)
    CALL testfBase%compare(sf,is_same=check(1))
    CALL testfBase%free()
    IF(.NOT.check(1))THEN
      nfailedMsg=nfailedMsg+1 ; WRITE(testUnit,'(A,2(I4,A))') &
      '\n!! FBASE TEST ID',nTestCalled ,': TEST ',iTest,Fail
      nfailedMsg=nfailedMsg+1 ; WRITE(testUnit,'(A,I6," , ",I6,(A,I4),A,A)') &
       ' mn_max= (',m_max,n_max, &
       ' )  nfp    = ',nfp, &
       ' ,  sin/cos : '//TRIM( sin_cos_map(sin_cos)), &
      '\n =>  should be true' 
    END IF !TEST

    !get new fbase and check compare
    iTest=112 ; IF(testdbg)WRITE(*,*)'iTest=',iTest
    CALL testfBase%init(sf%mn_max,sf%mn_nyq,sf%nfp+1,sin_cos_map(sf%sin_cos),(.NOT.sf%exclude_mn_zero))
    CALL testfBase%compare(sf,cond_out=check(1:5))
    CALL testfBase%free()
    IF(ALL(check))THEN
      nfailedMsg=nfailedMsg+1 ; WRITE(testUnit,'(A,2(I4,A))') &
      '\n!! FBASE TEST ID',nTestCalled ,': TEST ',iTest,Fail
      nfailedMsg=nfailedMsg+1 ; WRITE(testUnit,'(A,I6," , ",I6,(A,I4),A,A)') &
       ' mn_max= (',m_max,n_max, &
       ' )  nfp    = ',nfp, &
       ' ,  sin/cos : '//TRIM( sin_cos_map(sin_cos)), &
      '\n =>  should be false' 
    END IF !TEST

    !get new fbase and check compare
    iTest=113 ; IF(testdbg)WRITE(*,*)'iTest=',iTest
    CALL testfBase%init(2*sf%mn_max,2*sf%mn_nyq,sf%nfp,sin_cos_map(sf%sin_cos),sf%exclude_mn_zero)
    CALL testfBase%compare(sf,cond_out=check)
    CALL testfBase%free()
    IF(ALL(check))THEN
      nfailedMsg=nfailedMsg+1 ; WRITE(testUnit,'(A,2(I4,A))') &
      '\n!! FBASE TEST ID',nTestCalled ,': TEST ',iTest,Fail
      nfailedMsg=nfailedMsg+1 ; WRITE(testUnit,'(A,I6," , ",I6,(A,I4),A,A)') &
       ' mn_max= (',m_max,n_max, &
       ' )  nfp    = ',nfp, &
       ' ,  sin/cos : '//TRIM( sin_cos_map(sin_cos)), &
      '\n =>  should be false' 
    END IF !TEST

    !get new fbase and check change_base execution  (can fail by abort)
    iTest=121 ; IF(testdbg)WRITE(*,*)'iTest=',iTest
    CALL testfBase%init(2*sf%mn_max,2*sf%mn_nyq,sf%nfp,sin_cos_map(sf%sin_cos),sf%exclude_mn_zero)
    ALLOCATE(oldDOF(1:sf%modes,2),newDOF(1:testfBase%modes,2))
    oldDOF(:,1)=1.1_wp
    oldDOF(:,2)=2.2_wp
    
    CALL testfBase%change_base(sf,2,oldDOF,newDOF)
    checkreal=SUM(newDOF)
    refreal  =SUM(oldDOF)
    CALL testfBase%free()
    DEALLOCATE(oldDOF,newDOF)
    IF(testdbg.OR.(.NOT.( (ABS(checkreal-refreal).LT. realtol) ))) THEN
      nfailedMsg=nfailedMsg+1 ; WRITE(testUnit,'(A,2(I4,A))') &
      '\n!! FBASE TEST ID',nTestCalled ,': TEST ',iTest,Fail
      nfailedMsg=nfailedMsg+1 ; WRITE(testUnit,'(A,I6," , ",I6,(A,I4),A,2(A,E11.3))') &
       ' mn_max= (',m_max,n_max, &
       ' )  nfp    = ',nfp, &
       ' ,  sin/cos : '//TRIM( sin_cos_map(sin_cos)), &
       '\n =>  should be ', refreal,' : ', checkreal
    END IF !TEST

    IF(sf%mn_max(1).GT.1)THEN
    !get new fbase and check change_base execution only (can only fail by abort)
    iTest=122 ; IF(testdbg)WRITE(*,*)'iTest=',iTest
    CALL testfBase%init((/sf%mn_max(1)/2,sf%mn_max(2)/),(/sf%mn_nyq(1)/2+1,sf%mn_nyq(2)/),sf%nfp,sin_cos_map(sf%sin_cos),.TRUE.)
    ALLOCATE(oldDOF(3,1:sf%modes),newDOF(3,1:testfBase%modes))
    oldDOF(1,:)=-1.1_wp
    oldDOF(2,:)=-2.2_wp
    oldDOF(3,:)=-3.3_wp
    
    CALL testfBase%change_base(sf,1,oldDOF,newDOF)
    checkreal=SUM(newDOF)/REAL(testfBase%modes,wp)
    refreal  =-6.6_wp
    CALL testfBase%free()
    DEALLOCATE(oldDOF,newDOF)
    IF(testdbg.OR.(.NOT.( (ABS(checkreal-refreal).LT. realtol) ))) THEN
      nfailedMsg=nfailedMsg+1 ; WRITE(testUnit,'(A,2(I4,A))') &
      '\n!! FBASE TEST ID',nTestCalled ,': TEST ',iTest,Fail
      nfailedMsg=nfailedMsg+1 ; WRITE(testUnit,'(A,I6," , ",I6,(A,I4),A,2(A,E11.3))') &
       ' mn_max= (',m_max,n_max, &
       ' )  nfp    = ',nfp, &
       ' ,  sin/cos : '//TRIM( sin_cos_map(sin_cos)), &
       '\n =>  should be ', refreal,' : ', checkreal
    END IF !TEST
    END IF !sf%mn_max>1



  

    iTest=201 ; IF(testdbg)WRITE(*,*)'iTest=',iTest
    
    g_IP=0.
    DO iMode=sin_range(1)+1,sin_range(2)
      dofs(iMode)=0.1_wp*(REAL(iMode-modes/2,wp)/REAL(modes,wp))
      g_IP(:) =g_IP(:)+dofs(iMode)*SIN(REAL(Xmn(1,iMode),wp)*sf%x_IP(1,:)-REAL(Xmn(2,iMode),wp)*sf%x_IP(2,:))
    END DO !iMode 
    DO iMode=cos_range(1)+1,cos_range(2)
      dofs(iMode)=0.1_wp*(REAL(iMode-modes/2,wp)/REAL(modes,wp))
      g_IP(:) =g_IP(:)+dofs(iMode)*COS(REAL(Xmn(1,iMode),wp)*sf%x_IP(1,:)-REAL(Xmn(2,iMode),wp)*sf%x_IP(2,:))
    END DO !iMode 
    checkreal=MAXVAL(ABS(g_IP-sf%evalDOF_IP(0,dofs))) 
    refreal=0.0_wp

    IF(testdbg.OR.(.NOT.( ABS(checkreal-refreal).LT. realtol))) THEN
      nfailedMsg=nfailedMsg+1 ; WRITE(testUnit,'(A,2(I4,A))') &
      '\n!! FBASE TEST ID',nTestCalled ,': TEST ',iTest,Fail
      nfailedMsg=nfailedMsg+1 ; WRITE(testUnit,'(A,I6," , ",I6,(A,I4),A,2(A,E11.3))') &
       ' mn_max= (',m_max,n_max, &
       ' )  nfp    = ',nfp, &
       ' ,  sin/cos : '//TRIM( sin_cos_map(sin_cos)), &
      '\n =>  should be ', refreal,' : MAX(|g_IP-evalDOF(dofs)|) ', checkreal
    END IF !TEST


    iTest=iTest+1 ; IF(testdbg)WRITE(*,*)'iTest=',iTest

    checkreal=MAXVAL(ABS(g_IP-sf%evalDOF_xn_tens(sf%mn_nyq(1),sf%mn_nyq(2),sf%X_IP(1,1:sf%mn_nyq(1)),sf%X_IP(2,1:PRODUCT(sf%mn_nyq(1:2)):sf%mn_nyq(1)),0,dofs))) 
    refreal=0.0_wp

    IF(testdbg.OR.(.NOT.( ABS(checkreal-refreal).LT. realtol))) THEN
      nfailedMsg=nfailedMsg+1 ; WRITE(testUnit,'(A,2(I4,A))') &
      '\n!! FBASE TEST ID',nTestCalled ,': TEST ',iTest,Fail
      nfailedMsg=nfailedMsg+1 ; WRITE(testUnit,'(A,I6," , ",I6,(A,I4),A,2(A,E11.3))') &
       ' mn_max= (',m_max,n_max, &
       ' )  nfp    = ',nfp, &
       ' ,  sin/cos : '//TRIM( sin_cos_map(sin_cos)), &
      '\n =>  should be ', refreal,' : MAX(|g_IP-evalDOF_xn_tens(dofs)|) ', checkreal
    END IF !TEST

    iTest=iTest+1 ; IF(testdbg)WRITE(*,*)'iTest=',iTest
    
    !use g_IP /dofs from test 201
    
    checkreal=0.0_wp
    DO i_mn=1,sf%mn_IP
      checkreal=MAX(checkreal, ABS(g_IP(i_mn)-sf%evalDOF_x(sf%X_IP(:,i_mn),0,dofs))) 
    END DO
    refreal=0.0_wp

    IF(testdbg.OR.(.NOT.( ABS(checkreal-refreal).LT. realtol))) THEN
      nfailedMsg=nfailedMsg+1 ; WRITE(testUnit,'(A,2(I4,A))') &
      '\n!! FBASE TEST ID',nTestCalled ,': TEST ',iTest,Fail
      nfailedMsg=nfailedMsg+1 ; WRITE(testUnit,'(A,I6," , ",I6,(A,I4),A,2(A,E11.3))') &
       ' mn_max= (',m_max,n_max, &
       ' )  nfp    = ',nfp, &
       ' ,  sin/cos : '//TRIM( sin_cos_map(sin_cos)), &
      '\n =>  should be ', refreal,' : MAX(|g_IP(:)-evalDOF_x(x,(:),dofs)|) ', checkreal
    END IF !TEST

    iTest=iTest+1  ; IF(testdbg)WRITE(*,*)'iTest=',iTest
    
    !use g_IP /dofs from test 201
    tmpdofs=sf%initDOF(g_IP)
    checkreal=MAXVAL(ABS(tmpdofs-dofs))
    refreal=0.0_wp

    IF(testdbg.OR.(.NOT.( ABS(checkreal-refreal).LT. realtol))) THEN
      nfailedMsg=nfailedMsg+1 ; WRITE(testUnit,'(A,2(I4,A))') &
      '\n!! FBASE TEST ID',nTestCalled ,': TEST ',iTest,Fail
      nfailedMsg=nfailedMsg+1 ; WRITE(testUnit,'(A,I6," , ",I6,(A,I4),A,2(A,E11.3))') &
       ' mn_max= (',m_max,n_max, &
       ' )  nfp    = ',nfp, &
       ' ,  sin/cos : '//TRIM( sin_cos_map(sin_cos)), &
      '\n =>  should be ', refreal,' : MAX(|initDOF(g_IP)-dofs|) ', checkreal
    END IF !TEST

<<<<<<< HEAD
    iTest=2031 ; IF(testdbg)WRITE(*,*)'iTest=',iTest
    
    !use g_IP /dofs from test 201
    tmpdofs=sf%initDOF(g_IP,thet_zeta_start=(/sf%thet_IP(1),sf%zeta_IP(1)/))
    checkreal=MAXVAL(ABS(tmpdofs-dofs))
    refreal=0.0_wp

    IF(testdbg.OR.(.NOT.( ABS(checkreal-refreal).LT. realtol))) THEN
      nfailedMsg=nfailedMsg+1 ; WRITE(testUnit,'(A,2(I4,A))') &
      '\n!! FBASE TEST ID',nTestCalled ,': TEST ',iTest,Fail
      nfailedMsg=nfailedMsg+1 ; WRITE(testUnit,'(A,I6," , ",I6,(A,I4),A,2(A,E11.3))') &
       ' mn_max= (',m_max,n_max, &
       ' )  nfp    = ',nfp, &
       ' ,  sin/cos : '//TRIM( sin_cos_map(sin_cos)), &
      '\n =>  should be ', refreal,' : MAX(|initDOF(g_IP)-initDOF(g_IP,x_IP)|) ', checkreal
    END IF !TEST

    iTest=2032 ; IF(testdbg)WRITE(*,*)'iTest=',iTest
    
    !use g_IP  from test 201
    IF(sin_cos.EQ.3)THEN
      dangle=(/0.333_wp,-0.222_wp/)
    ELSE 
      dangle=(/TWOPI,-2*TWOPI/)
    END IF 
    tmpdofs=sf%initDOF(g_IP,thet_zeta_start=(/sf%x_IP(1,1),sf%x_IP(2,1)/)+dangle)
    checkreal=0.0_wp
    DO i_mn=1,sf%mn_IP
      checkreal=MAX(checkreal, ABS(g_IP(i_mn)-sf%evalDOF_x((sf%X_IP(:,i_mn)+dangle),0,tmpdofs))) 
    END DO
    refreal=0.0_wp

    IF(testdbg.OR.(.NOT.( ABS(checkreal-refreal).LT. realtol))) THEN
      nfailedMsg=nfailedMsg+1 ; WRITE(testUnit,'(A,2(I4,A))') &
      '\n!! FBASE TEST ID',nTestCalled ,': TEST ',iTest,Fail
      nfailedMsg=nfailedMsg+1 ; WRITE(testUnit,'(A,I6," , ",I6,(A,I4),A,2(A,E11.3))') &
       ' mn_max= (',m_max,n_max, &
       ' )  nfp    = ',nfp, &
       ' ,  sin/cos : '//TRIM( sin_cos_map(sin_cos)), &
      '\n =>  should be ', refreal,' : MAX(|g_IP(:)-evalDOF_x(x+delta,initdof(g_IP,xIP+delta)|)', checkreal
    END IF !TEST

  END IF !testlevel <=1
  IF (testlevel .GE.2)THEN

    iTest=204 ; IF(testdbg)WRITE(*,*)'iTest=',iTest
=======
    iTest=iTest+1  ; IF(testdbg)WRITE(*,*)'iTest=',iTest
>>>>>>> d00825c5
    
    g_IP=0.
    DO iMode=sin_range(1)+1,sin_range(2)
      dofs(iMode)=0.1_wp*(REAL(iMode-modes/2,wp)/REAL(modes,wp))
      g_IP(:) =g_IP(:)+dofs(iMode)*REAL( Xmn(1,iMode),wp)*COS(REAL(Xmn(1,iMode),wp)*sf%x_IP(1,:)-REAL(Xmn(2,iMode),wp)*sf%x_IP(2,:))
    END DO !iMode 
    DO iMode=cos_range(1)+1,cos_range(2)
      dofs(iMode)=0.1_wp*(REAL(iMode-modes/2,wp)/REAL(modes,wp))
      g_IP(:) =g_IP(:)+dofs(iMode)*REAL(-Xmn(1,iMode),wp)*SIN(REAL(Xmn(1,iMode),wp)*sf%x_IP(1,:)-REAL(Xmn(2,iMode),wp)*sf%x_IP(2,:))
    END DO !iMode 
    checkreal=MAXVAL(ABS(g_IP-sf%evalDOF_IP(DERIV_THET,dofs)))
    refreal=0.0_wp

    IF(testdbg.OR.(.NOT.( ABS(checkreal-refreal).LT. realtol))) THEN
      nfailedMsg=nfailedMsg+1 ; WRITE(testUnit,'(A,2(I4,A))') &
      '\n!! FBASE TEST ID',nTestCalled ,': TEST ',iTest,Fail
      nfailedMsg=nfailedMsg+1 ; WRITE(testUnit,'(A,I6," , ",I6,(A,I4),A,2(A,E11.3))') &
       ' mn_max= (',m_max,n_max, &
       ' )  nfp    = ',nfp, &
       ' ,  sin/cos : '//TRIM( sin_cos_map(sin_cos)), &
      '\n =>  should be ', refreal,' : MAX(|g_IP-evalDOF_dthet(dofs)|) ', checkreal
    END IF !TEST

    iTest=iTest+1  ; IF(testdbg)WRITE(*,*)'iTest=',iTest

    checkreal=MAXVAL(ABS(g_IP-sf%evalDOF_xn_tens(sf%mn_nyq(1),sf%mn_nyq(2),sf%X_IP(1,1:sf%mn_nyq(1)),sf%X_IP(2,1:PRODUCT(sf%mn_nyq(1:2)):sf%mn_nyq(1)),DERIV_THET,dofs))) 
    refreal=0.0_wp

    IF(testdbg.OR.(.NOT.( ABS(checkreal-refreal).LT. realtol))) THEN
      nfailedMsg=nfailedMsg+1 ; WRITE(testUnit,'(A,2(I4,A))') &
      '\n!! FBASE TEST ID',nTestCalled ,': TEST ',iTest,Fail
      nfailedMsg=nfailedMsg+1 ; WRITE(testUnit,'(A,I6," , ",I6,(A,I4),A,2(A,E11.3))') &
       ' mn_max= (',m_max,n_max, &
       ' )  nfp    = ',nfp, &
       ' ,  sin/cos : '//TRIM( sin_cos_map(sin_cos)), &
      '\n =>  should be ', refreal,' : MAX(|g_IP-evalDOF_xn_tens_dthet(dofs)|) ', checkreal
    END IF !TEST

    iTest=iTest+1  ; IF(testdbg)WRITE(*,*)'iTest=',iTest

    ! use g_IP and dofs from test 204
    checkreal=0.0_wp
    DO i_mn=1,sf%mn_IP
      checkreal=MAX(checkreal,ABS(g_IP(i_mn)-sf%evalDOF_x(sf%x_IP(:,i_mn),DERIV_THET,dofs)))
    END DO
    refreal=0.0_wp

    IF(testdbg.OR.(.NOT.( ABS(checkreal-refreal).LT. realtol))) THEN
      nfailedMsg=nfailedMsg+1 ; WRITE(testUnit,'(A,2(I4,A))') &
      '\n!! FBASE TEST ID',nTestCalled ,': TEST ',iTest,Fail
      nfailedMsg=nfailedMsg+1 ; WRITE(testUnit,'(A,I6," , ",I6,(A,I4),A,2(A,E11.3))') &
       ' mn_max= (',m_max,n_max, &
       ' )  nfp    = ',nfp, &
       ' ,  sin/cos : '//TRIM( sin_cos_map(sin_cos)), &
      '\n =>  should be ', refreal,' : MAX(|g_IP(:)-evalDOF_x(dthet,x(:),dofs)|) ', checkreal
    END IF !TEST

<<<<<<< HEAD

    iTest=206 ; IF(testdbg)WRITE(*,*)'iTest=',iTest
=======
    iTest=iTest+1  ; IF(testdbg)WRITE(*,*)'iTest=',iTest
>>>>>>> d00825c5
    
    g_IP=0.
    DO iMode=sin_range(1)+1,sin_range(2)
      dofs(iMode)=0.1_wp*(REAL(iMode-modes/2,wp)/REAL(modes,wp))
      g_IP(:) =g_IP(:)+dofs(iMode)*REAL(-Xmn(2,iMode),wp)*COS(REAL(Xmn(1,iMode),wp)*sf%x_IP(1,:)-REAL(Xmn(2,iMode),wp)*sf%x_IP(2,:))
    END DO !iMode 
    DO iMode=cos_range(1)+1,cos_range(2)
      dofs(iMode)=0.1_wp*(REAL(iMode-modes/2,wp)/REAL(modes,wp))
      g_IP(:) =g_IP(:)+dofs(iMode)*REAL( Xmn(2,iMode),wp)*SIN(REAL(Xmn(1,iMode),wp)*sf%x_IP(1,:)-REAL(Xmn(2,iMode),wp)*sf%x_IP(2,:))
    END DO !iMode 
    checkreal=MAXVAL(ABS(g_IP-sf%evalDOF_IP(DERIV_ZETA,dofs)))
    refreal=0.0_wp

    IF(testdbg.OR.(.NOT.( ABS(checkreal-refreal).LT. realtol))) THEN
      nfailedMsg=nfailedMsg+1 ; WRITE(testUnit,'(A,2(I4,A))') &
      '\n!! FBASE TEST ID',nTestCalled ,': TEST ',iTest,Fail
      nfailedMsg=nfailedMsg+1 ; WRITE(testUnit,'(A,I6," , ",I6,(A,I4),A,2(A,E11.3))') &
       ' mn_max= (',m_max,n_max, &
       ' )  nfp    = ',nfp, &
       ' ,  sin/cos : '//TRIM( sin_cos_map(sin_cos)), &
      '\n =>  should be ', refreal,' : MAX(|g_IP-evalDOF_dzeta(dofs)|) ', checkreal
    END IF !TEST

    iTest=iTest+1  ; IF(testdbg)WRITE(*,*)'iTest=',iTest

    checkreal=MAXVAL(ABS(g_IP-sf%evalDOF_xn_tens(sf%mn_nyq(1),sf%mn_nyq(2),sf%X_IP(1,1:sf%mn_nyq(1)),sf%X_IP(2,1:PRODUCT(sf%mn_nyq(1:2)):sf%mn_nyq(1)),DERIV_ZETA,dofs))) 
    refreal=0.0_wp

    IF(testdbg.OR.(.NOT.( ABS(checkreal-refreal).LT. realtol))) THEN
      nfailedMsg=nfailedMsg+1 ; WRITE(testUnit,'(A,2(I4,A))') &
      '\n!! FBASE TEST ID',nTestCalled ,': TEST ',iTest,Fail
      nfailedMsg=nfailedMsg+1 ; WRITE(testUnit,'(A,I6," , ",I6,(A,I4),A,2(A,E11.3))') &
       ' mn_max= (',m_max,n_max, &
       ' )  nfp    = ',nfp, &
       ' ,  sin/cos : '//TRIM( sin_cos_map(sin_cos)), &
      '\n =>  should be ', refreal,' : MAX(|g_IP-evalDOF_xn_tens_dzeta(dofs)|) ', checkreal
    END IF !TEST


    iTest=iTest+1 ; IF(testdbg)WRITE(*,*)'iTest=',iTest
    
    !use g_IP / dofs from test 206
    checkreal=0.0_wp
    DO i_mn=1,sf%mn_IP
      checkreal=MAX(checkreal,ABS(g_IP(i_mn)-sf%evalDOF_x(sf%x_IP(:,i_mn),DERIV_ZETA,dofs)))
    END DO
    refreal=0.0_wp

    IF(testdbg.OR.(.NOT.( ABS(checkreal-refreal).LT. realtol))) THEN
      nfailedMsg=nfailedMsg+1 ; WRITE(testUnit,'(A,2(I4,A))') &
      '\n!! FBASE TEST ID',nTestCalled ,': TEST ',iTest,Fail
      nfailedMsg=nfailedMsg+1 ; WRITE(testUnit,'(A,I6," , ",I6,(A,I4),A,2(A,E11.3))') &
       ' mn_max= (',m_max,n_max, &
       ' )  nfp    = ',nfp, &
       ' ,  sin/cos : '//TRIM( sin_cos_map(sin_cos)), &
      '\n =>  should be ', refreal,' : MAX(|g_IP(:)-evalDOF_x(dzeta,x(:),dofs)|) ', checkreal
    END IF !TEST

    iTest=208 ; IF(testdbg)WRITE(*,*)'iTest=',iTest
    
    g_IP=0.
    DO iMode=sin_range(1)+1,sin_range(2)
      dofs(iMode)=0.1_wp*(REAL(iMode-modes/2,wp)/REAL(modes,wp))
      g_IP(:) =g_IP(:)+dofs(iMode)*REAL(-Xmn(1,iMode)**2,wp)*SIN(REAL(Xmn(1,iMode),wp)*sf%x_IP(1,:)-REAL(Xmn(2,iMode),wp)*sf%x_IP(2,:))
    END DO !iMode 
    DO iMode=cos_range(1)+1,cos_range(2)
      dofs(iMode)=0.1_wp*(REAL(iMode-modes/2,wp)/REAL(modes,wp))
      g_IP(:) =g_IP(:)+dofs(iMode)*REAL(-Xmn(1,iMode)**2,wp)*COS(REAL(Xmn(1,iMode),wp)*sf%x_IP(1,:)-REAL(Xmn(2,iMode),wp)*sf%x_IP(2,:))
    END DO !iMode 
    checkreal=MAXVAL(ABS(g_IP-sf%evalDOF_IP(DERIV_THET_THET,dofs)))
    refreal=0.0_wp

    IF(testdbg.OR.(.NOT.( ABS(checkreal-refreal).LT. realtol))) THEN
      nfailedMsg=nfailedMsg+1 ; WRITE(testUnit,'(A,2(I4,A))') &
      '\n!! FBASE TEST ID',nTestCalled ,': TEST ',iTest,Fail
      nfailedMsg=nfailedMsg+1 ; WRITE(testUnit,'(A,I6," , ",I6,(A,I4),A,2(A,E11.3))') &
       ' mn_max= (',m_max,n_max, &
       ' )  nfp    = ',nfp, &
       ' ,  sin/cos : '//TRIM( sin_cos_map(sin_cos)), &
      '\n =>  should be ', refreal,' : MAX(|g_IP-evalDOF_dthet_dthet(dofs)|) ', checkreal
    END IF !TEST

    iTest=209 ; IF(testdbg)WRITE(*,*)'iTest=',iTest
    
    !use g_IP / dofs from test 208
    checkreal=0.0_wp
    DO i_mn=1,sf%mn_IP
      checkreal=MAX(checkreal,ABS(g_IP(i_mn)-sf%evalDOF_x(sf%x_IP(:,i_mn),DERIV_THET_THET,dofs)))
    END DO
    refreal=0.0_wp

    IF(testdbg.OR.(.NOT.( ABS(checkreal-refreal).LT. realtol))) THEN
      nfailedMsg=nfailedMsg+1 ; WRITE(testUnit,'(A,2(I4,A))') &
      '\n!! FBASE TEST ID',nTestCalled ,': TEST ',iTest,Fail
      nfailedMsg=nfailedMsg+1 ; WRITE(testUnit,'(A,I6," , ",I6,(A,I4),A,2(A,E11.3))') &
       ' mn_max= (',m_max,n_max, &
       ' )  nfp    = ',nfp, &
       ' ,  sin/cos : '//TRIM( sin_cos_map(sin_cos)), &
      '\n =>  should be ', refreal,' : MAX(|g_IP(:)-evalDOF_x(dthet_dthet,x(:),dofs)|) ', checkreal
    END IF !TEST

    iTest=210 ; IF(testdbg)WRITE(*,*)'iTest=',iTest
    
    g_IP=0.
    DO iMode=sin_range(1)+1,sin_range(2)
      dofs(iMode)=0.1_wp*(REAL(iMode-modes/2,wp)/REAL(modes,wp))
      g_IP(:) =g_IP(:)+dofs(iMode)*REAL(Xmn(1,iMode)*Xmn(2,iMode),wp)*SIN(REAL(Xmn(1,iMode),wp)*sf%x_IP(1,:)-REAL(Xmn(2,iMode),wp)*sf%x_IP(2,:))
    END DO !iMode 
    DO iMode=cos_range(1)+1,cos_range(2)
      dofs(iMode)=0.1_wp*(REAL(iMode-modes/2,wp)/REAL(modes,wp))
      g_IP(:) =g_IP(:)+dofs(iMode)*REAL(Xmn(1,iMode)*Xmn(2,iMode),wp)*COS(REAL(Xmn(1,iMode),wp)*sf%x_IP(1,:)-REAL(Xmn(2,iMode),wp)*sf%x_IP(2,:))
    END DO !iMode 
    checkreal=MAXVAL(ABS(g_IP-sf%evalDOF_IP(DERIV_THET_ZETA,dofs)))
    refreal=0.0_wp

    IF(testdbg.OR.(.NOT.( ABS(checkreal-refreal).LT. realtol))) THEN
      nfailedMsg=nfailedMsg+1 ; WRITE(testUnit,'(A,2(I4,A))') &
      '\n!! FBASE TEST ID',nTestCalled ,': TEST ',iTest,Fail
      nfailedMsg=nfailedMsg+1 ; WRITE(testUnit,'(A,I6," , ",I6,(A,I4),A,2(A,E11.3))') &
       ' mn_max= (',m_max,n_max, &
       ' )  nfp    = ',nfp, &
       ' ,  sin/cos : '//TRIM( sin_cos_map(sin_cos)), &
      '\n =>  should be ', refreal,' : MAX(|g_IP-evalDOF_dthet_dzeta(dofs)|) ', checkreal
    END IF !TEST

    iTest=211 ; IF(testdbg)WRITE(*,*)'iTest=',iTest
    
    !use g_IP / dofs from test 210
    checkreal=0.0_wp
    DO i_mn=1,sf%mn_IP
      checkreal=MAX(checkreal,ABS(g_IP(i_mn)-sf%evalDOF_x(sf%x_IP(:,i_mn),DERIV_THET_ZETA,dofs)))
    END DO
    refreal=0.0_wp

    IF(testdbg.OR.(.NOT.( ABS(checkreal-refreal).LT. realtol))) THEN
      nfailedMsg=nfailedMsg+1 ; WRITE(testUnit,'(A,2(I4,A))') &
      '\n!! FBASE TEST ID',nTestCalled ,': TEST ',iTest,Fail
      nfailedMsg=nfailedMsg+1 ; WRITE(testUnit,'(A,I6," , ",I6,(A,I4),A,2(A,E11.3))') &
       ' mn_max= (',m_max,n_max, &
       ' )  nfp    = ',nfp, &
       ' ,  sin/cos : '//TRIM( sin_cos_map(sin_cos)), &
      '\n =>  should be ', refreal,' : MAX(|g_IP(:)-evalDOF_x(dthet_dzeta,x(:),dofs)|) ', checkreal
    END IF !TEST

    iTest=212 ; IF(testdbg)WRITE(*,*)'iTest=',iTest
    
    g_IP=0.
    DO iMode=sin_range(1)+1,sin_range(2)
      dofs(iMode)=0.1_wp*(REAL(iMode-modes/2,wp)/REAL(modes,wp))/(1.0_wp+SQRT(REAL(Xmn(1,iMode)**2+Xmn(2,iMode)**2,wp)))
      g_IP(:) =g_IP(:)+dofs(iMode)*REAL(-Xmn(2,iMode)**2,wp)*SIN(REAL(Xmn(1,iMode),wp)*sf%x_IP(1,:)-REAL(Xmn(2,iMode),wp)*sf%x_IP(2,:))
    END DO !iMode 
    DO iMode=cos_range(1)+1,cos_range(2)
      dofs(iMode)=0.2_wp*(REAL(iMode-modes/2,wp)/REAL(modes,wp))/(1.0_wp+SQRT(REAL(Xmn(1,iMode)**2+Xmn(2,iMode)**2,wp)))
      g_IP(:) =g_IP(:)+dofs(iMode)*REAL(-Xmn(2,iMode)**2,wp)*COS(REAL(Xmn(1,iMode),wp)*sf%x_IP(1,:)-REAL(Xmn(2,iMode),wp)*sf%x_IP(2,:))
    END DO !iMode 
    checkreal=MAXVAL(ABS(g_IP-sf%evalDOF_IP(DERIV_ZETA_ZETA,dofs)))
    refreal=0.0_wp

    IF(testdbg.OR.(.NOT.( ABS(checkreal-refreal).LT. realtol))) THEN
      nfailedMsg=nfailedMsg+1 ; WRITE(testUnit,'(A,2(I4,A))') &
      '\n!! FBASE TEST ID',nTestCalled ,': TEST ',iTest,Fail
      nfailedMsg=nfailedMsg+1 ; WRITE(testUnit,'(A,I6," , ",I6,(A,I4),A,2(A,E11.3))') &
       ' mn_max= (',m_max,n_max, &
       ' )  nfp    = ',nfp, &
       ' ,  sin/cos : '//TRIM( sin_cos_map(sin_cos)), &
      '\n =>  should be ', refreal,' : MAX(|g_IP-evalDOF_dzeta_dzeta(dofs)|) ', checkreal
    END IF !TEST

    iTest=213 ; IF(testdbg)WRITE(*,*)'iTest=',iTest
    
    !use g_IP / dofs from test 212
    checkreal=0.0_wp
    DO i_mn=1,sf%mn_IP
      checkreal=MAX(checkreal,ABS(g_IP(i_mn)-sf%evalDOF_x(sf%x_IP(:,i_mn),DERIV_ZETA_ZETA,dofs)))
    END DO
    refreal=0.0_wp

    IF(testdbg.OR.(.NOT.( ABS(checkreal-refreal).LT. realtol))) THEN
      nfailedMsg=nfailedMsg+1 ; WRITE(testUnit,'(A,2(I4,A))') &
      '\n!! FBASE TEST ID',nTestCalled ,': TEST ',iTest,Fail
      nfailedMsg=nfailedMsg+1 ; WRITE(testUnit,'(A,I6," , ",I6,(A,I4),A,2(A,E11.3))') &
       ' mn_max= (',m_max,n_max, &
       ' )  nfp    = ',nfp, &
       ' ,  sin/cos : '//TRIM( sin_cos_map(sin_cos)), &
      '\n =>  should be ', refreal,' : MAX(|g_IP(:)-evalDOF_x(dzeta_dzeta,x(:),dofs)|) ', checkreal
    END IF !TEST

    iTest=214 ; IF(testdbg)WRITE(*,*)'iTest=',iTest
    
    !use g_IP / dofs from test 212, test evalDOF_xn
    checkreal=MAXVAL(ABS(g_IP(1:sf%mn_IP/2)-sf%evalDOF_xn(sf%mn_IP/2,sf%x_IP(1:2,1:sf%mn_IP/2),DERIV_ZETA_ZETA,dofs)))
    refreal=0.0_wp

    IF(testdbg.OR.(.NOT.( ABS(checkreal-refreal).LT. realtol))) THEN
      nfailedMsg=nfailedMsg+1 ; WRITE(testUnit,'(A,2(I4,A))') &
      '\n!! FBASE TEST ID',nTestCalled ,': TEST ',iTest,Fail
      nfailedMsg=nfailedMsg+1 ; WRITE(testUnit,'(A,I6," , ",I6,(A,I4),A,2(A,E11.3))') &
       ' mn_max= (',m_max,n_max, &
       ' )  nfp    = ',nfp, &
       ' ,  sin/cos : '//TRIM( sin_cos_map(sin_cos)), &
      '\n =>  should be ', refreal,' : MAX(|g_IP(:)-evalDOF_x(dzeta_dzeta,x(:),dofs)|) ', checkreal
    END IF !TEST

  END IF !testlevel <=2
  END ASSOCIATE !sf
  test_called=.FALSE.   

END SUBROUTINE fBase_test


END MODULE MODgvec_fBase
<|MERGE_RESOLUTION|>--- conflicted
+++ resolved
@@ -54,10 +54,7 @@
     PROCEDURE(i_fun_fBase_eval_xn       ),DEFERRED :: eval_xn
     PROCEDURE(i_fun_fBase_evalDOF_x     ),DEFERRED :: evalDOF_x
     PROCEDURE(i_fun_fBase_evalDOF_xn    ),DEFERRED :: evalDOF_xn
-<<<<<<< HEAD
-=======
     PROCEDURE(i_fun_fBase_evalDOF_xn_tens),DEFERRED :: evalDOF_xn_tens
->>>>>>> d00825c5
     PROCEDURE(i_fun_fBase_evalDOF_IP    ),DEFERRED :: evalDOF_IP
     PROCEDURE(i_fun_fBase_initDOF       ),DEFERRED :: initDOF
 
@@ -236,11 +233,8 @@
   PROCEDURE :: evalDOF_IP       => fBase_evalDOF_IP_tens
 !  PROCEDURE :: projectIPtoDOF   => fBase_projectIPtoDOF
   PROCEDURE :: projectIPtoDOF   => fBase_projectIPtoDOF_tens
-<<<<<<< HEAD
+  PROCEDURE :: projectIPtoDOFdtz=> fBase_projectIPtoDOF_tens_dtz
   PROCEDURE :: projectxntoDOF   => fBase_projectxntoDOF
-=======
-  PROCEDURE :: projectIPtoDOFdtz=> fBase_projectIPtoDOF_tens_dtz
->>>>>>> d00825c5
   PROCEDURE :: initDOF          => fBase_initDOF
 
 END TYPE t_fBase
@@ -1844,8 +1838,7 @@
       '\n =>  should be ', refreal,' : MAX(|initDOF(g_IP)-dofs|) ', checkreal
     END IF !TEST
 
-<<<<<<< HEAD
-    iTest=2031 ; IF(testdbg)WRITE(*,*)'iTest=',iTest
+    iTest=iTest+1  ; IF(testdbg)WRITE(*,*)'iTest=',iTest
     
     !use g_IP /dofs from test 201
     tmpdofs=sf%initDOF(g_IP,thet_zeta_start=(/sf%thet_IP(1),sf%zeta_IP(1)/))
@@ -1862,7 +1855,7 @@
       '\n =>  should be ', refreal,' : MAX(|initDOF(g_IP)-initDOF(g_IP,x_IP)|) ', checkreal
     END IF !TEST
 
-    iTest=2032 ; IF(testdbg)WRITE(*,*)'iTest=',iTest
+    iTest=iTest+1  ; IF(testdbg)WRITE(*,*)'iTest=',iTest
     
     !use g_IP  from test 201
     IF(sin_cos.EQ.3)THEN
@@ -1890,10 +1883,52 @@
   END IF !testlevel <=1
   IF (testlevel .GE.2)THEN
 
-    iTest=204 ; IF(testdbg)WRITE(*,*)'iTest=',iTest
-=======
+    iTest=2031 ; IF(testdbg)WRITE(*,*)'iTest=',iTest
+    
+    !use g_IP /dofs from test 201
+    tmpdofs=sf%initDOF(g_IP,thet_zeta_start=(/sf%thet_IP(1),sf%zeta_IP(1)/))
+    checkreal=MAXVAL(ABS(tmpdofs-dofs))
+    refreal=0.0_wp
+
+    IF(testdbg.OR.(.NOT.( ABS(checkreal-refreal).LT. realtol))) THEN
+      nfailedMsg=nfailedMsg+1 ; WRITE(testUnit,'(A,2(I4,A))') &
+      '\n!! FBASE TEST ID',nTestCalled ,': TEST ',iTest,Fail
+      nfailedMsg=nfailedMsg+1 ; WRITE(testUnit,'(A,I6," , ",I6,(A,I4),A,2(A,E11.3))') &
+       ' mn_max= (',m_max,n_max, &
+       ' )  nfp    = ',nfp, &
+       ' ,  sin/cos : '//TRIM( sin_cos_map(sin_cos)), &
+      '\n =>  should be ', refreal,' : MAX(|initDOF(g_IP)-initDOF(g_IP,x_IP)|) ', checkreal
+    END IF !TEST
+
+    iTest=2032 ; IF(testdbg)WRITE(*,*)'iTest=',iTest
+    
+    !use g_IP  from test 201
+    IF(sin_cos.EQ.3)THEN
+      dangle=(/0.333_wp,-0.222_wp/)
+    ELSE 
+      dangle=(/TWOPI,-2*TWOPI/)
+    END IF 
+    tmpdofs=sf%initDOF(g_IP,thet_zeta_start=(/sf%x_IP(1,1),sf%x_IP(2,1)/)+dangle)
+    checkreal=0.0_wp
+    DO i_mn=1,sf%mn_IP
+      checkreal=MAX(checkreal, ABS(g_IP(i_mn)-sf%evalDOF_x((sf%X_IP(:,i_mn)+dangle),0,tmpdofs))) 
+    END DO
+    refreal=0.0_wp
+
+    IF(testdbg.OR.(.NOT.( ABS(checkreal-refreal).LT. realtol))) THEN
+      nfailedMsg=nfailedMsg+1 ; WRITE(testUnit,'(A,2(I4,A))') &
+      '\n!! FBASE TEST ID',nTestCalled ,': TEST ',iTest,Fail
+      nfailedMsg=nfailedMsg+1 ; WRITE(testUnit,'(A,I6," , ",I6,(A,I4),A,2(A,E11.3))') &
+       ' mn_max= (',m_max,n_max, &
+       ' )  nfp    = ',nfp, &
+       ' ,  sin/cos : '//TRIM( sin_cos_map(sin_cos)), &
+      '\n =>  should be ', refreal,' : MAX(|g_IP(:)-evalDOF_x(x+delta,initdof(g_IP,xIP+delta)|)', checkreal
+    END IF !TEST
+
+  END IF !testlevel <=1
+  IF (testlevel .GE.2)THEN
+
     iTest=iTest+1  ; IF(testdbg)WRITE(*,*)'iTest=',iTest
->>>>>>> d00825c5
     
     g_IP=0.
     DO iMode=sin_range(1)+1,sin_range(2)
@@ -1951,12 +1986,7 @@
       '\n =>  should be ', refreal,' : MAX(|g_IP(:)-evalDOF_x(dthet,x(:),dofs)|) ', checkreal
     END IF !TEST
 
-<<<<<<< HEAD
-
-    iTest=206 ; IF(testdbg)WRITE(*,*)'iTest=',iTest
-=======
     iTest=iTest+1  ; IF(testdbg)WRITE(*,*)'iTest=',iTest
->>>>>>> d00825c5
     
     g_IP=0.
     DO iMode=sin_range(1)+1,sin_range(2)
@@ -2015,7 +2045,7 @@
       '\n =>  should be ', refreal,' : MAX(|g_IP(:)-evalDOF_x(dzeta,x(:),dofs)|) ', checkreal
     END IF !TEST
 
-    iTest=208 ; IF(testdbg)WRITE(*,*)'iTest=',iTest
+    iTest=iTest+1 ; IF(testdbg)WRITE(*,*)'iTest=',iTest
     
     g_IP=0.
     DO iMode=sin_range(1)+1,sin_range(2)

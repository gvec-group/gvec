!===================================================================================================================================
! Copyright (C) 2024  Florian Hindenlang <hindenlang@gmail.com>
!
! This file is part of GVEC. GVEC is free software: you can redistribute it and/or modify
! it under the terms of the GNU General Public License as published by the Free Software Foundation, either version 3
! of the License, or (at your option) any later version.
!
! GVEC is distributed in the hope that it will be useful, but WITHOUT ANY WARRANTY; without even the implied warranty
! of MERCHANTABILITY or FITNESS FOR A PARTICULAR PURPOSE. See the GNU General Public License v3.0 for more details.
!
! You should have received a copy of the GNU General Public License along with GVEC. If not, see <http://www.gnu.org/licenses/>.
!=================================================================================================================================
#include "defines.h"
!===================================================================================================================================
!>
!!# Module **SFL boozer**
!!
!! Transform to Straight-field line  BOOZER coordinates
!!
!===================================================================================================================================
MODULE MODgvec_SFL_Boozer
! MODULES
USE MODgvec_Globals, ONLY:wp,abort,MPIroot
USE MODgvec_fbase   ,ONLY: t_fbase
USE MODgvec_hmap,  ONLY: c_hmap
IMPLICIT NONE
PRIVATE

!===================================================================================================================================
!> Class for the computation of the boozer transform, on a given radial grid positions rho, with iota(rho) phiPrime(rho) values.
!!
!! theta^Boozer=theta+lambda+iota(rho)*nu(rho,theta,zeta)
!! zeta^Boozer =zeta                  +nu(rho,theta,zeta)
!===================================================================================================================================
TYPE :: t_sfl_boozer
  !---------------------------------------------------------------------------------------------------------------------------------
  LOGICAL              :: initialized=.FALSE.      !! set to true in init, set to false in free
  !---------------------------------------------------------------------------------------------------------------------------------
  !input parameters
  INTEGER  :: nrho       !! number of rho positions
  LOGICAL  :: relambda   !! if =True, J^s=0 will be recomputed, for exact integrability condition of boozer transform  (but slower!)
  TYPE(t_fbase), ALLOCATABLE :: nu_fbase
  CLASS(c_hmap),  POINTER     :: hmap          !! pointer to hmap class
  REAL(wp),ALLOCATABLE::rho_pos(:),iota(:),phiPrime(:) !! rho positions, iota and phiPrime at these rho positions
  ! computed in the boozer transform
  REAL(wp),ALLOCATABLE::lambda(:,:),nu(:,:)   !! Fourier modes for all rho positions of lambda (recomputed on the fourier space of nu) and nu for boozer transform , (iMode,irho)
  CONTAINS
  PROCEDURE :: get_boozer  => get_boozer_sinterp
  PROCEDURE :: free        => sfl_boozer_free
  PROCEDURE :: find_angles => self_find_boozer_angles
END TYPE t_sfl_boozer


INTERFACE sfl_boozer_new
  MODULE PROCEDURE sfl_boozer_new
END INTERFACE

PUBLIC :: t_sfl_boozer,sfl_boozer_new,find_boozer_angles
!===================================================================================================================================

CONTAINS


!===================================================================================================================================
!> initialize sfl boozer class
!!
!===================================================================================================================================
SUBROUTINE sfl_boozer_new(sf,mn_max,mn_nyq,nfp,sin_cos,hmap_in,nrho,rho_pos,iota,phiPrime,relambda_in)
  ! MODULES
  USE MODgvec_fbase   ,ONLY: fbase_new

  IMPLICIT NONE
  !---------------------------------------------------------------------------------------------------------------------------------
  ! INPUT VARIABLES
  INTEGER,INTENT(IN) :: mn_max(2)  !! maximum Fourier modes in theta and zeta
  INTEGER,INTENT(IN) :: mn_nyq(2)  !! number of equidistant integration points (trapezoidal rule) in m and n
  INTEGER,INTENT(IN) :: nfp        !! number of field periods
  CHARACTER(LEN=8)   :: sin_cos      !! can be either only sine: " _sin_" only cosine: " _cos_" or full: "_sin_cos_"
  CLASS(c_hmap),INTENT(IN),TARGET :: hmap_in
  INTEGER,INTENT(IN) :: nrho       !! number of rho positions
  REAL(wp),INTENT(IN) :: rho_pos(nrho),iota(nrho),phiPrime(nrho)  !! rho positions, iota and phiPrime at these rho positions
  LOGICAL, INTENT(IN),OPTIONAL :: relambda_in  !! DEFAULT=TRUE: lambda is recomputed on the given fourier resolution, RECOMMENDED
                                   !!   for exact integrability condition of boozer transform, but slower.
                                   !! FALSE: lambda from equilibrium solution is taken.
  ! OUTPUT VARIABLES
  TYPE(t_sfl_boozer), ALLOCATABLE,INTENT(INOUT) :: sf !! self
  !=================================================================================================================================
  ALLOCATE(sf)
  sf%nrho = nrho
  ALLOCATE(sf%rho_pos(nrho),sf%iota(nrho),sf%phiPrime(nrho))
  sf%rho_pos = rho_pos
  IF(ANY((sf%rho_pos.LT.1e-4_wp).OR.(sf%rho_pos.GT. 1.0_wp))) CALL abort(__STAMP__, &
         "sfl_boozer_new: rho_pos must be >1e-4 and <=1.0")
  sf%iota = iota
  sf%phiPrime = phiPrime
  IF(PRESENT(relambda_in)) THEN
    sf%relambda=relambda_in
  ELSE
    sf%relambda = .TRUE. ! default
  END IF
  CALL fbase_new(sf%nu_fbase,mn_max,mn_nyq,nfp,sin_cos,.TRUE.)
  sf%hmap => hmap_in
  ALLOCATE(sf%lambda(sf%nu_fbase%modes,nrho),sf%nu(sf%nu_fbase%modes,nrho))
  sf%initialized=.TRUE.
END SUBROUTINE sfl_boozer_new

!===================================================================================================================================
!> finalize sfl boozer class
!!
!===================================================================================================================================
SUBROUTINE sfl_boozer_free(sf)
  ! MODULES
  IMPLICIT NONE
  CLASS(t_sfl_boozer), INTENT(INOUT) :: sf !! self
  !=================================================================================================================================
  DEALLOCATE(sf%rho_pos,sf%lambda,sf%nu,sf%iota,sf%phiPrime)
  CALL sf%nu_fbase%free()
  DEALLOCATE(sf%nu_fbase)
  NULLIFY(sf%hmap)
  sf%initialized=.FALSE.
END SUBROUTINE sfl_boozer_free



!===================================================================================================================================
!> Builds the boozer transform coordinate
!! theta^B = theta + lambda + iota(s)*nu(s,theta,zeta)
!! zeta^B  = zeta +nu(s,theta,zeta)
!!
!! since in Boozer, the covariant magnetic field components are the current profiles,
!! B = Itor(s) grad theta^B + Ipol(s) grad zeta^B + X grad s
!!   = Itor(s) grad (theta+lambda+iota*nu) + Ipol(s) grad (zeta + nu) + X grad s
!!   = (Itor*(1+dlambda/dtheta) + (Itor*iota+Ipol)*dnu/dtheta) grad theta + (Itor*(dlambda/dzeta)+(Itor*iota+Ipol)*dnu/dzeta)
!!=> dnu/dtheta = (B_theta - Itor - Itor*dlambda/dtheta ) / (Itor*iota+Ipol)
!!=> dnu/dzeta  = (B_zeta  - Ipol - Itor*dlambda/dzeta  ) / (Itor*iota+Ipol)
!! There is a integrability condition for nu:
!!     d/dzeta(dnu/dtheta)-d/dthet(dnu/dzeta)=d/dzeta(dB_theta/dtheta)-d/dthet(dB_theta/dzeta)=0
!! which is equivalent to impose J^s=0.
!! now if lambda is recomputed via a projection of J^s=0 onto the same fourier series as nu, the compatibility condition is
!! EXACTLY(!) fullfilled.
!===================================================================================================================================
SUBROUTINE Get_Boozer_sinterp(sf,X1_base_in,X2_base_in,LA_base_in,X1_in,X2_in,LA_in)
  ! MODULES
  USE MODgvec_Globals,ONLY: UNIT_stdOut,ProgressBar
  USE MODgvec_base,ONLY: t_base
  USE MODgvec_fbase,ONLY: t_fbase,fbase_new,sin_cos_map
  USE MODgvec_LinAlg
  USE MODgvec_lambda_solve, ONLY:  Lambda_setup_and_solve
  IMPLICIT NONE
  !-----------------------------------------------------------------------------------------------------------------------------------
  ! INPUT VARIABLES
    CLASS(t_base),INTENT(IN) :: X1_base_in,X2_base_in,LA_base_in   !< base classes for input U_in
    REAL(wp),INTENT(IN):: X1_in(1:X1_base_in%s%nbase,1:X1_base_in%f%modes)
    REAL(wp),INTENT(IN):: X2_in(1:X2_base_in%s%nbase,1:X2_base_in%f%modes)
    REAL(wp),INTENT(IN):: LA_in(1:LA_base_in%s%nbase,1:LA_base_in%f%modes)
  !-----------------------------------------------------------------------------------------------------------------------------------
  ! OUTPUT VARIABLES
    CLASS(t_sfl_boozer), INTENT(INOUT) :: sf !!!-----------------------------------------------------------------------------------------------------------------------------------
  ! LOCAL VARIABLES
    INTEGER               :: mn_max(2),mn_nyq(2),irho,iMode,modes,i_mn,mn_IP
    INTEGER               :: nfp
    REAL(wp)              :: spos,dthet_dzeta,dPhids_int,iota_int,dChids_int
    REAL(wp)              :: b_thet,b_zeta,qloc(3),q_thet(3),q_zeta(3)
    REAL(wp)              :: detJ,Itor,Ipol,stmp

    REAL(wp)                          ::  X1_s(  1:X1_base_in%f%modes)
    REAL(wp)                          :: dX1ds_s(1:X1_base_in%f%modes)
    REAL(wp)                          ::  X2_s(  1:X2_base_in%f%modes)
    REAL(wp)                          :: dX2ds_s(1:X2_base_in%f%modes)
    REAL(wp),ALLOCATABLE              :: LA_s(:,:)
    REAL(wp),DIMENSION(sf%nu_fbase%modes) :: nu_m,nu_n
    REAL(wp),DIMENSION(sf%nu_fbase%mn_IP) :: Bcov_thet_IP,Bcov_zeta_IP
    REAL(wp),DIMENSION(sf%nu_fbase%mn_IP) :: dLAdthet_IP,dLAdzeta_IP
    REAL(wp),DIMENSION(sf%nu_fbase%mn_IP) :: LA_IP,fm_IP,fn_IP,gam_tt,gam_tz,gam_zz
    REAL(wp),DIMENSION(sf%nu_fbase%mn_IP) :: X1_IP,dX1ds_IP,dX1dthet_IP,dX1dzeta_IP
    REAL(wp),DIMENSION(sf%nu_fbase%mn_IP) :: X2_IP,dX2ds_IP,dX2dthet_IP,dX2dzeta_IP
    TYPE(t_fbase),ALLOCATABLE             :: X1_fbase_nyq
    TYPE(t_fbase),ALLOCATABLE             :: X2_fbase_nyq
    TYPE(t_fbase),ALLOCATABLE             :: LA_fbase_nyq
  !===================================================================================================================================
    nfp = X1_base_in%f%nfp
    IF(nfp.NE.sf%nu_fbase%nfp) CALL abort(__STAMP__, &
                   'GET BOOZER ANGLE TRANSFORM,  sf%nu_fbase%nfp not the same as in X1')
    mn_max(1:2)=sf%nu_fbase%mn_max
    mn_nyq(1:2)=sf%nu_fbase%mn_nyq
    SWRITE(UNIT_StdOut,'(A,A,A,I4,3(A,2I6))')'GET BOOZER ANGLE TRANSFORM (', &
                                             TRIM(MERGE('RECOMPUTE      ','USE EQUILIBRIUM',sf%relambda)),' LAMBDA!), nfp=',nfp, &
                                            ', mn_max_in=',LA_base_in%f%mn_max,', mn_max_out=',mn_max,', mn_int=',mn_nyq
    __PERFON('get_boozer')
    __PERFON('init')

    mn_IP        = sf%nu_fbase%mn_IP  !total number of integration points
    modes        = sf%nu_fbase%modes  !number of modes in output
    dthet_dzeta  = sf%nu_fbase%d_thet*sf%nu_fbase%d_zeta !integration weights
<<<<<<< HEAD

     !transpose basis functions and include norm for projection
    SWRITE(UNIT_StdOut,*)'        ...Init G_out Base Done'
=======
  
>>>>>>> f0b70d39
    !same base for X1, but with new mn_nyq (for pre-evaluation of basis functions)
    CALL fbase_new( X1_fbase_nyq, X1_base_in%f%mn_max,  mn_nyq, &
                                  X1_base_in%f%nfp, &
                      sin_cos_map(X1_base_in%f%sin_cos), &
                                  X1_base_in%f%exclude_mn_zero)
    SWRITE(UNIT_StdOut,*)'        ...Init X1_nyq Base Done'

    CALL fbase_new( X2_fbase_nyq, X2_base_in%f%mn_max,  mn_nyq, &
                                  X2_base_in%f%nfp, &
                      sin_cos_map(X2_base_in%f%sin_cos), &
                                  X2_base_in%f%exclude_mn_zero)
    SWRITE(UNIT_StdOut,*)'        ...Init X2_nyq Base Done'
     IF(.NOT.sf%relambda)THEN
      !same base for lambda, but with new mn_nyq (for pre-evaluation of basis functions)
      CALL fbase_new(LA_fbase_nyq,  LA_base_in%f%mn_max,  mn_nyq, &
                                  LA_base_in%f%nfp, &
                      sin_cos_map(LA_base_in%f%sin_cos), &
                                  LA_base_in%f%exclude_mn_zero)
      ALLOCATE(LA_s(1:LA_base_in%f%modes,sf%nrho))
      SWRITE(UNIT_StdOut,*)'        ...Init LA_nyq Base Done'
    END IF

    !!!ALLOCATE(LA_s(1:LA_fbase_nyq%modes))
    nu_m=0.0_wp; nu_n=0.0_wp

    __PERFOFF('init')


    CALL ProgressBar(0,sf%nrho) !INIT
    DO irho=1,sf%nrho
      __PERFON('eval_data')
      spos=sf%rho_pos(irho)

      dPhids_int  = sf%phiPrime(irho)
      iota_int    = sf%iota(irho)
      dChids_int  = dPhids_int*iota_int

      !interpolate radially
      X1_s(:)    = X1_base_in%s%evalDOF2D_s(spos,X1_base_in%f%modes,      0,X1_in(:,:))
      dX1ds_s(:) = X1_base_in%s%evalDOF2D_s(spos,X1_base_in%f%modes,DERIV_S,X1_in(:,:))

      X2_s(:)    = X2_base_in%s%evalDOF2D_s(spos,X2_base_in%f%modes,      0,X2_in(:,:))
      dX2ds_s(:) = X2_base_in%s%evalDOF2D_s(spos,X2_base_in%f%modes,DERIV_S,X2_in(:,:))

      IF(.NOT.sf%relambda) THEN
        LA_s(:,irho) = LA_base_in%s%evalDOF2D_s(spos,LA_base_in%f%modes,      0,LA_in(:,:))
      END IF

      !evaluate at integration points
      X1_IP       = X1_fbase_nyq%evalDOF_IP(         0, X1_s(  :))
      dX1ds_IP    = X1_fbase_nyq%evalDOF_IP(         0,dX1ds_s(:))
      dX1dthet_IP = X1_fbase_nyq%evalDOF_IP(DERIV_THET, X1_s(  :))
      dX1dzeta_IP = X1_fbase_nyq%evalDOF_IP(DERIV_ZETA, X1_s(  :))

      X2_IP       = X2_fbase_nyq%evalDOF_IP(         0, X2_s(  :))
      dX2ds_IP    = X2_fbase_nyq%evalDOF_IP(         0,dX2ds_s(:))
      dX2dthet_IP = X2_fbase_nyq%evalDOF_IP(DERIV_THET, X2_s(  :))
      dX2dzeta_IP = X2_fbase_nyq%evalDOF_IP(DERIV_ZETA, X2_s(  :))



      __PERFOFF('eval_data')
      __PERFON('eval_bsub')
      __PERFON('eval_metrics')

  !$OMP PARALLEL DO &
  !$OMP   SCHEDULE(STATIC) DEFAULT(NONE)  &
  !$OMP   PRIVATE(i_mn,qloc,q_thet,q_zeta,detJ)  &
  !$OMP   SHARED(sf,mn_IP,X1_IP,X2_IP, &
  !$OMP          dX1dthet_IP,dX2dthet_IP,dX1dzeta_IP,dX2dzeta_IP,             &
  !$OMP          dX1ds_IP,dX2ds_IP,gam_tt,gam_tz,gam_zz)
      !evaluate metrics on (theta,zeta)
      DO i_mn=1,mn_IP
        qloc(  1:3) = (/ X1_IP(     i_mn), X2_IP(     i_mn),sf%nu_fbase%x_IP(2,i_mn)/)
        q_thet(1:3) = (/dX1dthet_IP(i_mn),dX2dthet_IP(i_mn),0.0_wp/) !dq(1:2)/dtheta
        q_zeta(1:3) = (/dX1dzeta_IP(i_mn),dX2dzeta_IP(i_mn),1.0_wp/) !dq(1:2)/dzeta
        detJ        =  sf%hmap%eval_Jh(qloc)*( dX1ds_IP(i_mn)*dX2dthet_IP(i_mn) &
                      -dX2ds_IP(i_mn)*dX1dthet_IP(i_mn) )
        gam_tt(i_mn)  = sf%hmap%eval_gij(q_thet,qloc,q_thet)/detJ   !g_theta,theta
        gam_tz(i_mn)  = sf%hmap%eval_gij(q_thet,qloc,q_zeta)/detJ   !g_theta,zeta =g_zeta,theta
        gam_zz(i_mn)  = sf%hmap%eval_gij(q_zeta,qloc,q_zeta)/detJ   !g_zeta,zeta
      END DO !i_mn
  !$OMP END PARALLEL DO
      __PERFOFF('eval_metrics')

      IF(sf%relambda)THEN
      __PERFON('new_lambda')
        CALL Lambda_setup_and_solve(sf%nu_fbase,dPhids_int,dchids_int,gam_tt,gam_tz,gam_zz,sf%lambda(:,irho))
        !CALL Lambda_setup_and_solve(LA_fbase_nyq,dPhids_int,dchids_int,gam_tt,gam_tz,gam_zz,LA_s)
        LA_IP(:)    = sf%nu_fbase%evalDOF_IP(         0,sf%lambda(:,irho))
        dLAdthet_IP = sf%nu_fbase%evalDOF_IP(DERIV_THET,sf%lambda(:,irho))
        dLAdzeta_IP = sf%nu_fbase%evalDOF_IP(DERIV_ZETA,sf%lambda(:,irho))
        __PERFOFF('new_lambda')
      ELSE
        LA_IP(:)    = LA_fbase_nyq%evalDOF_IP(         0,LA_s(:,irho))
        dLAdthet_IP = LA_fbase_nyq%evalDOF_IP(DERIV_THET,LA_s(:,irho))
        dLAdzeta_IP = LA_fbase_nyq%evalDOF_IP(DERIV_ZETA,LA_s(:,irho))
      END IF


      Itor=0.0_wp;Ipol=0.0_wp
  !$OMP PARALLEL DO &
  !$OMP   SCHEDULE(STATIC) DEFAULT(NONE)  &
  !$OMP   PRIVATE(i_mn,b_thet,b_zeta)  &
  !$OMP   REDUCTION(+:Itor,Ipol) &
  !$OMP   SHARED(mn_IP,dchids_int,dPhids_int,dLAdzeta_IP,dLAdthet_IP,gam_tt,gam_tz,gam_zz,Bcov_thet_IP,Bcov_zeta_IP)
      !evaluate B_theta,B_zeta (and integrate for currents)
      DO i_mn=1,mn_IP
        b_thet = dchids_int- dPhids_int*dLAdzeta_IP(i_mn)    !b_theta
        b_zeta = dPhids_int*(1.0_wp   + dLAdthet_IP(i_mn))    !b_zeta

        Bcov_thet_IP(i_mn) = (gam_tt(i_mn)*b_thet + gam_tz(i_mn)*b_zeta)
        Bcov_zeta_IP(i_mn) = (gam_tz(i_mn)*b_thet + gam_zz(i_mn)*b_zeta)
        Itor=Itor+Bcov_thet_IP(i_mn)
        Ipol=Ipol+Bcov_zeta_IP(i_mn)
      END DO !i_mn
  !$OMP END PARALLEL DO
      Itor=(Itor/REAL(mn_IP,wp)) !Itor=zero mode of Bcov_thet
      Ipol=(Ipol/REAL(mn_IP,wp)) !Ipol=zero mode of Bcov_thet

  !    Itor=(1.0_wp/REAL(mn_IP,wp))*SUM(Bcov_thet_IP(:))
  !    Ipol=(1.0_wp/REAL(mn_IP,wp))*SUM(Bcov_zeta_IP(:))

      __PERFOFF('eval_bsub')
      __PERFON('project')

      stmp=1.0_wp/(Itor*iota_int+Ipol)
  !$OMP PARALLEL DO        &
  !$OMP   SCHEDULE(STATIC) DEFAULT(NONE) PRIVATE(i_mn)        &
  !$OMP   SHARED(mn_IP,Itor,Ipol,stmp,dLAdthet_IP,Bcov_thet_IP,fm_IP)
      DO i_mn=1,mn_IP
        fm_IP(i_mn)  = (Bcov_thet_IP(i_mn)-Itor-Itor*dLAdthet_IP(i_mn))*stmp
      END DO
  !$OMP END PARALLEL DO

      !projection: only onto base_dthet
      CALL sf%nu_fbase%projectIPtoDOF(.FALSE.,1.0_wp,DERIV_THET,fm_IP(:),nu_m(:))

      IF(sf%nu_fbase%mn_max(2).GT.0) THEN !3D case
  !$OMP PARALLEL DO        &
  !$OMP   SCHEDULE(STATIC) DEFAULT(NONE) PRIVATE(i_mn)        &
  !$OMP   SHARED(mn_IP,Itor,Ipol,stmp,dLAdzeta_IP,Bcov_zeta_IP,fn_IP)
        DO i_mn=1,mn_IP
          fn_IP(i_mn)= (Bcov_zeta_IP(i_mn)-Ipol-Itor*dLAdzeta_IP(i_mn))*stmp
        END DO
  !$OMP END PARALLEL DO

        !projection onto base_dzeta
        CALL sf%nu_fbase%projectIPtoDOF(.FALSE.,1.0_wp,DERIV_ZETA,fn_IP(:),nu_n(:))
      END IF !3D case (n_max >0)

      ! only if n=0, use formula from base_dthet projected G, else use base_dzeta projected G
      DO iMode=1,modes
        ASSOCIATE(m=>sf%nu_fbase%Xmn(1,iMode),n=>sf%nu_fbase%Xmn(2,iMode))
        IF(m.NE.0) nu_m(iMode)=nu_m(iMode)*(dthet_dzeta*sf%nu_fbase%snorm_base(iMode))/REAL(m*m,wp)
        IF(n.NE.0) nu_n(iMode)=nu_n(iMode)*(dthet_dzeta*sf%nu_fbase%snorm_base(iMode))/REAL(n*n,wp)
        IF(n.EQ.0)THEN
          sf%nu(iMode,irho)=nu_m(iMode)
        ELSE
          sf%nu(iMode,irho)=nu_n(iMode)
        END IF
        IF((m.NE.0).AND.(n.NE.0))THEN
          !compare G_mn results:,
          !WRITE(*,"(A,I3,X,A,I3,X,2(A,X,E11.4,X),A,E11.4)")'DEBUG m=',m,'n=',n,'nu_m',nu_m(iMode),'nu_n',nu_n(iMode),'nu_m - nu_n=',nu_m(iMode)-nu_n(iMode)
        END IF
        END ASSOCIATE !m,n
      END DO
      !write(*,*)'DEBUG ===',is



      __PERFOFF('project')
      CALL ProgressBar(irho,sf%nrho)
    END DO !is
    CALL X1_fbase_nyq%free() ; DEALLOCATE(X1_fbase_nyq)
    CALL X2_fbase_nyq%free() ; DEALLOCATE(X2_fbase_nyq)
    IF(.NOT. sf%relambda) THEN
      CALL sf%nu_fbase%change_base(LA_fbase_nyq,2,LA_s,sf%lambda) !save lambda to sfl_boozer structure!
      CALL LA_fbase_nyq%free() ; DEALLOCATE(LA_fbase_nyq) ; DEALLOCATE(LA_s)
    END IF
    SWRITE(UNIT_StdOut,'(A)') '...DONE.'
    __PERFOFF('get_boozer')
  END SUBROUTINE Get_Boozer_sinterp


!===================================================================================================================================
!> interface to find_boozer_angles from the class t_sfl_boozer
!!
!===================================================================================================================================
SUBROUTINE self_find_boozer_angles(sf,tz_dim,tz_boozer,thetzeta_out)
  ! MODULES
  IMPLICIT NONE
!-----------------------------------------------------------------------------------------------------------------------------------
! INPUT VARIABLES
  CLASS(t_sfl_boozer), INTENT(IN) :: sf
  INTEGER             ,INTENT(IN) :: tz_dim                !< size of the list of in thetstar,zetastar
  REAL(wp)            ,INTENT(IN) :: tz_boozer(2,tz_dim) !< theta,zeta positions in boozer angle (same for all rho)
!-----------------------------------------------------------------------------------------------------------------------------------
! OUTPUT VARIABLES
  REAL(wp)  ,INTENT(OUT)   :: thetzeta_out(2,tz_dim,sf%nrho)  !! theta,zeta position in original angles, for given boozer angles
!===================================================================================================================================
  CALL find_boozer_angles(sf%nrho,sf%iota,sf%nu_fbase,sf%lambda,sf%nu,tz_dim,tz_boozer,thetzeta_out)
END SUBROUTINE self_find_boozer_angles

!===================================================================================================================================
!> on one flux surface, find for an given list of  (thet*_j,zeta*_j), the corresponding (thet_j,zeta_j) positions, given
!> Here, new boozer angles are
!> theta*=theta+Gt(theta,zeta)
!>  zeta*=zeta+nu(theta,zeta),
!> with Gt=lambda+iota*nu and nu periodic functions and zero average and same base
!> Note that in this routine, we will use a 2d root search with a newton method, setting
!> [f1,f2]^T = [thet+A(thet,zeta)-thet*=0,  zeta+B(thet,zeta)-zeta*=0]^T
!> that includes the derivatives (Jacobian), so that the newton step needs to the solved:
!> -[f1]    [ 1+dA/dthet    dA/dzeta] [dthet]
!>  |  | =  |                       | |     |
!> -[f2]    [  dB/dthet   1+dB/dzeta] [dzeta]
!!
!===================================================================================================================================
SUBROUTINE find_boozer_angles(nrho,iota,fbase_in,LA_in,nu_in,tz_dim,tz_boozer,thetzeta_out)
! MODULES
USE MODgvec_Globals,ONLY: UNIT_stdOut,PI,ProgressBar,testlevel
USE MODgvec_fbase  ,ONLY: t_fbase
IMPLICIT NONE
!-----------------------------------------------------------------------------------------------------------------------------------
! INPUT VARIABLES
  INTEGER      ,INTENT(IN) :: nrho   !! number of surfaces, (second dimension  of LA_in and nu_in modes)
  REAL(wp)     ,INTENT(IN) :: iota(nrho)  !! iota at the rho positions.
  TYPE(t_fbase),INTENT(IN) ::fbase_in     !< same basis of lambda and nu
  REAL(wp)     ,INTENT(IN) :: LA_in(1:fbase_in%modes,nrho) !< fourier coefficients of thet*=thet+LA(theta,zeta)+iota*nu(theta,zeta)
  REAL(wp)     ,INTENT(IN) :: nu_in(1:fbase_in%modes,nrho) !< coefficients of zeta*=zeta+nu(theta,zeta)
  INTEGER      ,INTENT(IN) :: tz_dim                !< size of the list of in thetstar,zetastar
  REAL(wp)     ,INTENT(IN) :: tz_boozer(2,tz_dim) !< theta,zeta positions in boozer angle (same for all rho)

!-----------------------------------------------------------------------------------------------------------------------------------
! OUTPUT VARIABLES
  REAL(wp) ,INTENT(OUT)   :: thetzeta_out(2,tz_dim,nrho)  !! theta,zeta position in original angles, for given boozer angles
!-----------------------------------------------------------------------------------------------------------------------------------
! LOCAL VARIABLES
  INTEGER               :: irho,j
  REAL(wp)              :: bounds(2),x0(2)
  REAL(wp)              :: check(tz_dim),maxerr(2,nrho)
  REAL(wp)              :: Gt(1:fbase_in%modes)  !! transform in theta: lambda + iota*nu
  LOGICAL               :: docheck
!===================================================================================================================================
<<<<<<< HEAD

  SWRITE(UNIT_StdOut,'(A,I4)')'Find boozer angles via 2D Newton on  ',tz_dim, " points"

=======
>>>>>>> f0b70d39
  __PERFON('find_boozer_angles')
  SWRITE(UNIT_StdOut,'(A,2(I8,A))')'Find boozer angles via 2D Newton on  nrho=',nrho,' times ntheta_zeta= ',tz_dim, " points"     
  docheck=(testlevel.GT.0)
  bounds=(/PI, PI/fbase_in%nfp/)
  CALL ProgressBar(0,nrho)!init
  DO irho=1,nrho
    Gt(:)=LA_in(:,irho)+iota(irho)*nu_in(:,irho)
!$OMP PARALLEL DO SCHEDULE(STATIC) DEFAULT(NONE) &
!$OMP   PRIVATE(j,x0) FIRSTPRIVATE(irho,bounds) &
!$OMP   SHARED(tz_dim,tz_boozer,thetzeta_out,fbase_in,Gt,nu_in)
    DO j=1,tz_dim
<<<<<<< HEAD
        !x0=tz_boozer(:,i,j)
        thetzeta_out(:,j,irho)=get_booz_newton(tz_boozer(:,j),bounds,fbase_in,Gt(:,irho),nu_in(:,irho))
    END DO !j
  END DO !irho
=======
        x0=tz_boozer(:,j) 
        thetzeta_out(:,j,irho)=get_booz_newton(x0,bounds,fbase_in,Gt(:),nu_in(:,irho))
    END DO !j 
>>>>>>> f0b70d39
!$OMP END PARALLEL DO
    CALL ProgressBar(irho,nrho)
  END DO !irho
 
  IF(docheck)THEN
    DO irho=1,nrho
      check=fbase_in%evalDOF_xn(tz_dim,thetzeta_out(:,:,irho),0,(LA_in(:,irho)+iota(irho)*nu_in(:,irho)))
      maxerr(1,irho)=maxval(abs(check+(thetzeta_out(1,:,irho)-tz_boozer(1,:))))
      check=fbase_in%evalDOF_xn(tz_dim,thetzeta_out(:,:,irho),0,nu_in(:,irho))
      maxerr(2,irho)=maxval(abs(check+(thetzeta_out(2,:,irho)-tz_boozer(2,:))))
    END DO

    IF(ANY(maxerr(:,:).GT.1.0e-12)) THEN
        WRITE(*,*)'CHECK BOOZER THETA*',MAXVAL(maxerr(1,:))
        WRITE(*,*)'CHECK BOOZER ZETA*', maxerr
        CALL abort(__STAMP__, &
        "find_boozer_angles: Error in transform")
    END IF
  END IF  !docheck
  SWRITE(UNIT_StdOut,'(A)') '...DONE.'
__PERFOFF('find_boozer_angles')

END SUBROUTINE find_boozer_angles

!===================================================================================================================================
!> This function returns the result of the 2D newton root search for the boozer angle
!!
!===================================================================================================================================
FUNCTION get_booz_newton(x0,bounds,AB_fbase_in,A_in,B_in) RESULT(x_out)
  USE MODgvec_fbase  ,ONLY: t_fbase
  USE MODgvec_Newton ,ONLY: NewtonRoot2D
  IMPLICIT NONE
!-----------------------------------------------------------------------------------------------------------------------------------
!INPUT VARIABLES
  REAL(wp),INTENT(IN) :: x0(2),bounds(2)
  TYPE(t_fbase),INTENT(IN) :: AB_fbase_in
  REAL(wp),INTENT(IN) :: A_in(1:AB_fbase_in%modes),B_in(1:AB_fbase_in%modes)
!-----------------------------------------------------------------------------------------------------------------------------------
!OUTPUT VARIABLES
  REAL(wp) :: x_out(2)
!-----------------------------------------------------------------------------------------------------------------------------------
!LOCAL VARIABLES
  REAL(wp),DIMENSION(AB_fbase_in%modes)::base_x,base_dthet,base_dzeta  !used inside sub-functions
!===================================================================================================================================

  !                                     a     b       maxstep  , xinit    ,funcs, funcs_jac
  x_out = NewtonRoot2D(1.0e-12_wp,x0-bounds,x0+bounds,0.1_wp*bounds,x0,ABtrafo,ABtrafo_jac)

  CONTAINS
  !for newton root search
  FUNCTION ABtrafo(xiter) RESULT(FF)
    !uses current x0=(zetastar,thetastar) , and A,B and derivatives from subroutine above
    IMPLICIT NONE
    REAL(wp) :: xiter(2)
    REAL(wp) :: FF(2) !two functions of x1,x2 to find root of

    base_x =AB_fbase_in%eval(0,xiter) !base evaluation

    FF(1)=xiter(1)-x0(1)+ DOT_PRODUCT(base_x,A_in)
    FF(2)=xiter(2)-x0(2)+ DOT_PRODUCT(base_x,B_in)
  END FUNCTION ABtrafo

  FUNCTION ABtrafo_jac(xiter) RESULT(dFF)
    !uses current x0=(zetastar,thetastar) , and A,B and derivatives from subroutine above
    IMPLICIT NONE
    REAL(wp) :: xiter(2)
    REAL(wp) :: dFF(2,2) !jacobian
    base_dthet =AB_fbase_in%eval(DERIV_THET,xiter) !dbase/dtheta
    base_dzeta =AB_fbase_in%eval(DERIV_ZETA,xiter) !dbase/dtheta

    dFF(1,:)=(/1.0_wp+ DOT_PRODUCT(base_dthet,A_in),        DOT_PRODUCT(base_dzeta,A_in)/)
    dFF(2,:)=(/        DOT_PRODUCT(base_dthet,B_in),1.0_wp+ DOT_PRODUCT(base_dzeta,B_in)/)
  END FUNCTION ABtrafo_jac

END FUNCTION get_booz_newton


END MODULE MODgvec_SFL_Boozer<|MERGE_RESOLUTION|>--- conflicted
+++ resolved
@@ -192,13 +192,7 @@
     mn_IP        = sf%nu_fbase%mn_IP  !total number of integration points
     modes        = sf%nu_fbase%modes  !number of modes in output
     dthet_dzeta  = sf%nu_fbase%d_thet*sf%nu_fbase%d_zeta !integration weights
-<<<<<<< HEAD
-
-     !transpose basis functions and include norm for projection
-    SWRITE(UNIT_StdOut,*)'        ...Init G_out Base Done'
-=======
-  
->>>>>>> f0b70d39
+
     !same base for X1, but with new mn_nyq (for pre-evaluation of basis functions)
     CALL fbase_new( X1_fbase_nyq, X1_base_in%f%mn_max,  mn_nyq, &
                                   X1_base_in%f%nfp, &
@@ -443,14 +437,8 @@
   REAL(wp)              :: Gt(1:fbase_in%modes)  !! transform in theta: lambda + iota*nu
   LOGICAL               :: docheck
 !===================================================================================================================================
-<<<<<<< HEAD
-
-  SWRITE(UNIT_StdOut,'(A,I4)')'Find boozer angles via 2D Newton on  ',tz_dim, " points"
-
-=======
->>>>>>> f0b70d39
   __PERFON('find_boozer_angles')
-  SWRITE(UNIT_StdOut,'(A,2(I8,A))')'Find boozer angles via 2D Newton on  nrho=',nrho,' times ntheta_zeta= ',tz_dim, " points"     
+  SWRITE(UNIT_StdOut,'(A,2(I8,A))')'Find boozer angles via 2D Newton on  nrho=',nrho,' times ntheta_zeta= ',tz_dim, " points"
   docheck=(testlevel.GT.0)
   bounds=(/PI, PI/fbase_in%nfp/)
   CALL ProgressBar(0,nrho)!init
@@ -460,20 +448,13 @@
 !$OMP   PRIVATE(j,x0) FIRSTPRIVATE(irho,bounds) &
 !$OMP   SHARED(tz_dim,tz_boozer,thetzeta_out,fbase_in,Gt,nu_in)
     DO j=1,tz_dim
-<<<<<<< HEAD
-        !x0=tz_boozer(:,i,j)
-        thetzeta_out(:,j,irho)=get_booz_newton(tz_boozer(:,j),bounds,fbase_in,Gt(:,irho),nu_in(:,irho))
+        x0=tz_boozer(:,j)
+        thetzeta_out(:,j,irho)=get_booz_newton(x0,bounds,fbase_in,Gt(:),nu_in(:,irho))
     END DO !j
-  END DO !irho
-=======
-        x0=tz_boozer(:,j) 
-        thetzeta_out(:,j,irho)=get_booz_newton(x0,bounds,fbase_in,Gt(:),nu_in(:,irho))
-    END DO !j 
->>>>>>> f0b70d39
 !$OMP END PARALLEL DO
     CALL ProgressBar(irho,nrho)
   END DO !irho
- 
+
   IF(docheck)THEN
     DO irho=1,nrho
       check=fbase_in%evalDOF_xn(tz_dim,thetzeta_out(:,:,irho),0,(LA_in(:,irho)+iota(irho)*nu_in(:,irho)))

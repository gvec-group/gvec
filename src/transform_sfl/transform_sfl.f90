--- conflicted
+++ resolved
@@ -34,30 +34,19 @@
   INTEGER                     :: whichSFLcoord !! 
   INTEGER                     :: fac_nyq,mn_max(2),mn_nyq(2),deg,continuity,degGP,nfp
   INTEGER                     :: X1sfl_sin_cos,X2sfl_sin_cos,GZ_sin_cos
-<<<<<<< HEAD
-=======
   LOGICAL                     :: relambda      !! =T: recompute lambda from mapping on full fourier series, =F: use LA from eq.
->>>>>>> 6f06db8b
   TYPE(t_sgrid)               :: sgrid_sfl     !! grid for SFL coordinates
   CLASS(c_hmap),  POINTER     :: hmap          !! pointer to hmap class
 
   CLASS(t_base),  ALLOCATABLE :: X1sfl_base    !! container for base of variable X1 in SFL coordinates
   CLASS(t_base),  ALLOCATABLE :: X2sfl_base    !! container for base of variable X2 in SFL coordinates
-<<<<<<< HEAD
-  CLASS(t_base),  ALLOCATABLE :: GZ_base       !! container for base of variable Gzeta (transforms to BOOZER!)
-  CLASS(t_base),  ALLOCATABLE :: GZsfl_base    !! container for base of variable Gzeta in SFL coordinates
-=======
   CLASS(t_base),  ALLOCATABLE :: GZ_base       !! container for base of variable  Gthet and Gzeta (transforms to BOOZER!)
   CLASS(t_base),  ALLOCATABLE :: GZsfl_base    !! container for base of variable Gtheta and Gzeta in SFL coordinates
->>>>>>> 6f06db8b
   REAL(wp),       ALLOCATABLE :: X1sfl(:,:)    !! data (1:nBase,1:modes) of X1 in SFL coords.
   REAL(wp),       ALLOCATABLE :: X2sfl(:,:)    !! data (1:nBase,1:modes) of X2 in SFL coords.
   REAL(wp),       ALLOCATABLE :: Gthet(:,:)    !! data (1:nBase,1:modes) of Gthet in GVEC coords. (for BOOZER)
   REAL(wp),       ALLOCATABLE :: GZ(:,:)       !! data (1:nBase,1:modes) of GZ in GVEC coords. (for BOOZER)
-<<<<<<< HEAD
-=======
   REAL(wp),       ALLOCATABLE :: Gtsfl(:,:)    !! data (1:nBase,1:modes) of Gt in SFL coords.  (for BOOZER)
->>>>>>> 6f06db8b
   REAL(wp),       ALLOCATABLE :: GZsfl(:,:)    !! data (1:nBase,1:modes) of GZ in SFL coords.  (for BOOZER)
   PROCEDURE(i_func_evalprof), POINTER, NOPASS  :: eval_phiPrime
   PROCEDURE(i_func_evalprof), POINTER, NOPASS  :: eval_iota
@@ -89,54 +78,6 @@
 
 !===================================================================================================================================
 !> Allocate class and call init
-<<<<<<< HEAD
-!!
-!===================================================================================================================================
-SUBROUTINE transform_sfl_new(sf,mn_max_in, whichSFL,deg_in,continuity_in,degGP_in,grid_in,  &
-                             hmap_in,X1_base_in,X2_base_in,LA_base_in,eval_phiPrime_in,eval_iota_in)
-  ! MODULES
-  IMPLICIT NONE
-!-----------------------------------------------------------------------------------------------------------------------------------
-! INPUT VARIABLES
-  INTEGER     ,INTENT(IN) :: mn_max_in(2)                                        !< maximum number for new variables in SFL coordinates
-  INTEGER     ,INTENT(IN) :: whichSFL                                         !< either =1: PEST, =2:Boozer 
-  INTEGER     ,INTENT(IN) :: deg_in,continuity_in,degGP_in                    !< for output base (X1,X2,G)
-  CLASS(t_sgrid),INTENT(IN),TARGET :: grid_in                            !! grid information
-  CLASS(t_base),INTENT(IN),TARGET :: X1_base_in,X2_base_in,LA_base_in           !< base classes belong to solution U_in
-  CLASS(c_hmap),INTENT(IN),TARGET :: hmap_in
-  PROCEDURE(i_func_evalprof)     :: eval_phiPrime_in,eval_iota_in  !!procedure pointers to profile evaluation functions.
-  !-----------------------------------------------------------------------------------------------------------------------------------
-  ! OUTPUT VARIABLES
-  CLASS(t_transform_sfl), ALLOCATABLE,INTENT(INOUT)        :: sf !! self
-  !===================================================================================================================================
-  ALLOCATE(t_transform_sfl :: sf)
-  sf%hmap => hmap_in
-  sf%eval_phiPrime=>eval_PhiPrime_in
-  sf%eval_iota=>eval_iota_in
-  !TEST
-  !WRITE(*,*)'DEBUG,phiprime= ? ',sf%eval_phiPrime(0.0_wp),sf%eval_phiPrime(1.0_wp)
-  !WRITE(*,*)'DEBUG,iota= ? ',sf%eval_iota(0.0_wp),sf%eval_iota(1.0_wp)
-  
-  !pass any grid here
-  CALL sf%sgrid_sfl%copy(grid_in)
-  sf%mn_max=mn_max_in; sf%deg=deg_in; sf%continuity=continuity_in ; sf%degGP = degGP_in
-  sf%nfp = X1_base_in%f%nfp
-  sf%whichSFLcoord=whichSFL
-  sf%fac_nyq=4  !hard coded for now
-  ! use maximum number of integration points from maximum mode number in both directions
-  sf%mn_nyq(1:2)=sf%fac_nyq*MAXVAL(sf%mn_max) 
-  IF(sf%mn_max(2).EQ.0) sf%mn_nyq(2)=1 !exception: 2D configuration
-  sf%X1sfl_sin_cos=X1_base_in%f%sin_cos
-  sf%X2sfl_sin_cos=X2_base_in%f%sin_cos
-  sf%GZ_sin_cos   =LA_base_in%f%sin_cos
-  CALL sf%init()
-END SUBROUTINE transform_sfl_new
-
-!===================================================================================================================================
-!> get_new 
-!!
-!===================================================================================================================================
-=======
 !!
 !===================================================================================================================================
 SUBROUTINE transform_sfl_new(sf,mn_max_in, whichSFL,relambda,deg_in,continuity_in,degGP_in,grid_in,  &
@@ -185,7 +126,6 @@
 !> get_new 
 !!
 !===================================================================================================================================
->>>>>>> 6f06db8b
 SUBROUTINE transform_SFL_init(sf)
 ! MODULES
 USE MODgvec_Globals,ONLY:UNIT_stdOut
@@ -215,13 +155,6 @@
 CASE(2) !BOOZER
   CALL base_new(sf%GZ_base, sf%deg, sf%continuity, sf%sgrid_sfl,sf%degGP,      &
                  sf%mn_max,sf%mn_nyq,sf%nfp,sin_cos_map(sf%GZ_sin_cos),.TRUE.) !exclude m=n=0
-<<<<<<< HEAD
-  CALL base_new(sf%GZsfl_base, sf%deg, sf%continuity, sf%sgrid_sfl,sf%degGP,      &
-                sf%mn_max,sf%mn_nyq,sf%nfp,sin_cos_map(sf%GZ_sin_cos), .FALSE.)!m=n=0 should be always there, because of coordinate transform
-                
-  ALLOCATE(sf%Gthet(sf%GZ_base%s%nBase,sf%GZ_base%f%modes)); sf%Gthet=0.0_wp
-  ALLOCATE(sf%GZ(   sf%GZ_base%s%nBase,sf%GZ_base%f%modes)); sf%GZ=0.0_wp
-=======
                  
   ALLOCATE(sf%Gthet(sf%GZ_base%s%nBase,sf%GZ_base%f%modes)); sf%Gthet=0.0_wp
   ALLOCATE(sf%GZ(   sf%GZ_base%s%nBase,sf%GZ_base%f%modes)); sf%GZ=0.0_wp
@@ -230,7 +163,6 @@
   sf%mn_max,sf%mn_nyq,sf%nfp,sin_cos_map(sf%GZ_sin_cos), .FALSE.)!m=n=0 should be always there, because of coordinate transform
 
   ALLOCATE(sf%Gtsfl(sf%GZsfl_base%s%nBase,sf%GZsfl_base%f%modes));sf%Gtsfl=0.0_wp
->>>>>>> 6f06db8b
   ALLOCATE(sf%GZsfl(sf%GZsfl_base%s%nBase,sf%GZsfl_base%f%modes));sf%GZsfl=0.0_wp
 
 CASE DEFAULT
@@ -251,13 +183,7 @@
 !===================================================================================================================================
 SUBROUTINE BuildTransform_SFL(sf,X1_base_in,X2_base_in,LA_base_in,X1_in,X2_in,LA_in)
 ! MODULES
-<<<<<<< HEAD
-USE MODgvec_Globals,ONLY:UNIT_stdOut
 USE MODgvec_base   ,ONLY: t_base,base_new
-USE MODgvec_fbase  ,ONLY: sin_cos_map
-=======
-USE MODgvec_base   ,ONLY: t_base,base_new
->>>>>>> 6f06db8b
 IMPLICIT NONE
 !-----------------------------------------------------------------------------------------------------------------------------------
 
@@ -271,10 +197,6 @@
   CLASS(t_transform_sfl), INTENT(INOUT) :: sf !! self
 !-----------------------------------------------------------------------------------------------------------------------------------
 ! LOCAL VARIABLES
-<<<<<<< HEAD
-  REAL(wp) :: tmp(3)
-=======
->>>>>>> 6f06db8b
 !===================================================================================================================================
 SELECT CASE(sf%whichSFLcoord)
 CASE(1) !PEST
@@ -284,10 +206,7 @@
   CALL sf%Get_Boozer(X1_base_in,X2_base_in,LA_base_in,X1_in,X2_in,LA_in) ! fill sf%GZ,sf%Gthet
 
   CALL Transform_Angles_sinterp(sf%GZ_base,sf%Gthet,sf%GZ_base,sf%GZ,"GZ",sf%GZsfl_base,sf%GZsfl,B_in=sf%GZ)
-<<<<<<< HEAD
-=======
   CALL Transform_Angles_sinterp(sf%GZ_base,sf%Gthet,sf%GZ_base,sf%Gthet,"Gt",sf%Gzsfl_base,sf%Gtsfl,B_in=sf%GZ)
->>>>>>> 6f06db8b
   CALL Transform_Angles_sinterp(sf%GZ_base,sf%Gthet,X1_base_in,X1_in,"X1",sf%X1sfl_base,sf%X1sfl,B_in=sf%GZ)
   CALL Transform_Angles_sinterp(sf%GZ_base,sf%Gthet,X2_base_in,X2_in,"X2",sf%X2sfl_base,sf%X2sfl,B_in=sf%GZ)
 END SELECT
@@ -327,13 +246,8 @@
   REAL(wp) ,INTENT(INOUT) :: q_out(q_base_out%s%nBase,1:q_base_out%f%modes)          !< coefficients of q in new angles 
 !-----------------------------------------------------------------------------------------------------------------------------------
 ! LOCAL VARIABLES
-<<<<<<< HEAD
-  INTEGER               :: nBase,is,iMode,i_mn,mn_IP,mn_max(2),mn_nyq(2)
+  INTEGER               :: nBase,i,is,iMode,i_mn,mn_IP,mn_max(2),mn_nyq(2)
   INTEGER               :: BCtype_axis(0:4)
-=======
-  INTEGER               :: nBase,i,is,iMode,i_mn,mn_IP,mn_max(2),mn_nyq(2)
-  INTEGER               :: BCtype_axis(0:4),BC_type_axis_imode
->>>>>>> 6f06db8b
   REAL(wp)              :: spos,dthet_dzeta 
   REAL(wp)              :: check(1:7,q_base_out%s%nBase)
   LOGICAL               :: docheck=.TRUE. 
@@ -485,22 +399,18 @@
     CALL ProgressBar(is,nBase)
   END DO !is
 
-  !BCtype_axis(MN_ZERO    )= BC_TYPE_OPEN   !do nothing
-  !BCtype_axis(M_ZERO     )= BC_TYPE_OPEN   !do nothing
-  !BCtype_axis(M_ODD_FIRST)= BC_TYPE_DIRICHLET !=0
-  !BCtype_axis(M_ODD      )= BC_TYPE_DIRICHLET !=0
-  !BCtype_axis(M_EVEN     )= BC_TYPE_DIRICHLET !=0
-  !Apply automatic, smooth axis BC:
-  BCtype_axis=0
+  BCtype_axis(MN_ZERO    )= BC_TYPE_OPEN   !do nothing
+  BCtype_axis(M_ZERO     )= BC_TYPE_OPEN   !do nothing
+  BCtype_axis(M_ODD_FIRST)= BC_TYPE_DIRICHLET !=0
+  BCtype_axis(M_ODD      )= BC_TYPE_DIRICHLET !=0
+  BCtype_axis(M_EVEN     )= BC_TYPE_DIRICHLET !=0
   !transform back to corresponding representation of DOF in s
 !$OMP PARALLEL DO        &  
 !$OMP   SCHEDULE(STATIC) DEFAULT(SHARED) PRIVATE(iMode)
   DO iMode=1,q_base_out%f%modes
     q_out(:,iMode)=q_base_out%s%initDOF( q_m(iMode,:) )
-    BC_type_axis_imode=BCtype_axis(q_base_out%f%zero_odd_even(iMode))
-    IF(BC_type_axis_imode.EQ.0) & !AUTOMATIC, m-dependent BC, for m>deg, switch off all DOF up to deg+1
-        BC_type_axis_imode=-1*MIN(q_base_out%s%deg+1,q_base_out%f%Xmn(1,iMode))
-    CALL q_base_out%s%applyBCtoDOF(q_out(:,iMode),(/BC_type_axis_imode,BC_TYPE_OPEN/),(/0.,0./))
+    CALL q_base_out%s%applyBCtoDOF(q_out(:,iMode),(/BCtype_axis(q_base_out%f%zero_odd_even(iMode)),BC_TYPE_OPEN/)  &
+                                              ,(/0.,0./))
   END DO
 !$OMP END PARALLEL DO 
 
@@ -563,11 +473,7 @@
 !-----------------------------------------------------------------------------------------------------------------------------------
 ! LOCAL VARIABLES
   INTEGER               :: iBase,nBase,iGP,nGP,iElem,nElems,degGP,deg,iMode,i_mn,mn_IP,modes,mn_max(2),mn_nyq(2)
-<<<<<<< HEAD
   INTEGER               :: BCtype_axis(0:4)
-=======
-  INTEGER               :: BCtype_axis(0:4),BC_type_axis_imode
->>>>>>> 6f06db8b
   REAL(wp)              :: spos,dthet_dzeta 
   REAL(wp)              :: check(1:7)
   LOGICAL               :: docheck=.TRUE. 
@@ -725,13 +631,11 @@
     CALL ProgressBar(iGP,nGP)
   END DO !iGP
 
-  !BCtype_axis(MN_ZERO    )= BC_TYPE_OPEN   !do nothing
-  !BCtype_axis(M_ZERO     )= BC_TYPE_OPEN   !do nothing
-  !BCtype_axis(M_ODD_FIRST)= BC_TYPE_DIRICHLET !=0
-  !BCtype_axis(M_ODD      )= BC_TYPE_DIRICHLET !=0
-  !BCtype_axis(M_EVEN     )= BC_TYPE_DIRICHLET !=0
-  !Apply automatic, smooth axis BC:
-  BCtype_axis=0
+  BCtype_axis(MN_ZERO    )= BC_TYPE_OPEN   !do nothing
+  BCtype_axis(M_ZERO     )= BC_TYPE_OPEN   !do nothing
+  BCtype_axis(M_ODD_FIRST)= BC_TYPE_DIRICHLET !=0
+  BCtype_axis(M_ODD      )= BC_TYPE_DIRICHLET !=0
+  BCtype_axis(M_EVEN     )= BC_TYPE_DIRICHLET !=0
   !transform back to corresponding representation of DOF in s
 !$OMP PARALLEL DO        &  
 !$OMP   SCHEDULE(STATIC) DEFAULT(SHARED) PRIVATE(iMode,iElem,iGP,iBase)
@@ -744,10 +648,8 @@
                                     + MATMUL(q_m(iMode,iGP:iGP+degGP),q_base_out%s%base_GP(0:degGP,0:deg,iElem))
     END DO !iElem
     CALL q_base_out%s%mass%solve_inplace(1,q_out(:,iMode))
-    BC_type_axis_imode=BCtype_axis(q_base_out%f%zero_odd_even(iMode))
-    IF(BC_type_axis_imode.EQ.0) & !AUTOMATIC, m-dependent BC, for m>deg, switch off all DOF up to deg+1
-        BC_type_axis_imode=-1*MIN(q_base_out%s%deg+1,q_base_out%f%Xmn(1,iMode))
-    CALL q_base_out%s%applyBCtoDOF(q_out(:,iMode),(/BC_type_axis_imode,BC_TYPE_OPEN/),(/0.,0./))
+    CALL q_base_out%s%applyBCtoDOF(q_out(:,iMode),(/BCtype_axis(q_base_out%f%zero_odd_even(iMode)),BC_TYPE_OPEN/)  &
+                                              ,(/0.,0./))
   END DO !iMode
 !$OMP END PARALLEL DO 
 
@@ -914,12 +816,6 @@
 !!   = (Itor*(1+dlambda/dtheta) + (Itor*iota+Ipol)*dG/dtheta) grad theta + (Itor*(dlambda/dzeta)+(Itor*iota+Ipol)*dG/dzeta)
 !!=> dG/dtheta = (B_theta - Itor - Itor*dlambda/dtheta ) / (Itor*iota+Ipol)
 !!=> dG/dzeta  = (B_zeta  - Ipol - Itor*dlambda/dzeta  ) / (Itor*iota+Ipol)
-<<<<<<< HEAD
-!===================================================================================================================================
-SUBROUTINE Get_Boozer_sinterp(sf,X1_base_in,X2_base_in,LA_base_in,X1_in,X2_in,LA_in)
-  ! MODULES
-  USE MODgvec_Globals,ONLY: UNIT_stdOut,TWOPI,PI,ProgressBar
-=======
 !! There is a integrability condition for G: 
 !!     d/dzeta(dG/dtheta)-d/dthet(dG/dzeta)=d/dzeta(dB_theta/dtheta)-d/dthet(dB_theta/dzeta)=0
 !! which is equivalent to impose J^s=0. 
@@ -929,15 +825,11 @@
 SUBROUTINE Get_Boozer_sinterp(sf,X1_base_in,X2_base_in,LA_base_in,X1_in,X2_in,LA_in)
   ! MODULES
   USE MODgvec_Globals,ONLY: UNIT_stdOut,ProgressBar
->>>>>>> 6f06db8b
   USE MODgvec_LinAlg
   USE MODgvec_base   ,ONLY: t_base,base_new
   USE MODgvec_sGrid  ,ONLY: t_sgrid
   USE MODgvec_fbase  ,ONLY: t_fbase,fbase_new,sin_cos_map 
-<<<<<<< HEAD
-=======
   USE MODgvec_lambda_solve, ONLY:  Lambda_setup_and_solve
->>>>>>> 6f06db8b
   IMPLICIT NONE
   !-----------------------------------------------------------------------------------------------------------------------------------
   ! INPUT VARIABLES
@@ -950,33 +842,15 @@
     CLASS(t_transform_sfl), INTENT(INOUT) :: sf !! self !hmap, profiles, G_base_out,Gthet,GZ !-----------------------------------------------------------------------------------------------------------------------------------
   ! LOCAL VARIABLES
     INTEGER               :: mn_max(2),mn_nyq(2),nBase,is,iMode,modes,i_mn,mn_IP
-<<<<<<< HEAD
     INTEGER               :: nfp,BCtype_axis(0:4)
     REAL(wp)              :: spos,dthet_dzeta,dPhids_int,iota_int,dChids_int
     REAL(wp)              :: b_thet,b_zeta,qloc(3),q_thet(3),q_zeta(3) 
-    REAL(wp)              :: J_h,g_tt,g_tz,g_zz,sdetJ,Itor,Ipol,stmp
-=======
-    INTEGER               :: nfp,BCtype_axis(0:4),BC_type_axis_imode
-    REAL(wp)              :: spos,dthet_dzeta,dPhids_int,iota_int,dChids_int
-    REAL(wp)              :: b_thet,b_zeta,qloc(3),q_thet(3),q_zeta(3) 
     REAL(wp)              :: detJ,Itor,Ipol,stmp
->>>>>>> 6f06db8b
   
     REAL(wp)                          ::  X1_s(  1:X1_base_in%f%modes) 
     REAL(wp)                          :: dX1ds_s(1:X1_base_in%f%modes) 
     REAL(wp)                          ::  X2_s(  1:X2_base_in%f%modes) 
     REAL(wp)                          :: dX2ds_s(1:X2_base_in%f%modes) 
-<<<<<<< HEAD
-    REAL(wp)                          :: LA_s(   1:LA_base_in%f%modes) 
-    REAL(wp),DIMENSION(:)  ,ALLOCATABLE :: Bcov_thet_IP,Bcov_zeta_IP,GZ_m,GZ_n
-    REAL(wp),DIMENSION(:)  ,ALLOCATABLE :: dLAdthet_IP,dLAdzeta_IP
-    REAL(wp),DIMENSION(:)  ,ALLOCATABLE :: LA_IP,fm_IP,fn_IP,ft_IP 
-    CLASS(t_fBase),ALLOCATABLE        :: X1_fbase_nyq
-    CLASS(t_fBase),ALLOCATABLE        :: X2_fbase_nyq
-    CLASS(t_fBase),ALLOCATABLE        :: LA_fbase_nyq
-    REAL(wp),DIMENSION(:),ALLOCATABLE :: X1_IP,dX1ds_IP,dX1dthet_IP,dX1dzeta_IP
-    REAL(wp),DIMENSION(:),ALLOCATABLE :: X2_IP,dX2ds_IP,dX2dthet_IP,dX2dzeta_IP
-=======
     REAL(wp),ALLOCATABLE              :: LA_s(:)
     REAL(wp),DIMENSION(sf%GZ_base%f%modes) :: GZ_m,GZ_n
     REAL(wp),DIMENSION(sf%GZ_base%f%mn_IP) :: Bcov_thet_IP,Bcov_zeta_IP
@@ -987,7 +861,6 @@
     CLASS(t_fBase),ALLOCATABLE             :: X1_fbase_nyq
     CLASS(t_fBase),ALLOCATABLE             :: X2_fbase_nyq
     CLASS(t_fBase),ALLOCATABLE             :: LA_fbase_nyq
->>>>>>> 6f06db8b
   !===================================================================================================================================
     nfp = X1_base_in%f%nfp
     mn_max(1:2)=sf%GZ_base%f%mn_max
@@ -1002,12 +875,7 @@
     nBase        = sf%GZ_base%s%nBase  !number of radial points in output
     dthet_dzeta  = sf%GZ_base%f%d_thet*sf%GZ_base%f%d_zeta !integration weights
   
-<<<<<<< HEAD
-  
-    !transpose basis functions and include norm for projection
-=======
      !transpose basis functions and include norm for projection
->>>>>>> 6f06db8b
     SWRITE(UNIT_StdOut,*)'        ...Init G_out Base Done'
     !same base for X1, but with new mn_nyq (for pre-evaluation of basis functions)
     CALL fbase_new( X1_fbase_nyq, X1_base_in%f%mn_max,  mn_nyq, &
@@ -1021,24 +889,6 @@
                       sin_cos_map(X2_base_in%f%sin_cos), &
                                   X2_base_in%f%exclude_mn_zero)
     SWRITE(UNIT_StdOut,*)'        ...Init X2_nyq Base Done'
-<<<<<<< HEAD
-  
-    !same base for lambda, but with new mn_nyq (for pre-evaluation of basis functions)
-    CALL fbase_new(LA_fbase_nyq,  LA_base_in%f%mn_max,  mn_nyq, &
-                                  LA_base_in%f%nfp, &
-                      sin_cos_map(LA_base_in%f%sin_cos), &
-                                  LA_base_in%f%exclude_mn_zero)
-    SWRITE(UNIT_StdOut,*)'        ...Init LA_nyq Base Done'
-  
-    ALLOCATE( X1_IP(1:mn_IP),dX1ds_IP(1:mn_IP), dX1dthet_IP(1:mn_IP),dX1dzeta_IP(1:mn_IP),&
-              X2_IP(1:mn_IP),dX2ds_IP(1:mn_IP), dX2dthet_IP(1:mn_IP),dX2dzeta_IP(1:mn_IP) )
-  
-    ALLOCATE(dLAdthet_IP(1:mn_IP), dLAdzeta_IP(1:mn_IP),Bcov_thet_IP(1:mn_IP),Bcov_zeta_IP(1:mn_IP))
-       
-    ALLOCATE(LA_IP(1:mn_IP),fm_IP(mn_IP),fn_IP(mn_IP),ft_IP(mn_IP))
-    
-    ALLOCATE(GZ_m(1:modes),GZ_n(1:modes))
-=======
      IF(.NOT.sf%relambda)THEN
       !same base for lambda, but with new mn_nyq (for pre-evaluation of basis functions)
       CALL fbase_new(LA_fbase_nyq,  LA_base_in%f%mn_max,  mn_nyq, &
@@ -1049,18 +899,13 @@
     END IF
     ALLOCATE(LA_s(1:MERGE(sf%GZ_base%f%modes,LA_base_in%f%modes,sf%relambda)))
     !!!ALLOCATE(LA_s(1:LA_fbase_nyq%modes))
->>>>>>> 6f06db8b
     GZ_m=0.0_wp; GZ_n=0.0_wp
   
     __PERFOFF('init')
   
   
     CALL ProgressBar(0,nBase) !INIT
-<<<<<<< HEAD
-    DO is=1,nBase
-=======
     DO is=nBase,1,-1
->>>>>>> 6f06db8b
       __PERFON('eval_data')
       spos=MIN(MAX(1.0e-08_wp,sf%GZ_base%s%s_IP(is)),1.0_wp-1.0e-12_wp) !interpolation points for q_in
   
@@ -1074,15 +919,10 @@
   
       X2_s(:)    = X2_base_in%s%evalDOF2D_s(spos,X2_base_in%f%modes,      0,X2_in(:,:))
       dX2ds_s(:) = X2_base_in%s%evalDOF2D_s(spos,X2_base_in%f%modes,DERIV_S,X2_in(:,:))
-<<<<<<< HEAD
-  
-      LA_s(:)    = LA_base_in%s%evalDOF2D_s(spos,LA_base_in%f%modes,      0,LA_in(:,:))
-=======
 
       IF(.NOT.sf%relambda) THEN
         LA_s(:)    = LA_base_in%s%evalDOF2D_s(spos,LA_base_in%f%modes,      0,LA_in(:,:))
       END IF
->>>>>>> 6f06db8b
   
       !evaluate at integration points
       X1_IP       = X1_fbase_nyq%evalDOF_IP(         0, X1_s(  :))
@@ -1095,42 +935,6 @@
       dX2dthet_IP = X2_fbase_nyq%evalDOF_IP(DERIV_THET, X2_s(  :))
       dX2dzeta_IP = X2_fbase_nyq%evalDOF_IP(DERIV_ZETA, X2_s(  :))
   
-<<<<<<< HEAD
-      LA_IP(:)    = LA_fbase_nyq%evalDOF_IP(         0,LA_s(:))
-      dLAdthet_IP = LA_fbase_nyq%evalDOF_IP(DERIV_THET,LA_s(:))
-      dLAdzeta_IP = LA_fbase_nyq%evalDOF_IP(DERIV_ZETA,LA_s(:))
-  
-      __PERFOFF('eval_data')
-      __PERFON('eval_bsub')
-      
-      Itor=0.0_wp;Ipol=0.0_wp
-  !$OMP PARALLEL DO &
-  !$OMP   SCHEDULE(STATIC) DEFAULT(NONE)  &
-  !$OMP   PRIVATE(i_mn,b_thet,b_zeta,qloc,q_thet,q_zeta,J_h,g_tt,g_tz,g_zz,sdetJ)  &
-  !$OMP   REDUCTION(+:Itor,Ipol) &
-  !$OMP   SHARED(sf,mn_IP,dchids_int,dPhids_int,dLAdzeta_IP,dLAdthet_IP,X1_IP,X2_IP, &
-  !$OMP          dX1dthet_IP,dX2dthet_IP,dX1dzeta_IP,dX2dzeta_IP,             &
-  !$OMP          dX1ds_IP,dX2ds_IP,Bcov_thet_IP,Bcov_zeta_IP)
-      !evaluate (theta*,zeta*) modes of q_in at (theta,zeta)
-      DO i_mn=1,mn_IP
-        b_thet = dchids_int- dPhids_int*dLAdzeta_IP(i_mn)    !b_theta
-        b_zeta = dPhids_int*(1.0_wp   + dLAdthet_IP(i_mn))    !b_zeta
-  
-        qloc(  1:3) = (/ X1_IP(     i_mn), X2_IP(     i_mn),sf%GZ_base%f%x_IP(2,i_mn)/)
-        q_thet(1:3) = (/dX1dthet_IP(i_mn),dX2dthet_IP(i_mn),0.0_wp/) !dq(1:2)/dtheta
-        q_zeta(1:3) = (/dX1dzeta_IP(i_mn),dX2dzeta_IP(i_mn),1.0_wp/) !dq(1:2)/dzeta
-  
-        J_h         = sf%hmap%eval_Jh(qloc)
-        g_tt        = sf%hmap%eval_gij(q_thet,qloc,q_thet)   !g_theta,theta
-        g_tz        = sf%hmap%eval_gij(q_thet,qloc,q_zeta)   !g_theta,zeta =g_zeta,theta
-        g_zz        = sf%hmap%eval_gij(q_zeta,qloc,q_zeta)   !g_zeta,zeta
-  
-        sdetJ       = 1.0_wp/(J_h*( dX1ds_IP(i_mn)*dX2dthet_IP(i_mn) &
-                                   -dX2ds_IP(i_mn)*dX1dthet_IP(i_mn) ))
-  
-        Bcov_thet_IP(i_mn) = (g_tt*b_thet + g_tz*b_zeta)*sdetJ  
-        Bcov_zeta_IP(i_mn) = (g_tz*b_thet + g_zz*b_zeta)*sdetJ  
-=======
 
   
       __PERFOFF('eval_data')
@@ -1185,7 +989,6 @@
   
         Bcov_thet_IP(i_mn) = (gam_tt(i_mn)*b_thet + gam_tz(i_mn)*b_zeta)
         Bcov_zeta_IP(i_mn) = (gam_tz(i_mn)*b_thet + gam_zz(i_mn)*b_zeta) 
->>>>>>> 6f06db8b
         Itor=Itor+Bcov_thet_IP(i_mn) 
         Ipol=Ipol+Bcov_zeta_IP(i_mn) 
       END DO !i_mn
@@ -1196,11 +999,6 @@
   !    Itor=(1.0_wp/REAL(mn_IP,wp))*SUM(Bcov_thet_IP(:)) 
   !    Ipol=(1.0_wp/REAL(mn_IP,wp))*SUM(Bcov_zeta_IP(:))
   
-<<<<<<< HEAD
-  
-  
-=======
->>>>>>> 6f06db8b
       __PERFOFF('eval_bsub')
       __PERFON('project')
   
@@ -1233,14 +1031,6 @@
   
       ! only if n=0, use formula from base_dthet projected G, else use base_dzeta projected G
       DO iMode=1,modes
-<<<<<<< HEAD
-        IF(sf%GZ_base%f%Xmn(2,iMode).EQ.0)THEN !n=0
-          sf%GZ(is,iMode)=GZ_m(iMode)*(dthet_dzeta*sf%GZ_base%f%snorm_base(iMode))/REAL(sf%GZ_base%f%Xmn(1,iMode)**2,wp)
-        ELSE 
-          sf%GZ(is,iMode)=GZ_n(iMode)*(dthet_dzeta*sf%GZ_base%f%snorm_base(iMode))/REAL(sf%GZ_base%f%Xmn(2,iMode)**2,wp)
-        END IF
-      END DO
-=======
         ASSOCIATE(m=>sf%GZ_base%f%Xmn(1,iMode),n=>sf%GZ_base%f%Xmn(2,iMode))
         IF(m.NE.0) GZ_m(iMode)=GZ_m(iMode)*(dthet_dzeta*sf%GZ_base%f%snorm_base(iMode))/REAL(m*m,wp)
         IF(n.NE.0) GZ_n(iMode)=GZ_n(iMode)*(dthet_dzeta*sf%GZ_base%f%snorm_base(iMode))/REAL(n*n,wp)
@@ -1256,7 +1046,6 @@
         END ASSOCIATE !m,n
       END DO
       !write(*,*)'DEBUG ===',is
->>>>>>> 6f06db8b
   
       __PERFOFF('project_G')
   
@@ -1273,332 +1062,31 @@
     END DO !is
     !transform back to corresponding representation of DOF in s
     
-<<<<<<< HEAD
     BCtype_axis(MN_ZERO    )= BC_TYPE_DIRICHLET !=0 (should not be here!)
     BCtype_axis(M_ZERO     )= BC_TYPE_NEUMANN  ! derivative zero
     BCtype_axis(M_ODD_FIRST)= BC_TYPE_DIRICHLET !=0
     BCtype_axis(M_ODD      )= BC_TYPE_DIRICHLET !=0
     BCtype_axis(M_EVEN     )= BC_TYPE_DIRICHLET !=0
-=======
-    !BCtype_axis(MN_ZERO    )= BC_TYPE_DIRICHLET !=0 (should not be here!)
-    !BCtype_axis(M_ZERO     )= BC_TYPE_NEUMANN  ! derivative zero
-    !BCtype_axis(M_ODD_FIRST)= BC_TYPE_DIRICHLET !=0
-    !BCtype_axis(M_ODD      )= BC_TYPE_DIRICHLET !=0
-    !BCtype_axis(M_EVEN     )= BC_TYPE_DIRICHLET !=0
     DEALLOCATE(LA_s)
     !Apply automatic, smooth axis BC:
     BCtype_axis=0
->>>>>>> 6f06db8b
   !$OMP PARALLEL DO        &  
   !$OMP   SCHEDULE(STATIC) DEFAULT(SHARED) PRIVATE(iMode)
     DO iMode=1,modes
       sf%GZ(   :,iMode)= sf%GZ_base%s%initDOF( sf%GZ(   :,iMode) )
       sf%Gthet(:,iMode)= sf%GZ_base%s%initDOF( sf%Gthet(:,iMode) )
-<<<<<<< HEAD
-      CALL sf%GZ_base%s%applyBCtoDOF(sf%GZ(:,iMode),(/BCtype_axis(sf%GZ_base%f%zero_odd_even(iMode)),BC_TYPE_OPEN/)  &
+      CALL sf%GZ_base%s%applyBCtoDOF(sf%GZ(   :,iMode),(/BCtype_axis(sf%GZ_base%f%zero_odd_even(iMode)),BC_TYPE_OPEN/)  &
                                                 ,(/0.,0./))
       CALL sf%GZ_base%s%applyBCtoDOF(sf%Gthet(:,iMode),(/BCtype_axis(sf%GZ_base%f%zero_odd_even(iMode)),BC_TYPE_OPEN/)  &
                                                 ,(/0.,0./))
     END DO
   !$OMP END PARALLEL DO 
   
-    DEALLOCATE(LA_IP,dLAdthet_IP,dLAdzeta_IP,&
-               fm_IP,fn_IP,ft_IP,GZ_m,GZ_n,  &
-               Bcov_thet_IP,Bcov_zeta_IP)
-=======
-      BC_type_axis_imode=BCtype_axis(sf%GZ_base%f%zero_odd_even(iMode))
-      IF(BC_type_axis_imode.EQ.0) & !AUTOMATIC, m-dependent BC, for m>deg, switch off all DOF up to deg+1
-        BC_type_axis_imode=-1*MIN(sf%GZ_base%s%deg+1,sf%GZ_base%f%Xmn(1,iMode))
-      CALL sf%GZ_base%s%applyBCtoDOF(sf%GZ(   :,iMode),(/BC_Type_axis_imode,BC_TYPE_OPEN/),(/0.,0./))
-      CALL sf%GZ_base%s%applyBCtoDOF(sf%Gthet(:,iMode),(/BC_Type_axis_imode,BC_TYPE_OPEN/),(/0.,0./))
-    END DO
-  !$OMP END PARALLEL DO 
-  
->>>>>>> 6f06db8b
   
     SWRITE(UNIT_StdOut,'(A)') '...DONE.'
     __PERFOFF('get_boozer')
   END SUBROUTINE Get_Boozer_sinterp
   
-<<<<<<< HEAD
-  !===================================================================================================================================
-  !> Builds the boozer transform coordinate, from restart data
-  !! theta^B = theta + lambda + iota(s)*G(s,theta,zeta) 
-  !! zeta^B  = zeta G(s,theta,zeta) 
-  !!
-  !! since in Boozer, the covariant magnetic field components are the current profiles,
-  !! B = Itor(s) grad theta^B + Ipol(s) grad zeta^B + X grad s
-  !!   = Itor(s) grad (theta+lambda+iota*G) + Ipol(s) grad (zeta + G) + X grad s
-  !!   = (Itor*(1+dlambda/dtheta) + (Itor*iota+Ipol)*dG/dtheta) grad theta + (Itor*(dlambda/dzeta)+(Itor*iota+Ipol)*dG/dzeta)
-  !!=> dG/dtheta = (B_theta - Itor - Itor*dlambda/dtheta ) / (Itor*iota+Ipol)
-  !!=> dG/dzeta  = (B_zeta  - Ipol - Itor*dlambda/dzeta  ) / (Itor*iota+Ipol)
-  !===================================================================================================================================
-  SUBROUTINE Get_Boozer_sproject(sf,X1_base_in,X2_base_in,LA_base_in,X1_in,X2_in,LA_in)
-  ! MODULES
-  USE MODgvec_Globals,ONLY: UNIT_stdOut,TWOPI,PI,ProgressBar
-  USE MODgvec_LinAlg
-  USE MODgvec_base   ,ONLY: t_base,base_new
-  USE MODgvec_sGrid  ,ONLY: t_sgrid
-  USE MODgvec_fbase  ,ONLY: t_fbase,fbase_new,sin_cos_map
-  
-  IMPLICIT NONE
-  !-----------------------------------------------------------------------------------------------------------------------------------
-  ! INPUT VARIABLES
-    CLASS(t_base),INTENT(IN) :: X1_base_in,X2_base_in,LA_base_in   !< base classes for input U_in
-    REAL(wp),INTENT(IN):: X1_in(1:X1_base_in%s%nbase,1:X1_base_in%f%modes)
-    REAL(wp),INTENT(IN):: X2_in(1:X2_base_in%s%nbase,1:X2_base_in%f%modes)
-    REAL(wp),INTENT(IN):: LA_in(1:LA_base_in%s%nbase,1:LA_base_in%f%modes)
-  !-----------------------------------------------------------------------------------------------------------------------------------
-  ! OUTPUT VARIABLES 
-    CLASS(t_transform_sfl), INTENT(INOUT) :: sf !! self !hmap, profiles, G_base_out,Gthet,GZ
-  !-----------------------------------------------------------------------------------------------------------------------------------
-  ! LOCAL VARIABLES
-    INTEGER               :: nBase,iBase,iMode,modes,i_mn,mn_IP,iGP,iElem,nElems,degGP,deg,nGP
-    INTEGER               :: mn_max(2),mn_nyq(2),nfp,BCtype_axis(0:4)
-    REAL(wp)              :: spos,dthet_dzeta,dPhids_int,iota_int,dChids_int
-    REAL(wp)              :: b_thet,b_zeta,qloc(3),q_thet(3),q_zeta(3) 
-    REAL(wp)              :: J_h,g_tt,g_tz,g_zz,sdetJ,Itor,Ipol,stmp 
-  
-    REAL(wp)                          ::  X1_s(  1:X1_base_in%f%modes) 
-    REAL(wp)                          :: dX1ds_s(1:X1_base_in%f%modes) 
-    REAL(wp)                          ::  X2_s(  1:X2_base_in%f%modes) 
-    REAL(wp)                          :: dX2ds_s(1:X2_base_in%f%modes) 
-    REAL(wp)                          :: LA_s(   1:LA_base_in%f%modes) 
-    REAL(wp),DIMENSION(:)  ,ALLOCATABLE :: Bcov_thet_IP,Bcov_zeta_IP,GZ_m,GZ_n
-    REAL(wp),DIMENSION(:)  ,ALLOCATABLE :: dLAdthet_IP,dLAdzeta_IP
-    REAL(wp),DIMENSION(:)  ,ALLOCATABLE :: LA_IP,fm_IP,fn_IP,ft_IP 
-    REAL(wp),DIMENSION(:,:),ALLOCATABLE :: GZ_GP,Gthet_GP
-    CLASS(t_fBase),ALLOCATABLE        :: X1_fbase_nyq
-    CLASS(t_fBase),ALLOCATABLE        :: X2_fbase_nyq
-    CLASS(t_fBase),ALLOCATABLE        :: LA_fbase_nyq
-    REAL(wp),DIMENSION(:),ALLOCATABLE :: X1_IP,dX1ds_IP,dX1dthet_IP,dX1dzeta_IP
-    REAL(wp),DIMENSION(:),ALLOCATABLE :: X2_IP,dX2ds_IP,dX2dthet_IP,dX2dzeta_IP
-  !===================================================================================================================================
-    nfp = X1_base_in%f%nfp
-    mn_max(1:2)=sf%GZ_base%f%mn_max
-    mn_nyq(1:2)=sf%GZ_base%f%mn_nyq
-    SWRITE(UNIT_StdOut,'(A,I4,3(A,2I6))')'GET BOOZER ANGLE TRANSFORM, nfp=',nfp, &
-                                ', mn_max_in=',LA_base_in%f%mn_max,', mn_max_out=',mn_max,', mn_int=',mn_nyq
-    __PERFON('get_boozer')
-    __PERFON('init')
-    !initialize
-  
-    
-    mn_IP        = sf%GZ_base%f%mn_IP  !total number of integration points
-    modes        = sf%GZ_base%f%modes  !number of modes in output
-    nBase        = sf%GZ_base%s%nBase  !number of radial points in output
-    nGP          = sf%GZ_base%s%nGP
-    nElems       = sf%GZ_base%s%grid%nElems
-    degGP        = sf%GZ_base%s%degGP
-    deg          = sf%GZ_base%s%deg
-    dthet_dzeta  = sf%GZ_base%f%d_thet*sf%GZ_base%f%d_zeta !integration weights
-  
-  
-    !transpose basis functions and include norm for projection
-  
-    SWRITE(UNIT_StdOut,*)'        ...Init G_out Base Done'
-    !same base for X1, but with new mn_nyq (for pre-evaluation of basis functions)
-    CALL fbase_new( X1_fbase_nyq, X1_base_in%f%mn_max,  mn_nyq, &
-                                  X1_base_in%f%nfp, &
-                      sin_cos_map(X1_base_in%f%sin_cos), &
-                                  X1_base_in%f%exclude_mn_zero)
-    SWRITE(UNIT_StdOut,*)'        ...Init X1_nyq Base Done'
-  
-    CALL fbase_new( X2_fbase_nyq, X2_base_in%f%mn_max,  mn_nyq, &
-                                  X2_base_in%f%nfp, &
-                      sin_cos_map(X2_base_in%f%sin_cos), &
-                                  X2_base_in%f%exclude_mn_zero)
-    SWRITE(UNIT_StdOut,*)'        ...Init X2_nyq Base Done'
-  
-    !same base for lambda, but with new mn_nyq (for pre-evaluation of basis functions)
-    CALL fbase_new(LA_fbase_nyq,  LA_base_in%f%mn_max,  mn_nyq, &
-                                  LA_base_in%f%nfp, &
-                      sin_cos_map(LA_base_in%f%sin_cos), &
-                                  LA_base_in%f%exclude_mn_zero)
-    SWRITE(UNIT_StdOut,*)'        ...Init LA_nyq Base Done'
-  
-    ALLOCATE( X1_IP(1:mn_IP),dX1ds_IP(1:mn_IP), dX1dthet_IP(1:mn_IP),dX1dzeta_IP(1:mn_IP),&
-              X2_IP(1:mn_IP),dX2ds_IP(1:mn_IP), dX2dthet_IP(1:mn_IP),dX2dzeta_IP(1:mn_IP) )
-  
-    ALLOCATE(dLAdthet_IP(1:mn_IP), dLAdzeta_IP(1:mn_IP),Bcov_thet_IP(1:mn_IP),Bcov_zeta_IP(1:mn_IP))
-       
-    ALLOCATE(LA_IP(1:mn_IP),fm_IP(mn_IP),fn_IP(mn_IP),ft_IP(mn_IP))
-  
-    ALLOCATE(Gthet_GP(nGP,1:modes))
-    ALLOCATE(GZ_GP(   nGP,1:modes))
-    ALLOCATE(GZ_m(1:modes),GZ_n(1:modes))
-    GZ_m=0.0_wp;GZ_n=0.0_wp
-  
-    __PERFOFF('init')
-  
-  
-    CALL ProgressBar(0,nGP) !INIT
-    DO iGP=1,nGP
-      __PERFON('eval_data')
-      spos=sf%GZ_base%s%s_GP(iGP)
-  
-      dPhids_int  = sf%eval_phiPrime(spos)
-      iota_int    = sf%eval_iota(spos)
-      dChids_int  = dPhids_int*iota_int 
-  
-      !interpolate radially
-      X1_s(:)    = X1_base_in%s%evalDOF2D_s(spos,X1_base_in%f%modes,      0,X1_in(:,:))
-      dX1ds_s(:) = X1_base_in%s%evalDOF2D_s(spos,X1_base_in%f%modes,DERIV_S,X1_in(:,:))
-  
-      X2_s(:)    = X2_base_in%s%evalDOF2D_s(spos,X2_base_in%f%modes,      0,X2_in(:,:))
-      dX2ds_s(:) = X2_base_in%s%evalDOF2D_s(spos,X2_base_in%f%modes,DERIV_S,X2_in(:,:))
-  
-      LA_s(:)    = LA_base_in%s%evalDOF2D_s(spos,LA_base_in%f%modes,      0,LA_in(:,:))
-  
-      !evaluate at integration points
-      X1_IP       = X1_fbase_nyq%evalDOF_IP(         0, X1_s(  :))
-      dX1ds_IP    = X1_fbase_nyq%evalDOF_IP(         0,dX1ds_s(:))
-      dX1dthet_IP = X1_fbase_nyq%evalDOF_IP(DERIV_THET, X1_s(  :))
-      dX1dzeta_IP = X1_fbase_nyq%evalDOF_IP(DERIV_ZETA, X1_s(  :))
-  
-      X2_IP       = X2_fbase_nyq%evalDOF_IP(         0, X2_s(  :))
-      dX2ds_IP    = X2_fbase_nyq%evalDOF_IP(         0,dX2ds_s(:))
-      dX2dthet_IP = X2_fbase_nyq%evalDOF_IP(DERIV_THET, X2_s(  :))
-      dX2dzeta_IP = X2_fbase_nyq%evalDOF_IP(DERIV_ZETA, X2_s(  :))
-  
-      LA_IP(:)    = LA_fbase_nyq%evalDOF_IP(         0,LA_s(:))
-      dLAdthet_IP = LA_fbase_nyq%evalDOF_IP(DERIV_THET,LA_s(:))
-      dLAdzeta_IP = LA_fbase_nyq%evalDOF_IP(DERIV_ZETA,LA_s(:))
-  
-      __PERFOFF('eval_data')
-      __PERFON('eval_bsub')
-      
-      Itor=0.0_wp;Ipol=0.0_wp
-  !$OMP PARALLEL DO &
-  !$OMP   SCHEDULE(STATIC) DEFAULT(NONE)  &
-  !$OMP   PRIVATE(i_mn,b_thet,b_zeta,qloc,q_thet,q_zeta,J_h,g_tt,g_tz,g_zz,sdetJ)  &
-  !$OMP   REDUCTION(+:Itor,Ipol) &
-  !$OMP   SHARED(sf,mn_IP,dchids_int,dPhids_int,dLAdzeta_IP,dLAdthet_IP,X1_IP,X2_IP, &
-  !$OMP          dX1dthet_IP,dX2dthet_IP,dX1dzeta_IP,dX2dzeta_IP,             &
-  !$OMP          dX1ds_IP,dX2ds_IP,Bcov_thet_IP,Bcov_zeta_IP)
-      !evaluate (theta*,zeta*) modes of q_in at (theta,zeta)
-      DO i_mn=1,mn_IP
-        b_thet = dchids_int- dPhids_int*dLAdzeta_IP(i_mn)    !b_theta
-        b_zeta = dPhids_int*(1.0_wp   + dLAdthet_IP(i_mn))    !b_zeta
-  
-        qloc(  1:3) = (/ X1_IP(     i_mn), X2_IP(     i_mn),sf%GZ_base%f%x_IP(2,i_mn)/)
-        q_thet(1:3) = (/dX1dthet_IP(i_mn),dX2dthet_IP(i_mn),0.0_wp/) !dq(1:2)/dtheta
-        q_zeta(1:3) = (/dX1dzeta_IP(i_mn),dX2dzeta_IP(i_mn),1.0_wp/) !dq(1:2)/dzeta
-  
-        J_h         = sf%hmap%eval_Jh(qloc)
-        g_tt        = sf%hmap%eval_gij(q_thet,qloc,q_thet)   !g_theta,theta
-        g_tz        = sf%hmap%eval_gij(q_thet,qloc,q_zeta)   !g_theta,zeta =g_zeta,theta
-        g_zz        = sf%hmap%eval_gij(q_zeta,qloc,q_zeta)   !g_zeta,zeta
-  
-        sdetJ       = 1.0_wp/(J_h*( dX1ds_IP(i_mn)*dX2dthet_IP(i_mn) &
-                                   -dX2ds_IP(i_mn)*dX1dthet_IP(i_mn) ))
-  
-        Bcov_thet_IP(i_mn) = (g_tt*b_thet + g_tz*b_zeta)*sdetJ  
-        Bcov_zeta_IP(i_mn) = (g_tz*b_thet + g_zz*b_zeta)*sdetJ  
-        Itor=Itor+Bcov_thet_IP(i_mn) 
-        Ipol=Ipol+Bcov_zeta_IP(i_mn) 
-      END DO !i_mn
-  !$OMP END PARALLEL DO 
-      Itor=(Itor/REAL(mn_IP,wp)) !Itor=zero mode of Bcov_thet
-      Ipol=(Ipol/REAL(mn_IP,wp)) !Ipol=zero mode of Bcov_thet
-  
-  !    Itor=(1.0_wp/REAL(mn_IP,wp))*SUM(Bcov_thet_IP(:)) 
-  !    Ipol=(1.0_wp/REAL(mn_IP,wp))*SUM(Bcov_zeta_IP(:))
-  
-  
-  
-      __PERFOFF('eval_bsub')
-      __PERFON('project')
-  
-      __PERFON('project_G')
-  
-      stmp=1.0_wp/(Itor*iota_int+Ipol)
-  !$OMP PARALLEL DO        &  
-  !$OMP   SCHEDULE(STATIC) DEFAULT(NONE) PRIVATE(i_mn)        &
-  !$OMP   SHARED(mn_IP,Itor,Ipol,stmp,dLAdthet_IP,Bcov_thet_IP,fm_IP)
-      DO i_mn=1,mn_IP
-        fm_IP(i_mn)  = (Bcov_thet_IP(i_mn)-Itor-Itor*dLAdthet_IP(i_mn))*stmp
-      END DO
-  !$OMP END PARALLEL DO 
-  
-      !projection: only onto base_dthet
-      CALL sf%GZ_base%f%projectIPtoDOF(.FALSE.,1.0_wp,DERIV_THET,fm_IP(:),GZ_m(:))
-  
-      IF(sf%GZ_base%f%mn_max(2).GT.0) THEN !3D case
-  !$OMP PARALLEL DO        &  
-  !$OMP   SCHEDULE(STATIC) DEFAULT(NONE) PRIVATE(i_mn)        &
-  !$OMP   SHARED(mn_IP,Itor,Ipol,stmp,dLAdzeta_IP,Bcov_zeta_IP,fn_IP)
-        DO i_mn=1,mn_IP
-          fn_IP(i_mn)= (Bcov_zeta_IP(i_mn)-Ipol-Itor*dLAdzeta_IP(i_mn))*stmp
-        END DO
-  !$OMP END PARALLEL DO 
-  
-        !add projection onto base_dzeta
-        CALL sf%GZ_base%f%projectIPtoDOF(.FALSE.,1.0_wp,DERIV_ZETA,fn_IP(:),GZ_n(:))
-      END IF !3D case (n_max >0)
-  
-      ! only if n=0, use formula from base_dthet projected G, else use base_dzeta projected G
-      DO iMode=1,modes
-        IF(sf%GZ_base%f%Xmn(2,iMode).EQ.0)THEN !n=0
-          GZ_GP(iGP,iMode)=GZ_m(iMode)*(dthet_dzeta*sf%GZ_base%f%snorm_base(iMode))/REAL(sf%GZ_base%f%Xmn(1,iMode)**2,wp)
-        ELSE
-          GZ_GP(iGP,iMode)=GZ_n(iMode)*(dthet_dzeta*sf%GZ_base%f%snorm_base(iMode))/REAL(sf%GZ_base%f%Xmn(2,iMode)**2,wp)
-        END IF
-      END DO
-  
-      __PERFOFF('project_G')
-  
-      !interpolate G and compute Gthet=iota*G+lambda
-      ft_IP(:) =LA_IP(:)+iota_int*sf%GZ_base%f%evalDOF_IP(0,GZ_GP(iGP,:))
-      !project onto Gthet base
-      CALL sf%GZ_base%f%projectIPtoDOF(.FALSE.,1.0_wp, 0,ft_IP(:),Gthet_GP(iGP,:))
-      DO iMode=1,modes
-        Gthet_GP(iGP,iMode)=Gthet_GP(iGP,iMode)*dthet_dzeta*sf%GZ_base%f%snorm_base(iMode)
-      END DO
-      GZ_GP(   iGP,:)=sf%GZ_base%s%w_GP(iGP)*GZ_GP(   iGP,:)
-      Gthet_GP(iGP,:)=sf%GZ_base%s%w_GP(iGP)*Gthet_GP(iGP,:)
-  
-      __PERFOFF('project')
-      CALL ProgressBar(iGP,nGP)
-    END DO !iGP
-    BCtype_axis(MN_ZERO    )= BC_TYPE_DIRICHLET !=0 (should not be here!)
-    BCtype_axis(M_ZERO     )= BC_TYPE_NEUMANN  ! derivative zero
-    BCtype_axis(M_ODD_FIRST)= BC_TYPE_DIRICHLET !=0
-    BCtype_axis(M_ODD      )= BC_TYPE_DIRICHLET !=0
-    BCtype_axis(M_EVEN     )= BC_TYPE_DIRICHLET !=0
-  !$OMP PARALLEL DO        &  
-  !$OMP   SCHEDULE(STATIC) DEFAULT(SHARED) PRIVATE(iMode,iElem,iGP,iBase)
-    DO iMode=1,modes
-      sf%GZ(:,iMode)=0.0_wp
-      sf%Gthet(:,iMode)=0.0_wp
-      DO iElem=1,nElems
-        iGP=(iElem-1)*(degGP+1)+1
-        ibase=sf%GZ_base%s%base_offset(iElem)
-        sf%GZ(iBase:iBase+deg,iMode) = sf%GZ(iBase:iBase+deg,iMode) & 
-                                       + MATMUL(GZ_GP(iGP:iGP+degGP,iMode),sf%GZ_base%s%base_GP(0:degGP,0:deg,iElem))
-        sf%Gthet(iBase:iBase+deg,iMode) = sf%Gthet(iBase:iBase+deg,iMode) &
-                                         + MATMUL(Gthet_GP(iGP:iGP+degGP,iMode),sf%GZ_base%s%base_GP(0:degGP,0:deg,iElem))
-      END DO !iElem
-      CALL sf%GZ_base%s%mass%solve_inplace(1,sf%GZ(:,iMode))
-      CALL sf%GZ_base%s%mass%solve_inplace(1,sf%Gthet(:,iMode))
-      CALL sf%GZ_base%s%applyBCtoDOF(sf%GZ(:,iMode),(/BCtype_axis(sf%GZ_base%f%zero_odd_even(iMode)),BC_TYPE_OPEN/)  &
-                                                ,(/0.,0./))
-      CALL sf%GZ_base%s%applyBCtoDOF(sf%Gthet(:,iMode),(/BCtype_axis(sf%GZ_base%f%zero_odd_even(iMode)),BC_TYPE_OPEN/)  &
-                                                ,(/0.,0./))
-  
-    END DO !iMode
-  !$OMP END PARALLEL DO 
-  
-    DEALLOCATE(LA_IP,dLAdthet_IP,dLAdzeta_IP,&
-               GZ_GP,Gthet_GP,GZ_m,GZ_n, &
-               fm_IP,fn_IP,ft_IP,   &
-               Bcov_thet_IP,Bcov_zeta_IP)
-  
-    SWRITE(UNIT_StdOut,'(A)') '...DONE.'
-    __PERFOFF('get_boozer')
-  END SUBROUTINE Get_Boozer_sproject
-=======
->>>>>>> 6f06db8b
 
 
 !===================================================================================================================================

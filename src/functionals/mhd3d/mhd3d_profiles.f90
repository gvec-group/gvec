!===================================================================================================================================
! Copyright (C) 2017 - 2018  Florian Hindenlang <hindenlang@gmail.com>
!
! This file is part of GVEC. GVEC is free software: you can redistribute it and/or modify
! it under the terms of the GNU General Public License as published by the Free Software Foundation, either version 3 
! of the License, or (at your option) any later version.
!
! GVEC is distributed in the hope that it will be useful, but WITHOUT ANY WARRANTY; without even the implied warranty
! of MERCHANTABILITY or FITNESS FOR A PARTICULAR PURPOSE. See the GNU General Public License v3.0 for more details.
!
! You should have received a copy of the GNU General Public License along with GVEC. If not, see <http://www.gnu.org/licenses/>.
!=================================================================================================================================
#include "defines.h"

!===================================================================================================================================
!>
!!# Module **MHD3D profiles**
!!
!! CONTAINS  all functions to evaluate 1D profiles
!!
!===================================================================================================================================
MODULE MODgvec_MHD3D_profiles
! MODULES
USE MODgvec_Globals, ONLY:wp,abort,UNIT_stdOut,fmt_sep
IMPLICIT NONE
PUBLIC

!===================================================================================================================================

CONTAINS



!===================================================================================================================================
!> evaluate rotational transform, iota(phi_norm(s)) =chi'/phi'
!! NOTE that since VMEC has a definition of a positive iota with respect to R,phi,Z coordinate system, but GVEC is in (R,Z,phi)
!! the sign of iota in GVEC is opposite to the sign in VMEC
!!
!===================================================================================================================================
FUNCTION Eval_iota(spos)
! MODULES
USE MODgvec_Globals    ,ONLY: EVAL1DPOLY
USE MODgvec_MHD3D_Vars ,ONLY: which_init,n_iota_coefs,iota_coefs
USE MODgvec_VMEC       ,ONLY: VMEC_EvalSpl
!USE MODgvec_VMEC_vars  ,ONLY: chi_spl
USE MODgvec_VMEC_vars  ,ONLY: iota_spl
IMPLICIT NONE
!-----------------------------------------------------------------------------------------------------------------------------------
! INPUT VARIABLES
  REAL(wp), INTENT(IN   ) :: spos !! s position to evaluate s=[0,1] 
!-----------------------------------------------------------------------------------------------------------------------------------
! OUTPUT VARIABLES
  REAL(wp)               :: Eval_iota
!-----------------------------------------------------------------------------------------------------------------------------------
! LOCAL VARIABLES
  REAL(wp) :: phi_norm,chiPrime,phiPrime
!===================================================================================================================================
  phi_norm=Eval_PhiNorm(spos)
  SELECT CASE(which_init)
  CASE(0)
    eval_iota=Eval1DPoly(n_iota_coefs,iota_coefs,phi_norm)
  CASE(1)
<<<<<<< HEAD
!    chiPrime=VMEC_EvalSpl(1,SQRT(phi_norm),chi_Spl) !variable rho in vmec evaluations is sqrt(phi/phi_edge)
!    phiPrime= Eval_PhiPrime(spos)
!    eval_iota=chiPrime/phiPrime
    eval_iota=VMEC_EvalSpl(0,SQRT(phi_norm),iota_Spl) !variable rho in vmec evaluations is sqrt(phi/phi_edge)
=======
    eval_iota= VMEC_EvalSpl(0,SQRT(phi_norm),iota_Spl) !variable rho in vmec evaluations is sqrt(phi/phi_edge)
>>>>>>> 0cf90be9
  END SELECT
END FUNCTION Eval_iota

!===================================================================================================================================
!> evaluate pressure profile p(phi_norm(s))
!!
!===================================================================================================================================
FUNCTION Eval_pres(spos)
! MODULES
USE MODgvec_Globals    ,ONLY: EVAL1DPOLY
USE MODgvec_MHD3D_Vars ,ONLY: which_init,n_pres_coefs,pres_coefs
USE MODgvec_VMEC       ,ONLY: VMEC_EvalSpl
USE MODgvec_VMEC_vars  ,ONLY: pres_spl
IMPLICIT NONE
!-----------------------------------------------------------------------------------------------------------------------------------
! INPUT VARIABLES
  REAL(wp), INTENT(IN   ) :: spos !! s position to evaluate s=[0,1] 
!-----------------------------------------------------------------------------------------------------------------------------------
! OUTPUT VARIABLES
  REAL(wp)               :: Eval_pres
!-----------------------------------------------------------------------------------------------------------------------------------
! LOCAL VARIABLES
  REAL(wp) :: phi_norm
!===================================================================================================================================
  phi_norm=Eval_PhiNorm(spos)
  SELECT CASE(which_init)
  CASE(0)
      eval_pres=Eval1DPoly(n_pres_coefs,pres_coefs,phi_norm) 
  CASE(1)
    eval_pres=VMEC_EvalSpl(0,SQRT(phi_norm),pres_Spl) !variable rho in vmec evaluations is sqrt(phi/phi_edge)
  END SELECT
END FUNCTION Eval_pres

!===================================================================================================================================
!> evaluate mass profile mass(phi_norm(s))
!!
!===================================================================================================================================
FUNCTION Eval_mass(spos)
! MODULES
USE MODgvec_MHD3D_vars, ONLY:gamm
IMPLICIT NONE
!-----------------------------------------------------------------------------------------------------------------------------------
! INPUT VARIABLES
  REAL(wp), INTENT(IN   ) :: spos !! s position to evaluate s=[0,1] 
!-----------------------------------------------------------------------------------------------------------------------------------
! OUTPUT VARIABLES
  REAL(wp)               :: Eval_mass
!-----------------------------------------------------------------------------------------------------------------------------------
! LOCAL VARIABLES
!===================================================================================================================================
IF(ABS(gamm).LT.1.0E-12)THEN
  eval_mass=eval_pres(spos)
ELSE
  !TODO would need to multiply by ( V'(s) ) ^gamma
  CALL abort(__STAMP__, &
      ' gamma>0: evaluation of mass profile not yet implemented!')
END IF
END FUNCTION Eval_mass

!===================================================================================================================================
!> evaluate poloidal flux chi(phi_norm), currently only from interpolated VMEC data
!> should be computed as an integral over chiPrime instead!! 
!!
!===================================================================================================================================
FUNCTION Eval_chi(spos)
! MODULES
USE MODgvec_MHD3D_Vars ,ONLY: which_init
USE MODgvec_VMEC       ,ONLY: VMEC_EvalSpl
USE MODgvec_VMEC_vars  ,ONLY: chi_spl
IMPLICIT NONE
!-----------------------------------------------------------------------------------------------------------------------------------
! INPUT VARIABLES
  REAL(wp), INTENT(IN   ) :: spos !! s position to evaluate s=[0,1] 
!-----------------------------------------------------------------------------------------------------------------------------------
! OUTPUT VARIABLES
  REAL(wp)               :: Eval_chi
!-----------------------------------------------------------------------------------------------------------------------------------
! LOCAL VARIABLES
  REAL(wp) :: phi_norm
!===================================================================================================================================
  phi_norm=Eval_PhiNorm(spos)
  SELECT CASE(which_init)
  CASE(0)
    WRITE(*,*) 'WARNING: eval_chi not implemented yet for which_init=0'  
  CASE(1)
    eval_chi=VMEC_EvalSpl(0,SQRT(phi_norm),chi_Spl) !variable rho in vmec evaluations is sqrt(phi/phi_edge)
  END SELECT
END FUNCTION Eval_chi

!===================================================================================================================================
!> evaluate s derivative of poloidal flux via iota and phiPrime: chiPrime=-iota*PhiPrime
!!
!===================================================================================================================================
FUNCTION Eval_chiPrime(spos)
! MODULES
IMPLICIT NONE
!-----------------------------------------------------------------------------------------------------------------------------------
! INPUT VARIABLES
  REAL(wp), INTENT(IN   ) :: spos !! s position to evaluate s=[0,1] 
!-----------------------------------------------------------------------------------------------------------------------------------
! OUTPUT VARIABLES
  REAL(wp)               :: Eval_chiPrime
!-----------------------------------------------------------------------------------------------------------------------------------
! LOCAL VARIABLES
!===================================================================================================================================
  Eval_ChiPrime = Eval_PhiPrime(spos)*Eval_iota(spos)
END FUNCTION Eval_chiPrime

!===================================================================================================================================
!> evaluate toroidal flux Phi 
!!
!===================================================================================================================================
FUNCTION Eval_Phi(spos)
! MODULES
USE MODgvec_MHD3D_Vars,ONLY:Phi_edge
IMPLICIT NONE
!-----------------------------------------------------------------------------------------------------------------------------------
! INPUT VARIABLES
  REAL(wp), INTENT(IN   ) :: spos !! s position to evaluate s=[0,1] 
!-----------------------------------------------------------------------------------------------------------------------------------
! OUTPUT VARIABLES
  REAL(wp)               :: Eval_Phi
!-----------------------------------------------------------------------------------------------------------------------------------
! LOCAL VARIABLES
!===================================================================================================================================
  Eval_Phi=Phi_edge*Eval_PhiNorm(spos)

END FUNCTION Eval_Phi

!===================================================================================================================================
!> evaluate s-derivative of toroidal flux Phi
!!
!===================================================================================================================================
FUNCTION Eval_PhiPrime(spos)
! MODULES
USE MODgvec_MHD3D_Vars,ONLY:Phi_edge
IMPLICIT NONE
!-----------------------------------------------------------------------------------------------------------------------------------
! INPUT VARIABLES
  REAL(wp), INTENT(IN   ) :: spos !! s position to evaluate s=[0,1] 
!-----------------------------------------------------------------------------------------------------------------------------------
! OUTPUT VARIABLES
  REAL(wp)               :: Eval_PhiPrime
!-----------------------------------------------------------------------------------------------------------------------------------
! LOCAL VARIABLES
!===================================================================================================================================
  Eval_PhiPrime=Phi_edge*Eval_PhiNormPrime(spos)

END FUNCTION Eval_PhiPrime

!===================================================================================================================================
!> evaluate normalized toroidal flux Phi/Phi_edge=s^2, this variable is used for the input profiles of iota and pressure!!!
!!
!===================================================================================================================================
FUNCTION Eval_PhiNorm(spos)
! MODULES
IMPLICIT NONE
!-----------------------------------------------------------------------------------------------------------------------------------
! INPUT VARIABLES
  REAL(wp), INTENT(IN   ) :: spos !! s position to evaluate s=[0,1] 
!-----------------------------------------------------------------------------------------------------------------------------------
! OUTPUT VARIABLES
  REAL(wp)               :: Eval_PhiNorm
!-----------------------------------------------------------------------------------------------------------------------------------
! LOCAL VARIABLES
!===================================================================================================================================
  Eval_PhiNorm=(spos**2)

END FUNCTION Eval_PhiNorm

!===================================================================================================================================
!> evaluate s derivative of normalized toroidal flux Phi/Phi_edge =s^2
!!
!===================================================================================================================================
FUNCTION Eval_PhiNormPrime(spos)
! MODULES
IMPLICIT NONE
!-----------------------------------------------------------------------------------------------------------------------------------
! INPUT VARIABLES
  REAL(wp), INTENT(IN   ) :: spos !! s position to evaluate s=[0,1] 
!-----------------------------------------------------------------------------------------------------------------------------------
! OUTPUT VARIABLES
  REAL(wp)               :: Eval_PhiNormPrime
!-----------------------------------------------------------------------------------------------------------------------------------
! LOCAL VARIABLES
!===================================================================================================================================
  Eval_PhiNormPrime=2.0_wp*spos

END FUNCTION Eval_PhiNormPrime

END MODULE MODgvec_MHD3D_profiles<|MERGE_RESOLUTION|>--- conflicted
+++ resolved
@@ -53,21 +53,14 @@
   REAL(wp)               :: Eval_iota
 !-----------------------------------------------------------------------------------------------------------------------------------
 ! LOCAL VARIABLES
-  REAL(wp) :: phi_norm,chiPrime,phiPrime
+  REAL(wp) :: phi_norm
 !===================================================================================================================================
   phi_norm=Eval_PhiNorm(spos)
   SELECT CASE(which_init)
   CASE(0)
     eval_iota=Eval1DPoly(n_iota_coefs,iota_coefs,phi_norm)
   CASE(1)
-<<<<<<< HEAD
-!    chiPrime=VMEC_EvalSpl(1,SQRT(phi_norm),chi_Spl) !variable rho in vmec evaluations is sqrt(phi/phi_edge)
-!    phiPrime= Eval_PhiPrime(spos)
-!    eval_iota=chiPrime/phiPrime
-    eval_iota=VMEC_EvalSpl(0,SQRT(phi_norm),iota_Spl) !variable rho in vmec evaluations is sqrt(phi/phi_edge)
-=======
     eval_iota= VMEC_EvalSpl(0,SQRT(phi_norm),iota_Spl) !variable rho in vmec evaluations is sqrt(phi/phi_edge)
->>>>>>> 0cf90be9
   END SELECT
 END FUNCTION Eval_iota
 

!===================================================================================================================================
! Copyright (C) 2017 - 2018  Florian Hindenlang <hindenlang@gmail.com>
!
! This file is part of GVEC. GVEC is free software: you can redistribute it and/or modify
! it under the terms of the GNU General Public License as published by the Free Software Foundation, either version 3 
! of the License, or (at your option) any later version.
!
! GVEC is distributed in the hope that it will be useful, but WITHOUT ANY WARRANTY; without even the implied warranty
! of MERCHANTABILITY or FITNESS FOR A PARTICULAR PURPOSE. See the GNU General Public License v3.0 for more details.
!
! You should have received a copy of the GNU General Public License along with GVEC. If not, see <http://www.gnu.org/licenses/>.
!=================================================================================================================================
#include "defines.h"

!===================================================================================================================================
!>
!!# Module **MHD3D**
!!
!! CONTAINS INITIALIZATION OF MHD 3D Energy functional that will be minimized
!!
!===================================================================================================================================
MODULE MODgvec_MHD3D
! MODULES
  USE MODgvec_Globals, ONLY:wp,abort,UNIT_stdOut,fmt_sep
  USE MODgvec_c_functional,   ONLY: t_functional
  IMPLICIT NONE
  PUBLIC

!-----------------------------------------------------------------------------------------------------------------------------------
! TYPES 
!-----------------------------------------------------------------------------------------------------------------------------------

  TYPE,EXTENDS(t_functional) :: t_functional_mhd3d
    !-------------------------------------------------------------------------------------------------------------------------------
    LOGICAL :: initialized
    !-------------------------------------------------------------------------------------------------------------------------------
    CONTAINS
      PROCEDURE :: init     => InitMHD3D
      PROCEDURE :: initSolution => InitSolutionMHD3D
      PROCEDURE :: minimize => MinimizeMHD3D
      PROCEDURE :: free     => FinalizeMHD3D
  END TYPE t_functional_mhd3d

!===================================================================================================================================

CONTAINS

!===================================================================================================================================
!> Initialize Module 
!!
!===================================================================================================================================
SUBROUTINE InitMHD3D(sf) 
  ! MODULES
  USE MODgvec_MHD3D_Vars
  USE MODgvec_Globals        , ONLY: TWOPI
  USE MODgvec_sgrid          , ONLY: t_sgrid
  USE MODgvec_fbase          , ONLY: t_fbase,fbase_new
  USE MODgvec_base           , ONLY: t_base,base_new
  USE MODgvec_hmap           , ONLY: hmap_new
  USE MODgvec_VMEC           , ONLY: InitVMEC
  USE MODgvec_VMEC_vars      , ONLY: switchZeta
  USE MODgvec_VMEC_Readin    , ONLY: nfp,nFluxVMEC,Phi,xm,xn,lasym,mpol,ntor
  USE MODgvec_MHD3D_EvalFunc , ONLY: InitializeMHD3D_EvalFunc
  USE MODgvec_ReadInTools    , ONLY: GETSTR,GETLOGICAL,GETINT,GETINTARRAY,GETREAL,GETREALALLOCARRAY
  IMPLICIT NONE
!-----------------------------------------------------------------------------------------------------------------------------------
! INPUT VARIABLES
  CLASS(t_functional_mhd3d), INTENT(INOUT) :: sf
!-----------------------------------------------------------------------------------------------------------------------------------
! OUTPUT VARIABLES
!-----------------------------------------------------------------------------------------------------------------------------------
! LOCAL VARIABLES
  INTEGER          :: i,iMode,nElems
  INTEGER          :: grid_type
  INTEGER          :: X1X2_deg,X1X2_cont
  INTEGER          :: X1_mn_max(2),X2_mn_max(2)
  INTEGER          :: LA_deg,LA_cont,LA_mn_max(2)
  CHARACTER(LEN=8) :: X1_sin_cos
  CHARACTER(LEN=8) :: X2_sin_cos
  CHARACTER(LEN=8) :: LA_sin_cos
  INTEGER          :: degGP,mn_nyq(2),mn_nyq_min(2),fac_nyq
  INTEGER          :: nfp_loc
  INTEGER          :: sign_iota
  INTEGER          :: X1X2_BCtype_axis(0:4),LA_BCtype_axis(0:4)
  INTEGER          :: proposal_mn_max(1:2)=(/2,0/) !!default proposals, changed for VMEC input to automatically match input!
  CHARACTER(LEN=8) :: proposal_X1_sin_cos="_cos_"  !!default proposals, changed for VMEC input to automatically match input!
  CHARACTER(LEN=8) :: proposal_X2_sin_cos="_sin_"  !!default proposals, changed for VMEC input to automatically match input!
  CHARACTER(LEN=8) :: proposal_LA_sin_cos="_sin_"  !!default proposals, changed for VMEC input to automatically match input!
  REAL(wp)         :: pres_scale
!===================================================================================================================================
  SWRITE(UNIT_stdOut,'(A)')'INIT MHD3D ...'

  which_init = GETINT("whichInitEquilibrium")
  IF(which_init.EQ.1) CALL InitVMEC()
  
  !-----------MINIMIZER
  MinimizerType= GETINT("MinimizerType",Proposal=0)
  PrecondType  = GETINT("PrecondType",Proposal=-1)

  dW_allowed=GETREAL("dW_allowed",Proposal=1.0e-10) !! for minimizer, accept step if dW<dW_allowed*W_MHD(iter=0) default +10e-10 
  IF(MinimizerType.EQ.10)THEN !for hirshman method
    doLineSearch=.FALSE.  !does not work
  ELSE
    doLineSearch=GETLOGICAL("doLineSearch",Proposal=.FALSE.) ! does not improve convergence
  END IF
  maxIter   = GETINT("maxIter",Proposal=5000)
  outputIter= GETINT("outputIter",Proposal=500)
  logIter   = GETINT("logIter",Proposal=250)
  nlogScreen= GETINT("nLogScreen",Proposal=1)
  minimize_tol  =GETREAL("minimize_tol",Proposal=1.0e-12_wp)
  start_dt  =GETREAL("start_dt",Proposal=1.0e-08_wp)
  doCheckDistance=GETLOGICAL("doCheckDistance",Proposal=.FALSE.)
  doCheckAxis=GETLOGICAL("doCheckAxis",Proposal=.TRUE.)
  !-----------

  fac_nyq = GETINT( "fac_nyq",Proposal=4)
  
  !constants
  mu_0    = 2.0e-07_wp*TWOPI
  

  init_LA= GETLOGICAL("init_LA",Proposal=.TRUE.)
  
  SELECT CASE(which_init)
  CASE(0)
    init_fromBConly= .TRUE.
    init_BC        = 2
    gamm    = GETREAL("GAMMA",Proposal=0.0_wp)
    nfp_loc  = GETINT( "nfp",Proposal=1)
    !hmap
    which_hmap=GETINT("which_hmap",Proposal=1)
    sign_iota  = GETINT( "sign_iota",Proposal=-1) !if positive in vmec, this should be -1, because of (R,Z,phi) coordinate system
    CALL GETREALALLOCARRAY("iota_coefs",iota_coefs,n_iota_coefs,Proposal=(/1.1_wp,0.1_wp/)) !a+b*s+c*s^2...
    iota_coefs=REAL(sign_iota)*iota_coefs
    CALL GETREALALLOCARRAY("pres_coefs",pres_coefs,n_pres_coefs,Proposal=(/1.0_wp,0.0_wp/)) !a+b*s+c*s^2...
    pres_scale=GETREAL("PRES_SCALE",Proposal=1.0_wp)
    pres_coefs=pres_coefs*pres_scale
    Phi_edge   = GETREAL("PHIEDGE",Proposal=1.0_wp)
    Phi_edge   = Phi_edge/TWOPI !normalization like in VMEC!!!
  CASE(1) !VMEC init
    init_fromBConly= GETLOGICAL("init_fromBConly",Proposal=.FALSE.)
    IF(init_fromBConly)THEN
      !=-1, keep vmec axis and boundary, =0: keep vmec boundary, overwrite axis, =1: keep vmec axis, overwrite boundary, =2: overwrite axis and boundary
      init_BC= GETINT("reinit_BC",Proposal=-1) 
    ELSE
      init_BC=-1
    END IF

    init_with_profile_iota     = GETLOGICAL("init_with_profile_iota", Proposal=.FALSE.)      
    IF(init_with_profile_iota)THEN
      sign_iota  = GETINT( "sign_iota",Proposal=-1) !if positive in vmec, this should be -1, because of (R,Z,phi) coordinate system
      CALL GETREALALLOCARRAY("iota_coefs",iota_coefs,n_iota_coefs,Proposal=(/1.1_wp,0.1_wp/)) !a+b*s+c*s^2...
      iota_coefs=REAL(sign_iota)*iota_coefs
    END IF ! iota from parameterfile

    init_with_profile_pressure = GETLOGICAL("init_with_profile_pressure", Proposal=.FALSE.)
    IF(init_with_profile_pressure)THEN
      CALL GETREALALLOCARRAY("pres_coefs",pres_coefs,n_pres_coefs,Proposal=(/1.0_wp,0.0_wp/)) !a+b*s+c*s^2...
      pres_scale=GETREAL("PRES_SCALE",Proposal=1.0_wp)
      pres_coefs=pres_coefs*pres_scale
    END IF ! pressure from parameterfile

        
    proposal_mn_max(:)=(/mpol-1,ntor/)
    IF(lasym)THEN !asymmetric
      proposal_X1_sin_cos="_sincos_"
      proposal_X2_sin_cos="_sincos_"
      proposal_LA_sin_cos="_sincos_"
    END IF
    gamm = 0.0_wp
    nfp_loc = nfp
    !hmap: depends on how vmec data is read:
    IF(switchZeta)THEN  
      which_hmap=1 !hmap_RZ
    ELSE
      which_hmap=2 !hmap_RphiZ
    END IF
    Phi_edge = Phi(nFluxVMEC)
  END SELECT !which_init

  init_average_axis= GETLOGICAL("init_average_axis",Proposal=.FALSE.)
  IF(init_average_axis)THEN
    average_axis_move(1) = GETREAL("average_axis_move_X1",Proposal=0.0_wp)
    average_axis_move(2) = GETREAL("average_axis_move_X2",Proposal=0.0_wp)
  END IF

  sgammM1=1.0_wp/(gamm-1.0_wp)

  CALL hmap_new(hmap,which_hmap)
  
  
  X1X2_deg     = GETINT(     "X1X2_deg")
  X1X2_cont    = GETINT(     "X1X2_continuity",Proposal=(X1X2_deg-1) )
  X1_mn_max    = GETINTARRAY("X1_mn_max"   ,2 ,Proposal=proposal_mn_max)
  X2_mn_max    = GETINTARRAY("X2_mn_max"   ,2 ,Proposal=proposal_mn_max)
  X1_sin_cos   = GETSTR(     "X1_sin_cos"     ,Proposal=proposal_X1_sin_cos)  !_sin_,_cos_,_sin_cos_
  X2_sin_cos   = GETSTR(     "X2_sin_cos"     ,Proposal=proposal_X2_sin_cos)
  
  
  LA_deg     = GETINT(     "LA_deg")
  LA_cont    = GETINT(     "LA_continuity",Proposal=(LA_deg-1))
  LA_mn_max  = GETINTARRAY("LA_mn_max", 2 ,Proposal=proposal_mn_max)
  LA_sin_cos = GETSTR(     "LA_sin_cos"   ,Proposal=proposal_LA_sin_cos)
  
  IF(fac_nyq.EQ.-1)THEN
    fac_nyq=4
    mn_nyq_min(1)=1+fac_nyq*MAXVAL((/X1_mn_max(1),X2_mn_max(1),LA_mn_max(1)/))
    mn_nyq_min(2)=1+fac_nyq*MAXVAL((/X1_mn_max(2),X2_mn_max(2),LA_mn_max(2)/))
    mn_nyq  = GETINTARRAY("mn_nyq",2)
    IF(mn_nyq(1).LT.mn_nyq_min(1))THEN
       WRITE(*,*) 'mn_nyq(1) too small, should be >= ',mn_nyq_min(1)
       STOP
    END IF
    IF(mn_nyq(2).LT.mn_nyq_min(2))THEN 
       WRITE(*,*) 'mn_nyq(2) too small, should be >= ',mn_nyq_min(2)
       STOP
    END IF
  ELSE
    mn_nyq(1)=1+fac_nyq*MAXVAL((/X1_mn_max(1),X2_mn_max(1),LA_mn_max(1)/))
    mn_nyq(2)=1+fac_nyq*MAXVAL((/X1_mn_max(2),X2_mn_max(2),LA_mn_max(2)/))
  END IF
  
  SWRITE(UNIT_stdOut,*)
  SWRITE(UNIT_stdOut,'(A,I4,A,I6," , ",I6,A)')'    fac_nyq = ', fac_nyq,'  ==> interpolation points mn_nyq=( ',mn_nyq(:),' )'
  SWRITE(UNIT_stdOut,*)

<<<<<<< HEAD
  nElems   = GETINT("sgrid_nElems",Proposal=2)
  grid_type= GETINT("sgrid_grid_type",Proposal=0)
  
  !mandatory global input parameters
=======
  nElems   = GETINT("sgrid_nElems",Proposal=10)
  grid_type= GETINT("sgrid_grid_type",Proposal=0)

>>>>>>> f295dbb1
  degGP   = GETINT( "degGP",Proposal=MAX(X1X2_deg,LA_deg)+2)

  !INITIALIZE GRID  
  CALL sgrid%init(nElems,grid_type)

  !INITIALIZE BASE        !sbase parameter                 !fbase parameter               ...exclude_mn_zero
  CALL base_new(X1_base  , X1X2_deg,X1X2_cont,sgrid,degGP , X1_mn_max,mn_nyq,nfp_loc,X1_sin_cos,.FALSE.)
  CALL base_new(X2_base  , X1X2_deg,X1X2_cont,sgrid,degGP , X2_mn_max,mn_nyq,nfp_loc,X2_sin_cos,.FALSE.)
  CALL base_new(LA_base  ,   LA_deg,  LA_cont,sgrid,degGP , LA_mn_max,mn_nyq,nfp_loc,LA_sin_cos,.TRUE. )

  IF(which_init.EQ.1) THEN !VMEC
    IF(lasym)THEN
      IF((X1_base%f%sin_cos.NE._SINCOS_).OR. &
         (X2_base%f%sin_cos.NE._SINCOS_).OR. &
         (LA_base%f%sin_cos.NE._SINCOS_) ) THEN
        SWRITE(UNIT_stdOut,'(A)')'!!!!!!!! WARNING: !!!!!!!!!!!!!!!'
        SWRITE(UNIT_stdOut,'(A)')'!!!!!!!!   ---->  VMEC was run asymmetric, you should use _sincos_ basis for all variables'
        SWRITE(UNIT_stdOut,'(A)')'!!!!!!!! WARNING: !!!!!!!!!!!!!!!'
        CALL abort(__STAMP__,&
            '!!!!  VMEC was run asymmetric, you should use _sincos_ basis for all variables')
      END IF
    END IF
    IF((MAXVAL(INT(xm(:))).GT.MINVAL((/X1_mn_max(1),X2_mn_max(1),LA_mn_max(1)/))).OR. &
       (MAXVAL(ABS(INT(xn(:))/nfp_loc)).GT.MINVAL((/X1_mn_max(2),X2_mn_max(2),LA_mn_max(2)/))))THEN
      SWRITE(UNIT_stdOut,'(A)')    '!!!!!!!! WARNING: !!!!!!!!!!!!!!!'
      SWRITE(UNIT_stdOut,'(A,2I6)')'!!!!!!!!   ---->  you use a lower mode number than the VMEC  run  ', &
                                    MAXVAL(INT(xm(:))),MAXVAL(ABS(INT(xn(:))/nfp_loc))
      SWRITE(UNIT_stdOut,'(A)')    '!!!!!!!! WARNING: !!!!!!!!!!!!!!!'
      !  CALL abort(__STAMP__,&
      !'!!!!!  you use a lower mode number than the VMEC  run  (m,n)_max')
    END IF
  END IF

  nDOF_X1 = X1_base%s%nBase* X1_base%f%modes
  nDOF_X2 = X2_base%s%nBase* X2_base%f%modes
  nDOF_LA = LA_base%s%nBase* LA_base%f%modes

  ALLOCATE(X1_b(1:X1_base%f%modes) )
  ALLOCATE(X2_b(1:X2_base%f%modes) )
  ALLOCATE(LA_b(1:LA_base%f%modes) )
  ALLOCATE(X1_a(1:X1_base%f%modes) )
  ALLOCATE(X2_a(1:X2_base%f%modes) )
  X1_b=0.0_wp
  X2_b=0.0_wp
  LA_b=0.0_wp
  X1_a=0.0_wp
  X2_a=0.0_wp

  IF((init_BC.EQ.0).OR.(init_BC.EQ.2))THEN !READ axis values from input file
    WRITE(UNIT_stdOut,'(4X,A)')'... read axis data for X1:'
    ASSOCIATE(modes=>X1_base%f%modes,sin_range=>X1_base%f%sin_range,cos_range=>X1_base%f%cos_range)
    DO iMode=sin_range(1)+1,sin_range(2)
      X1_a(iMode)=get_iMode('X1_a_sin',X1_base%f%Xmn(:,iMode),X1_base%f%nfp)
    END DO !iMode
    DO iMode=cos_range(1)+1,cos_range(2)
      X1_a(iMode)=get_iMode('X1_a_cos',X1_base%f%Xmn(:,iMode),X1_base%f%nfp)
    END DO !iMode
    END ASSOCIATE
    WRITE(UNIT_stdOut,'(4X,A)')'... read axis data for X2:'
    ASSOCIATE(modes=>X2_base%f%modes,sin_range=>X2_base%f%sin_range,cos_range=>X2_base%f%cos_range)
    DO iMode=sin_range(1)+1,sin_range(2)
      X2_a(iMode)=get_iMode('X2_a_sin',X2_base%f%Xmn(:,iMode),X2_base%f%nfp)
    END DO !iMode
    DO iMode=cos_range(1)+1,cos_range(2)
      X2_a(iMode)=get_iMode('X2_a_cos',X2_base%f%Xmn(:,iMode),X2_base%f%nfp)
    END DO !iMode
    END ASSOCIATE
  END IF
  IF((init_BC.EQ.1).OR.(init_BC.EQ.2))THEN !READ edge values from input file
    WRITE(UNIT_stdOut,'(4X,A)')'... read edge boundary data for X1:'
    ASSOCIATE(modes=>X1_base%f%modes,sin_range=>X1_base%f%sin_range,cos_range=>X1_base%f%cos_range)
    DO iMode=sin_range(1)+1,sin_range(2)
      X1_b(iMode)=get_iMode('X1_b_sin',X1_base%f%Xmn(:,iMode),X1_base%f%nfp)
    END DO !iMode
    DO iMode=cos_range(1)+1,cos_range(2)
      X1_b(iMode)=get_iMode('X1_b_cos',X1_base%f%Xmn(:,iMode),X1_base%f%nfp)
    END DO !iMode
    END ASSOCIATE
    WRITE(UNIT_stdOut,'(4X,A)')'... read edge boundary data for X2:'
    ASSOCIATE(modes=>X2_base%f%modes,sin_range=>X2_base%f%sin_range,cos_range=>X2_base%f%cos_range)
    DO iMode=sin_range(1)+1,sin_range(2)
      X2_b(iMode)=get_iMode('X2_b_sin',X2_base%f%Xmn(:,iMode),X2_base%f%nfp)
    END DO !iMode
    DO iMode=cos_range(1)+1,cos_range(2)
      X2_b(iMode)=get_iMode('X2_b_cos',X2_base%f%Xmn(:,iMode),X2_base%f%nfp)
    END DO !iMode
    END ASSOCIATE
  END IF !init_BC

  X1X2_BCtype_axis(MN_ZERO    )= GETINT("X1X2_BCtype_axis_mn_zero"    ,Proposal=0 ) !AUTOMATIC,m-dependent  
  X1X2_BCtype_axis(M_ZERO     )= GETINT("X1X2_BCtype_axis_m_zero"     ,Proposal=0 ) !AUTOMATIC,m-dependent  
  X1X2_BCtype_axis(M_ODD_FIRST)= GETINT("X1X2_BCtype_axis_m_odd_first",Proposal=0 ) !AUTOMATIC,m-dependent  
  X1X2_BCtype_axis(M_ODD      )= GETINT("X1X2_BCtype_axis_m_odd"      ,Proposal=0 ) !AUTOMATIC,m-dependent  
  X1X2_BCtype_axis(M_EVEN     )= GETINT("X1X2_BCtype_axis_m_even"     ,Proposal=0 ) !AUTOMATIC,m-dependent 

                                    
  !boundary conditions (used in force, in init slightly changed)
  ASSOCIATE(modes        =>X1_base%f%modes, zero_odd_even=>X1_base%f%zero_odd_even)
  ALLOCATE(X1_BC_type(1:2,modes))
  X1_BC_type(BC_EDGE,:)=BC_TYPE_DIRICHLET
  DO imode=1,modes
    X1_BC_type(BC_AXIS,iMode)=X1X2_BCtype_axis(zero_odd_even(iMode))
    IF(X1_BC_type(BC_AXIS,iMode).EQ.0)THEN !AUTOMATIC, m-dependent BC, for m>deg, switch off all DOF up to deg+1
      X1_BC_type(BC_AXIS,iMode)=-1*MIN(X1_base%s%deg+1,X1_base%f%Xmn(1,iMode))
      IF((nElems.EQ.1).AND.(X1_base%f%Xmn(1,iMode).GT.X1_base%s%deg)) THEN
        IF(X1_base%f%Xmn(2,iMode).EQ.0) & !warning for all n-modes written once!
          WRITE(UNIT_stdOut,'(4X,A,I4,A)')'WARNING, 1-element spline with BC for m>deg, will ZERO edge coeff. X1_b(m=',&
                                         X1_base%f%Xmn(1,iMode),',n=-n_max,n_max)! (use 2elems instead)'
      END IF
    END IF
  END DO 
  END ASSOCIATE !X1

  ASSOCIATE(modes        =>X2_base%f%modes, zero_odd_even=>X2_base%f%zero_odd_even)
  ALLOCATE(X2_BC_type(1:2,modes))
  X2_BC_type(BC_EDGE,:)=BC_TYPE_DIRICHLET
  DO imode=1,modes
    X2_BC_type(BC_AXIS,iMode)=X1X2_BCtype_axis(zero_odd_even(iMode))
    IF(X2_BC_type(BC_AXIS,iMode).EQ.0)THEN ! AUTOMATIC, m-dependent BC, for m>deg, switch off all DOF up to deg+1
      X2_BC_type(BC_AXIS,iMode)=-1*MIN(X2_base%s%deg+1,X2_base%f%Xmn(1,iMode))
      IF((nElems.EQ.1).AND.(X2_base%f%Xmn(1,iMode).GT.X2_base%s%deg)) THEN
        IF(X2_base%f%Xmn(2,iMode).EQ.0) & !warning for all n-modes written once!
          WRITE(UNIT_stdOut,'(4X,A,I4,A)')'WARNING, 1-element spline with BC for m>deg, will ZERO edge coeff. X2_b(m=',&
                                         X2_base%f%Xmn(1,iMode),',n=-n_max,n_max)! (use 2elems instead)'
      END IF
    END IF
  END DO 
  END ASSOCIATE !X2

  LA_BCtype_axis(MN_ZERO    )= GETINT("LA_BCtype_axis_mn_zero"    ,Proposal=BC_TYPE_SYMMZERO )
  LA_BCtype_axis(M_ZERO     )= GETINT("LA_BCtype_axis_m_zero"     ,Proposal=BC_TYPE_SYMM     )
  LA_BCtype_axis(M_ODD_FIRST)= GETINT("LA_BCtype_axis_m_odd_first",Proposal=0 ) !AUTOMATIC,m-dependent
  LA_BCtype_axis(M_ODD      )= GETINT("LA_BCtype_axis_m_odd"      ,Proposal=0 ) !AUTOMATIC,m-dependent
  LA_BCtype_axis(M_EVEN     )= GETINT("LA_BCtype_axis_m_even"     ,Proposal=0 ) !AUTOMATIC,m-dependent

  ASSOCIATE(modes        =>LA_base%f%modes, zero_odd_even=>LA_base%f%zero_odd_even)
  ALLOCATE(LA_BC_type(1:2,modes))
  LA_BC_type(BC_EDGE,:)=BC_TYPE_OPEN
  DO imode=1,modes
    LA_BC_type(BC_AXIS,iMode)=LA_BCtype_axis(zero_odd_even(iMode))
    IF(LA_BC_type(BC_AXIS,iMode).EQ.0)THEN ! AUTOMATIC, m-dependent BC, for m>deg, switch off all DOF up to deg+1
      LA_BC_type(BC_AXIS,iMode)=-1*MIN(LA_base%s%deg+1,LA_base%f%Xmn(1,iMode))
    END IF
  END DO 
  END ASSOCIATE !LA
  
  ! ALLOCATE DATA
  ALLOCATE(U(-3:1))
  CALL U(1)%init((/X1_base%s%nbase,X2_base%s%nbase,LA_base%s%nBase,  &
                   X1_base%f%modes,X2_base%f%modes,LA_base%f%modes/)  )
  DO i=-3,0
    CALL U(i)%copy(U(1))
  END DO
  ALLOCATE(F(-1:0))
  DO i=-1,0
    CALL F(i)%copy(U(1))
  END DO
  ALLOCATE(V(-1:1))
  DO i=-1,1
    CALL V(i)%copy(U(1))
  END DO
  ALLOCATE(P(-1:1))
  DO i=-1,1
    CALL P(i)%copy(U(1))
  END DO

  CALL InitializeMHD3D_EvalFunc()

  SWRITE(UNIT_stdOut,'(A)')'... DONE'
  SWRITE(UNIT_stdOut,fmt_sep)
  

END SUBROUTINE InitMHD3D



!===================================================================================================================================
!> Initialize Module 
!!
!===================================================================================================================================
SUBROUTINE InitSolutionMHD3D(sf) 
! MODULES
  USE MODgvec_MHD3D_Vars     , ONLY: which_init,U,F,X1_base,X2_base,LA_base
  USE MODgvec_Restart_vars   , ONLY: doRestart,RestartFile
  USE MODgvec_Restart        , ONLY: RestartFromState
  USE MODgvec_Restart        , ONLY: WriteState
  USE MODgvec_MHD3D_EvalFunc , ONLY: EvalEnergy,EvalForce,CheckEvalForce
  USE MODgvec_Analyze        , ONLY: Analyze
  USE MODgvec_ReadInTools    , ONLY: GETLOGICAL
  IMPLICIT NONE
!-----------------------------------------------------------------------------------------------------------------------------------
! INPUT VARIABLES
  CLASS(t_functional_mhd3d), INTENT(INOUT) :: sf
!-----------------------------------------------------------------------------------------------------------------------------------
! OUTPUT VARIABLES
!-----------------------------------------------------------------------------------------------------------------------------------
! LOCAL VARIABLES
  INTEGER              :: JacCheck,iMode
  LOGICAL              :: boundary_perturb !! false: no boundary perturbation, true: add boundary perturbation X1pert_b,X2pert_b
  REAL(wp),ALLOCATABLE :: X1pert_b(:)      !! fourier modes of the boundary perturbation for X1
  REAL(wp),ALLOCATABLE :: X2pert_b(:)      !! fourier modes of the boundary perturbation for X2
!===================================================================================================================================
  SWRITE(UNIT_stdOut,'(4X,A)') "INTIALIZE SOLUTION..."
  IF(doRestart)THEN
    SWRITE(UNIT_stdOut,'(4X,A)')'... restarting from file ... '
    CALL RestartFromState(RestartFile,U(0))
    !CALL InitSolution(U(0),-1) !re-applies BC
  ELSE 
    CALL InitSolution(U(0),which_init)
  END IF

  boundary_perturb=GETLOGICAL('boundary_perturb',Proposal=.FALSE.)
  IF(boundary_perturb)THEN
    ALLOCATE(X1pert_b(1:X1_base%f%modes) )
    ALLOCATE(X2pert_b(1:X2_base%f%modes) )
    X1pert_b=0.0_wp
    X2pert_b=0.0_wp
    !READ boudnary values from input file
    ASSOCIATE(modes=>X1_base%f%modes,sin_range=>X1_base%f%sin_range,cos_range=>X1_base%f%cos_range)
    WRITE(UNIT_stdOut,'(4X,A)')'... read data for X1pert:'
    DO iMode=sin_range(1)+1,sin_range(2)
      X1pert_b(iMode)=get_iMode('X1pert_b_sin',X1_base%f%Xmn(:,iMode),X1_base%f%nfp)
    END DO !iMode
    DO iMode=cos_range(1)+1,cos_range(2)
      X1pert_b(iMode)=get_iMode('X1pert_b_cos',X1_base%f%Xmn(:,iMode),X1_base%f%nfp)
    END DO !iMode
    END ASSOCIATE
    ASSOCIATE(modes=>X2_base%f%modes,sin_range=>X2_base%f%sin_range,cos_range=>X2_base%f%cos_range)
    WRITE(UNIT_stdOut,'(4X,A)')'... read data for X2pert:'
    DO iMode=sin_range(1)+1,sin_range(2)
      X2pert_b(iMode)=get_iMode('X2pert_b_sin',X2_base%f%Xmn(:,iMode),X2_base%f%nfp)
    END DO !iMode
    DO iMode=cos_range(1)+1,cos_range(2)
      X2pert_b(iMode)=get_iMode('X2pert_b_cos',X2_base%f%Xmn(:,iMode),X2_base%f%nfp)
    END DO !iMode
    END ASSOCIATE
    CALL AddBoundaryPerturbation(U(0),0.3,X1pert_b,X2pert_b)
    DEALLOCATE(X1pert_b,X2pert_b)
  END IF

  CALL U(-1)%set_to(U(0))

  JacCheck=2
  U(0)%W_MHD3D=EvalEnergy(U(0),.TRUE.,JacCheck)
  IF(JacCheck.EQ.-1)THEN
    CALL Analyze(0)
    CALL abort(__STAMP__,&
        "NEGATIVE JACOBIAN FOUND AFTER INITIALIZATION!")
  END IF
    
  CALL WriteState(U(0),0)
  CALL EvalForce(U(0),.FALSE.,JacCheck, F(0))
  SWRITE(UNIT_stdOut,'(8x,A,3E11.4)')'|Force|= ',SQRT(F(0)%norm_2())
  CALL CheckEvalForce(U(0),0)
  CALL Analyze(0)

  SWRITE(UNIT_stdOut,'(4X,A)') "... DONE."
  SWRITE(UNIT_stdOut,fmt_sep)
  
END SUBROUTINE InitSolutionMHD3D


!===================================================================================================================================
!> automatically build the string to be read from parameterfile, varname + m,n mode number, and then read it from parameterfile
!!
!===================================================================================================================================
FUNCTION get_iMode(varname_in,mn_in,nfp_in)
! MODULES
  USE MODgvec_ReadInTools    , ONLY: GETREAL
!$ USE omp_lib
  IMPLICIT NONE
!-----------------------------------------------------------------------------------------------------------------------------------
! INPUT VARIABLES
    CHARACTER(LEN=*),INTENT(IN) :: varname_in
    INTEGER         ,INTENT(IN) :: mn_in(2),nfp_in
!-----------------------------------------------------------------------------------------------------------------------------------
! OUTPUT VARIABLES
    REAL(wp)                    :: get_iMode
!-----------------------------------------------------------------------------------------------------------------------------------
! LOCAL VARIABLES
    CHARACTER(LEN=100) :: varstr
!===================================================================================================================================
  WRITE(varstr,'(A,"("I4,";",I4,")")')TRIM(varname_in),mn_in(1),mn_in(2)/nfp_in
  varstr=delete_spaces(varstr)         !quiet on default=0.0
  get_iMode=GETREAL(TRIM(varstr),Proposal=0.0_wp,quiet_def_in=.TRUE.)

  CONTAINS 

  FUNCTION delete_spaces(str_in)
    USE ISO_VARYING_STRING,ONLY:VARYING_STRING,VAR_STR,CHAR,replace
    IMPLICIT NONE
    !-------------------------------------------
    !input/output
    CHARACTER(LEN=*),INTENT(IN) :: str_in
    CHARACTER(LEN=LEN(str_in))  :: delete_spaces
    TYPE(VARYING_STRING) :: tmpstr
    !-------------------------------------------
    tmpstr=VAR_STR(str_in);delete_spaces=CHAR(Replace(tmpstr," ","",Every=.true.))
   
  END FUNCTION delete_spaces
END FUNCTION get_iMode


!===================================================================================================================================
!> Initialize the solution with the given boundary condition 
!!
!===================================================================================================================================
SUBROUTINE InitSolution(U_init,which_init_in)
! MODULES
  USE MODgvec_Globals,       ONLY:ProgressBar
  USE MODgvec_MHD3D_Vars   , ONLY:init_fromBConly,init_BC,init_average_axis,average_axis_move
  USE MODgvec_MHD3D_Vars   , ONLY:X1_base,X1_BC_Type,X1_a,X1_b
  USE MODgvec_MHD3D_Vars   , ONLY:X2_base,X2_BC_Type,X2_a,X2_b
  USE MODgvec_MHD3D_Vars   , ONLY:LA_base,init_LA,LA_BC_Type
  USE MODgvec_sol_var_MHD3D, ONLY:t_sol_var_mhd3d
  USE MODgvec_lambda_solve,  ONLY:lambda_solve
  USE MODgvec_VMEC_Vars,     ONLY:Rmnc_spl,Rmns_spl,Zmnc_spl,Zmns_spl
  USE MODgvec_VMEC_Vars,     ONLY:lmnc_spl,lmns_spl
  USE MODgvec_VMEC_Readin,   ONLY:lasym
  USE MODgvec_VMEC,          ONLY:VMEC_EvalSplMode
!$ USE omp_lib
  IMPLICIT NONE
!-----------------------------------------------------------------------------------------------------------------------------------
! INPUT VARIABLES
  INTEGER, INTENT(IN) :: which_init_in
!-----------------------------------------------------------------------------------------------------------------------------------
! OUTPUT VARIABLES
  CLASS(t_sol_var_MHD3D), INTENT(INOUT) :: U_init
!-----------------------------------------------------------------------------------------------------------------------------------
! LOCAL VARIABLES
  INTEGER  :: iMode,is,i_m,i_n
  REAL(wp) :: BC_val(2)
  REAL(wp) :: spos
  REAL(wp) :: StartTime,EndTime
  REAL(wp) :: dl,lint,x1int,x2int 
  REAL(wp) :: X1_b_IP(X1_base%f%mn_nyq(1),X1_base%f%mn_nyq(2))
  REAL(wp) :: X2_b_IP(X2_base%f%mn_nyq(1),X2_base%f%mn_nyq(2))
  REAL(wp) :: X1_gIP(1:X1_base%s%nBase,1:X1_base%f%modes)
  REAL(wp) :: X2_gIP(1:X2_base%s%nBase,1:X2_base%f%modes)
  REAL(wp) :: LA_gIP(1:LA_base%s%nBase,1:LA_base%f%modes)
!===================================================================================================================================
  X1_gIP=0.; X2_gIP=0.; LA_gIP=0.

  SELECT CASE(which_init_in)
  CASE(-1) !restart
    X1_a(:)=U_init%X1(1,:)
    X2_a(:)=U_init%X2(1,:)
    X1_b(:)=U_init%X1(X1_base%s%nBase,:)
    X2_b(:)=U_init%X2(X2_base%s%nBase,:)
  CASE(0)
    !X1_a,X2_a and X1_b,X2_b already filled from parameter file readin...
  CASE(1) !VMEC
    IF((init_BC.EQ.-1).OR.(init_BC.EQ.1))THEN ! compute  axis from VMEC, else use the one defined in paramterfile
      spos=0.0_wp
      ASSOCIATE(sin_range    => X1_base%f%sin_range, cos_range    => X1_base%f%cos_range )
      DO imode=cos_range(1)+1,cos_range(2)
        X1_a(iMode)  =VMEC_EvalSplMode(X1_base%f%Xmn(:,iMode),0,spos,Rmnc_Spl)
      END DO 
      IF(lasym)THEN
        DO imode=sin_range(1)+1,sin_range(2)
          X1_a(iMode)  =VMEC_EvalSplMode(X1_base%f%Xmn(:,iMode),0,spos,Rmns_Spl)
        END DO 
      END IF !lasym
      END ASSOCIATE !X1
      ASSOCIATE(sin_range    => X2_base%f%sin_range, cos_range    => X2_base%f%cos_range )
      DO imode=sin_range(1)+1,sin_range(2)
        X2_a(iMode)  =VMEC_EvalSplMode(X2_base%f%Xmn(:,iMode),0,spos,Zmns_Spl)
      END DO 
      IF(lasym)THEN
        DO imode=cos_range(1)+1,cos_range(2)
          X2_a(iMode)  =VMEC_EvalSplMode(X2_base%f%Xmn(:,iMode),0,spos,Zmnc_Spl)
        END DO 
      END IF !lasym
      END ASSOCIATE !X2
    END IF
    IF((init_BC.EQ.-1).OR.(init_BC.EQ.0))THEN ! compute edge from VMEC, else use the one defined in paramterfile
      spos=1.0_wp
      ASSOCIATE(sin_range    => X1_base%f%sin_range, cos_range    => X1_base%f%cos_range )
      DO imode=cos_range(1)+1,cos_range(2)
        X1_b(iMode:iMode)  =VMEC_EvalSplMode(X1_base%f%Xmn(:,iMode),0,spos,Rmnc_Spl)
      END DO 
      IF(lasym)THEN
        DO imode=sin_range(1)+1,sin_range(2)
          X1_b(iMode)  =VMEC_EvalSplMode(X1_base%f%Xmn(:,iMode),0,spos,Rmns_Spl)
        END DO 
      END IF !lasym
      END ASSOCIATE !X1
      ASSOCIATE(sin_range    => X2_base%f%sin_range, cos_range    => X2_base%f%cos_range )
      DO imode=sin_range(1)+1,sin_range(2)
        X2_b(iMode)  =VMEC_EvalSplMode(X2_base%f%Xmn(:,iMode),0,spos,Zmns_Spl)
      END DO 
      IF(lasym)THEN
        DO imode=cos_range(1)+1,cos_range(2)
          X2_b(iMode)  =VMEC_EvalSplMode(X2_base%f%Xmn(:,iMode),0,spos,Zmnc_Spl)
        END DO 
      END IF !lasym
      END ASSOCIATE !X2
    END IF
    IF(init_average_axis)THEN
      ASSOCIATE(m_nyq=>X1_base%f%mn_nyq(1),n_nyq=>X1_base%f%mn_nyq(2))
      X1_b_IP(:,:) = RESHAPE(X1_base%f%evalDOF_IP(0,X1_b),(/m_nyq,n_nyq/))
      X2_b_IP(:,:) = RESHAPE(X2_base%f%evalDOF_IP(0,X2_b),(/m_nyq,n_nyq/))
      DO i_n=1,n_nyq
        !overwrite axis with average axis by center of closed line of the boundary in each poloidal plane:
        !dl=SQRT((X1_b_IP(1,i_n)-X1_b_IP(m_nyq,i_n))**2+(X2_b_IP(1,i_n)-X2_b_IP(m_nyq,i_n))**2)
        !lint=dl
        !x1int=X1_b_IP(1,i_n)*dl
        !x2int=X2_b_IP(1,i_n)*dl
        !DO i_m=2,m_nyq
        !  dl=SQRT((X1_b_IP(i_m,i_n)-X1_b_IP(i_m-1,i_n))**2+(X2_b_IP(i_m,i_n)-X2_b_IP(i_m-1,i_n))**2)
        !  lint=lint+dl
        !  x1int=x1int+X1_b_IP(i_m,i_n)*dl
        !  x2int=x2int+X2_b_IP(i_m,i_n)*dl
        !END DO
        !overwrite axis with centroid  of surface enclosed  by the line of the boundary in each poloidal plane:
        ! c_x= 1/(6A) sum_i (x_i-1+x_i)*(x_i-1*y_i - x_i*y_i-1), A=1/2 sum_i  (x_i-1*y_i - x_i*y_i-1)
        dl=X1_b_IP(m_nyq,i_n)*X2_b_IP(1,i_n)-X1_b_IP(1,i_n)*X2_b_IP(m_nyq,i_n)
        lint=dl
        x1int=(X1_b_IP(m_nyq,i_n)+X1_b_IP(1,i_n))*dl
        x2int=(X2_b_IP(m_nyq,i_n)+X2_b_IP(1,i_n))*dl
        DO i_m=2,m_nyq
          dl=SQRT((X1_b_IP(i_m,i_n)-X1_b_IP(i_m-1,i_n))**2+(X2_b_IP(i_m,i_n)-X2_b_IP(i_m-1,i_n))**2)
          dl=X1_b_IP(i_m-1,i_n)*X2_b_IP(i_m,i_n)-X1_b_IP(i_m,i_n)*X2_b_IP(i_m-1,i_n)
          lint=lint+dl
          x1int=x1int+(X1_b_IP(i_m-1,i_n)+X1_b_IP(i_m,i_n))*dl
          x2int=x2int+(X2_b_IP(i_m-1,i_n)+X2_b_IP(i_m,i_n))*dl
        END DO
        X1_b_IP(:,i_n) = x1int/(3.0_wp*lint) + average_axis_move(1)
        X2_b_IP(:,i_n) = x2int/(3.0_wp*lint) + average_axis_move(2)
      END DO
      X1_a = X1_base%f%initDOF(RESHAPE(X1_b_IP,(/X1_base%f%mn_IP/)))
      X2_a = X2_base%f%initDOF(RESHAPE(X2_b_IP,(/X2_base%f%mn_IP/)))
      END ASSOCIATE
    END IF !init_average_axis
    IF(.NOT.init_fromBConly)THEN !only boundary and axis from VMEC
      ASSOCIATE(s_IP         => X1_base%s%s_IP, &
                nBase        => X1_base%s%nBase, &
                sin_range    => X1_base%f%sin_range,&
                cos_range    => X1_base%f%cos_range )
      DO imode=cos_range(1)+1,cos_range(2)
        DO is=1,nBase
          X1_gIP(is,iMode)  =VMEC_EvalSplMode(X1_base%f%Xmn(:,iMode),0,s_IP(is),Rmnc_Spl)
        END DO !is
      END DO !imode=cos_range
      IF(lasym)THEN
        DO imode=sin_range(1)+1,sin_range(2)
          DO is=1,nBase
            X1_gIP(is,iMode)  =VMEC_EvalSplMode(X1_base%f%Xmn(:,iMode),0,s_IP(is),Rmns_Spl)
          END DO !is
        END DO !imode= sin_range
      END IF !lasym
      END ASSOCIATE !X1
      ASSOCIATE(s_IP         => X2_base%s%s_IP, &
                nBase        => X2_base%s%nBase, &
                sin_range    => X2_base%f%sin_range,&
                cos_range    => X2_base%f%cos_range )
      DO imode=sin_range(1)+1,sin_range(2)
        DO is=1,nBase
          X2_gIP(is,iMode)  =VMEC_EvalSplMode(X2_base%f%Xmn(:,iMode),0,s_IP(is),Zmns_Spl)
        END DO !is
      END DO !imode=sin_range
      IF(lasym)THEN
        DO imode=cos_range(1)+1,cos_range(2)
          DO is=1,nBase
            X2_gIP(is,iMode)  =VMEC_EvalSplMode(X2_base%f%Xmn(:,iMode),0,s_IP(is),Zmnc_Spl)
          END DO !is
        END DO !imode= sin_range
      END IF !lasym
      END ASSOCIATE !X2
      ASSOCIATE(s_IP         => LA_base%s%s_IP, &
                nBase        => LA_base%s%nBase, &
                sin_range    => LA_base%f%sin_range,&
                cos_range    => LA_base%f%cos_range )
      DO imode=sin_range(1)+1,sin_range(2)
        DO is=1,nBase
          LA_gIP(is,iMode)  =VMEC_EvalSplMode(LA_base%f%Xmn(:,iMode),0,s_IP(is),lmns_Spl)
        END DO !is
      END DO !imode= sin_range
      IF(lasym)THEN
        DO imode=cos_range(1)+1,cos_range(2)
          DO is=1,nBase
            LA_gIP(is,iMode)  =VMEC_EvalSplMode(LA_base%f%Xmn(:,iMode),0,s_IP(is),Lmnc_Spl)
          END DO !is
        END DO !imode=cos_range
      END IF !lasym
      END ASSOCIATE !X1
    END IF !fullIntVmec
  END SELECT !which_init
  
 
  IF((which_init_in.NE.-1).AND.(init_fromBConly))THEN 
    !no restart(=-1) and initialization only 
    !smoothly interpolate between  edge and axis data
    ASSOCIATE(s_IP         =>X1_base%s%s_IP, &
              modes        =>X1_base%f%modes, &
              zero_odd_even=>X1_base%f%zero_odd_even)
    DO imode=1,modes
      SELECT CASE(zero_odd_even(iMode))
      CASE(MN_ZERO,M_ZERO) !X1_a only used here!!
        X1_gIP(:,iMode)=(1.0_wp-(s_IP(:)**2))*X1_a(iMode)+(s_IP(:)**2)*X1_b(iMode)  ! meet edge and axis, ~(1-s^2)
      CASE(M_ODD_FIRST)
        X1_gIP(:,iMode)=s_IP(:)*X1_b(iMode)      ! first odd mode ~s
!      CASE(M_ODD)
!        X1_gIP(:,iMode)=(s_IP(:)**3)*X1_b(iMode) ! higher odd modes ~s^3
!      CASE(M_EVEN)
!        X1_gIP(:,iMode)=(s_IP(:)**2)*X1_b(iMode)   !even mode ~s^2
      CASE DEFAULT ! ~s^m
        X1_gIP(:,iMode)=s_IP(:)*X1_b(iMode)      
        DO i_m=2,X1_base%f%Xmn(1,iMode)
          X1_gIP(:,iMode)=X1_gIP(:,iMode)*s_IP(:)
        END DO
      END SELECT !X1(:,iMode) zero odd even
    END DO 
    END ASSOCIATE
    
    ASSOCIATE(s_IP         =>X2_base%s%s_IP, &
              modes        =>X2_base%f%modes, &
              zero_odd_even=>X2_base%f%zero_odd_even)
    DO imode=1,modes
      SELECT CASE(zero_odd_even(iMode))
      CASE(MN_ZERO,M_ZERO) !X2_a only used here!!!
        X2_gIP(:,iMode)=(1.0_wp-(s_IP(:)**2))*X2_a(iMode)+(s_IP(:)**2)*X2_b(iMode) ! meet edge and axis, ~(1-s^2)
      CASE(M_ODD_FIRST)
        X2_gIP(:,iMode)=s_IP(:)*X2_b(iMode)      ! first odd mode ~s
!      CASE(M_ODD)
!        X2_gIP(:,iMode)=(s_IP(:)**3)*X2_b(iMode) ! higher odd modes ~s^3
!      CASE(M_EVEN)
!        X2_gIP(:,iMode)=(s_IP(:)**2)*X2_b(iMode) !even mode ~s^2
      CASE DEFAULT ! ~s^m
        X2_gIP(:,iMode)=s_IP(:)*X2_b(iMode)      
        DO i_m=2,X2_base%f%Xmn(1,iMode)
          X2_gIP(:,iMode)=X2_gIP(:,iMode)*s_IP(:)
        END DO
      END SELECT !X2(:,iMode) zero odd even
    END DO 
    END ASSOCIATE
  END IF !init_fromBConly

  !apply strong boundary conditions
  ASSOCIATE(modes        =>X1_base%f%modes, &
            zero_odd_even=>X1_base%f%zero_odd_even)
  DO imode=1,modes
    SELECT CASE(zero_odd_even(iMode))
    CASE(MN_ZERO,M_ZERO)
      BC_val =(/ X1_a(iMode)    ,      X1_b(iMode)/)
    !CASE(M_ODD_FIRST,M_ODD,M_EVEN)
    CASE DEFAULT
      BC_val =(/          0.0_wp,      X1_b(iMode)/)
    END SELECT !X1(:,iMode) zero odd even
    IF(which_init_in.NE.-1) U_init%X1(:,iMode)=X1_base%s%initDOF( X1_gIP(:,iMode) )
    CALL X1_base%s%applyBCtoDOF(U_init%X1(:,iMode),X1_BC_type(:,iMode),BC_val)
  END DO 
  END ASSOCIATE !X1
  
  ASSOCIATE(modes        =>X2_base%f%modes, &
            zero_odd_even=>X2_base%f%zero_odd_even)
  DO imode=1,modes
    SELECT CASE(zero_odd_even(iMode))
    CASE(MN_ZERO,M_ZERO)
      BC_val =(/     X2_a(iMode),      X2_b(iMode)/)
    !CASE(M_ODD_FIRST,M_ODD,M_EVEN)
    CASE DEFAULT
      BC_val =(/          0.0_wp,      X2_b(iMode)/)
    END SELECT !X1(:,iMode) zero odd even
    IF(which_init_in.NE.-1) U_init%X2(:,iMode)=X2_base%s%initDOF( X2_gIP(:,iMode) )
    CALL X2_base%s%applyBCtoDOF(U_init%X2(:,iMode),X2_BC_type(:,iMode),BC_val)
  END DO 
  END ASSOCIATE !X2

  ASSOCIATE(modes        =>LA_base%f%modes, &
            zero_odd_even=>LA_base%f%zero_odd_even)
  IF(which_init_in.NE.-1)THEN !not restart
    IF(init_LA)THEN
      CALL CPU_TIME(StartTime)
!$ StartTime=OMP_GET_WTIME()
      SWRITE(UNIT_stdOut,'(4X,A)') "... initialize lambda from mapping ..."
      !initialize Lambda
      CALL ProgressBar(0,LA_base%s%nBase) !init
      DO is=1,LA_base%s%nBase
        spos=LA_base%s%s_IP(is)
        CALL lambda_Solve(spos,U_init%X1,U_init%X2,LA_gIP(is,:))
        CALL ProgressBar(is,LA_base%s%nBase)
      END DO !is
      SWRITE(UNIT_stdOut,'(A)') "... done."
      CALL CPU_TIME(EndTime)
!$ EndTime=OMP_GET_WTIME()
      SWRITE(UNIT_stdOut,'(4X,A,F9.2,A)') " init lambda took [ ",EndTime-StartTime," sec]"
    ELSE
      !lambda init might not be needed since it has no boundary condition and changes anyway after the update of the mapping...
      IF(.NOT.init_fromBConly)THEN
        SWRITE(UNIT_stdOut,'(4X,A)') "... lambda initialized with VMEC ..."
      ELSE
        SWRITE(UNIT_stdOut,'(4X,A)') "... initialize lambda =0 ..."
        LA_gIP=0.0_wp
      END IF
    END IF !init_LA
  END IF !which_init_in
  !apply strong BC
  DO imode=1,modes
    IF(zero_odd_even(iMode).EQ.MN_ZERO)THEN
      U_init%LA(:,iMode)=0.0_wp ! (0,0) mode should not be here, but must be zero if its used.
    ELSE
      BC_val =(/ 0.0_wp, 0.0_wp/)
      IF(which_init_in.NE.-1) U_init%LA(:,iMode)=LA_base%s%initDOF( LA_gIP(:,iMode) )
      CALL LA_base%s%applyBCtoDOF(U_init%LA(:,iMode),LA_BC_type(:,iMode),BC_val)
    END IF!iMode ~ MN_ZERO
  END DO !iMode 

  END ASSOCIATE !LA
END SUBROUTINE InitSolution


!===================================================================================================================================
!> Add boundary perturbation
!!
!===================================================================================================================================
SUBROUTINE AddBoundaryPerturbation(U_init,h,X1pert_b,X2pert_b)
! MODULES
  USE MODgvec_MHD3D_Vars   , ONLY:X1_base,X1_BC_Type,X1_a,X1_b
  USE MODgvec_MHD3D_Vars   , ONLY:X2_base,X2_BC_Type,X2_a,X2_b
  USE MODgvec_MHD3D_Vars   , ONLY:LA_base,LA_BC_Type,init_LA
  USE MODgvec_sol_var_MHD3D, ONLY:t_sol_var_mhd3d
  USE MODgvec_lambda_solve,  ONLY:lambda_solve
  IMPLICIT NONE
!-----------------------------------------------------------------------------------------------------------------------------------
! INPUT VARIABLES
  REAL(wp),INTENT(IN) :: h ! depth of perturbation from boundary (0.1..0.3)
  REAL(wp),INTENT(IN) :: X1pert_b(1:X1_base%f%modes) 
  REAL(wp),INTENT(IN) :: X2pert_b(1:X2_base%f%modes) 
!-----------------------------------------------------------------------------------------------------------------------------------
! OUTPUT VARIABLES
  CLASS(t_sol_var_MHD3D), INTENT(INOUT) :: U_init
!-----------------------------------------------------------------------------------------------------------------------------------
! LOCAL VARIABLES
  INTEGER  :: iMode,is
  REAL(wp) :: BC_val(2),spos
  REAL(wp) :: X1pert_gIP(1:X1_base%s%nBase)
  REAL(wp) :: X2pert_gIP(1:X2_base%s%nBase)
  REAL(wp) :: LA_gIP(1:LA_base%s%nBase,1:LA_base%f%modes)
!===================================================================================================================================
  SWRITE(UNIT_stdOut,'(4X,A)') "ADD BOUNDARY PERTURBATION..."
  
 
  ASSOCIATE(s_IP         =>X1_base%s%s_IP, &
            modes        =>X1_base%f%modes )
  DO imode=1,modes
    X1_b(iMode)=X1_b(iMode)+X1pert_b(iMode)
    X1pert_gIP(:)=blend(s_IP)*X1pert_b(iMode)
    U_init%X1(:,iMode)=U_init%X1(:,iMode) + X1_base%s%initDOF( X1pert_gIP(:) )
  END DO 
  END ASSOCIATE
  
  ASSOCIATE(s_IP         =>X2_base%s%s_IP, &
            modes        =>X2_base%f%modes )
  DO imode=1,modes
    X2_b(iMode)=X2_b(iMode)+X2pert_b(iMode)
    X2pert_gIP(:)=blend(s_IP)*X2pert_b(iMode) 
    U_init%X2(:,iMode)=U_init%X2(:,iMode) + X2_base%s%initDOF( X2pert_gIP(:))
  END DO 
  END ASSOCIATE

  !apply strong boundary conditions
  ASSOCIATE(modes        =>X1_base%f%modes, &
            zero_odd_even=>X1_base%f%zero_odd_even)
  DO imode=1,modes
    SELECT CASE(zero_odd_even(iMode))
    CASE(MN_ZERO,M_ZERO)
      BC_val =(/ X1_a(iMode)    ,      X1_b(iMode)/)
    !CASE(M_ODD_FIRST,M_ODD,M_EVEN)
    CASE DEFAULT
      BC_val =(/          0.0_wp,      X1_b(iMode)/)
    END SELECT !X1(:,iMode) zero odd even
    CALL X1_base%s%applyBCtoDOF(U_init%X1(:,iMode),X1_BC_type(:,iMode),BC_val)
  END DO 
  END ASSOCIATE !X1
  
  ASSOCIATE(modes        =>X2_base%f%modes, &
            zero_odd_even=>X2_base%f%zero_odd_even)
  DO imode=1,modes
    SELECT CASE(zero_odd_even(iMode))
    CASE(MN_ZERO,M_ZERO)
      BC_val =(/     X2_a(iMode),      X2_b(iMode)/)
    !CASE(M_ODD_FIRST,M_ODD,M_EVEN)
    CASE DEFAULT
      BC_val =(/          0.0_wp,      X2_b(iMode)/)
    END SELECT !X1(:,iMode) zero odd even
    CALL X2_base%s%applyBCtoDOF(U_init%X2(:,iMode),X2_BC_type(:,iMode),BC_val)
  END DO 
  END ASSOCIATE !X2

  IF(init_LA)THEN
    SWRITE(UNIT_stdOut,'(4X,A)') "... initialize lambda from mapping ..."
    !initialize Lambda
    DO is=1,LA_base%s%nBase
      spos=LA_base%s%s_IP(is)
      CALL lambda_Solve(spos,U_init%X1,U_init%X2,LA_gIP(is,:))
    END DO !is
    ASSOCIATE(modes        =>LA_base%f%modes, &
              zero_odd_even=>LA_base%f%zero_odd_even)
    DO imode=1,modes
      IF(zero_odd_even(iMode).EQ.MN_ZERO)THEN
        U_init%LA(:,iMode)=0.0_wp ! (0,0) mode should not be here, but must be zero if its used.
      ELSE
        U_init%LA(:,iMode)=LA_base%s%initDOF( LA_gIP(:,iMode) )
      END IF!iMode ~ MN_ZERO
      BC_val =(/ 0.0_wp, 0.0_wp/)
      CALL LA_base%s%applyBCtoDOF(U_init%LA(:,iMode),LA_BC_type(:,iMode),BC_val)
    END DO !iMode 
    END ASSOCIATE !LA
  END IF !init_LA

  SWRITE(UNIT_stdOut,'(4X,A)') "... DONE."
  SWRITE(UNIT_stdOut,fmt_sep)


  CONTAINS

  ELEMENTAL FUNCTION blend(s_in)
    REAL(wp),INTENT(IN) :: s_in !input coordinate [0,1]
    REAL(wp)            :: blend
    !blend= ( MIN(0., (s_in-(1.-h)) ) / h) **4
    !blend= 2. -2./(EXP(8.*(s_in-1.)/h) +1)
    !blend= EXP(-4.*((s_in-1.)/h)**2)
    !blend= s_in 
    blend= EXP(-4.*((s_in-1.)/0.6)**2)
  END FUNCTION blend

END SUBROUTINE AddBoundaryPerturbation

!===================================================================================================================================
!> Compute Equilibrium, iteratively
!!
!===================================================================================================================================
SUBROUTINE MinimizeMHD3D(sf) 
! MODULES
  USE MODgvec_MHD3D_vars, ONLY: MinimizerType
  IMPLICIT NONE
!-----------------------------------------------------------------------------------------------------------------------------------
! OUTPUT VARIABLES
  CLASS(t_functional_mhd3d), INTENT(INOUT) :: sf
!-----------------------------------------------------------------------------------------------------------------------------------
! LOCAL VARIABLES
!===================================================================================================================================
  __PERFON('minimizer')
  SELECT CASE(MinimizerType)
  CASE(0,10)
    CALL MinimizeMHD3D_descent(sf)
  CASE(1)
    CALL MinimizeMHD3D_LBFGS(sf)
  CASE DEFAULT
    CALL abort(__STAMP__,&
        "Minimizertype does not exist",MinimizerType,-1.0_wp)
  END SELECT
  __PERFOFF('minimizer')
END SUBROUTINE MinimizeMHD3D

!===================================================================================================================================
!> Compute Equilibrium, iteratively
!!
!===================================================================================================================================
SUBROUTINE MinimizeMHD3D_descent(sf) 
! MODULES
  USE MODgvec_MHD3D_Vars
  USE MODgvec_MHD3D_EvalFunc
  USE MODgvec_Analyze, ONLY:analyze
  USE MODgvec_Restart, ONLY:WriteState
  IMPLICIT NONE
!-----------------------------------------------------------------------------------------------------------------------------------
! OUTPUT VARIABLES
  CLASS(t_functional_mhd3d), INTENT(INOUT) :: sf
!-----------------------------------------------------------------------------------------------------------------------------------
! LOCAL VARIABLES
  INTEGER   :: iter,nStepDecreased,nSkip_Jac,nSkip_dw
  INTEGER   :: JacCheck,lastoutputIter,StartTimeArray(8)
  REAL(wp)  :: dt,deltaW,absTol
  INTEGER,PARAMETER   :: ndamp=10
  REAL(wp)  :: tau(1:ndamp), tau_bar
  REAL(wp)  :: min_dt_out,max_dt_out,min_dw_out,max_dw_out,sum_dW_out,t_pseudo,Fnorm(3),Fnorm0(3),Fnorm_old(3),W_MHD3D_0
  INTEGER   :: logUnit !globally needed for logging
  INTEGER   :: logiter_ramp,logscreen
  LOGICAL   :: restart_iter
  LOGICAL   :: first_iter 
!===================================================================================================================================
  SWRITE(UNIT_stdOut,'(A)') "MINIMIZE MHD3D FUNCTIONAL..."


  abstol=minimize_tol


  dt=start_dt
  nstepDecreased=0
  nSkip_Jac=0
  t_pseudo=0
  lastOutputIter=0
  iter=0
  logiter_ramp=1
  logscreen=1

  first_iter=.TRUE.
  restart_iter=.FALSE.

  CALL U(-3)%set_to(U(0)) !initial state, should remain unchanged

  DO WHILE(iter.LE.maxIter)
    IF((first_iter).OR.(restart_iter))THEN
      JacCheck=1 !abort if detJ<0
      CALL EvalAux(           U(0),JacCheck)
      U(0)%W_MHD3D=EvalEnergy(U(0),.FALSE.,JacCheck)
      W_MHD3D_0 = U(0)%W_MHD3D
      CALL EvalForce(         U(0),.FALSE.,JacCheck,F(0))
      Fnorm0=SQRT(F(0)%norm_2())
      Fnorm=Fnorm0
      Fnorm_old=1.1*Fnorm0
      CALL U(-1)%set_to(U(0)) !last state
      CALL U(-2)%set_to(U(0)) !state at last logging interval
      !for hirshman method
      IF(MinimizerType.EQ.10)THEN
        CALL V(-1)%set_to(0.0_wp)
        CALL V( 0)%set_to(0.0_wp)
        tau(1:ndamp)=0.15_wp/dt
      END IF
      min_dt_out=1.0e+30_wp
      max_dt_out=0.0_wp
      min_dW_out=1.0e+30_wp
      max_dW_out=-1.0e+30_wp
      sum_dW_out=0.0_wp
      nSkip_dW =0
      IF(restart_iter) restart_iter=.FALSE.
      IF(first_iter)THEN
        CALL StartLogging()
        first_iter=.FALSE.
      END IF
    END IF !before first iteration or after restart Jac<0

    !COMPUTE NEW SOLUTION P(1) as a prediction

    SELECT CASE(MinimizerType)
    CASE(0) !gradient descent, previously used for minimizerType=0
      CALL P(1)%AXBY(1.0_wp,U(0),dt,F(0)) !overwrites P(1), predicts solution U(1)
    CASE(10) !hirshman method 
      !tau is damping parameter
      tau(1:ndamp-1) = tau(2:ndamp) !save old
      tau(ndamp)  = MIN(0.15_wp,ABS(LOG(SUM(Fnorm**2)/SUM(Fnorm_old**2))))/dt  !ln(|F_n|^2/|F_{n-1}|^2), Fnorm=|F_X1|,|F_X2|,|F_LA|
      tau_bar = 0.5*dt*SUM(tau)/REAL(ndamp,wp)   !=1/2 * tauavg
      CALL V(1)%AXBY(((1.0_wp-tau_bar)/(1.0_wp+tau_bar)),V(0),(dt/(1.0_wp+tau_bar)),F(0)) !velocity V(1)
      CALL P(1)%AXBY(1.0_wp,U(0),dt,V(1)) !overwrites P(1), predicst solution U(1)
    END SELECT


    JacCheck=2 !no abort,if detJ<0, JacCheck=-1
    P(1)%W_MHD3D=EvalEnergy(P(1),.TRUE.,JacCheck) 
    IF(JacCheck.EQ.-1)THEN
      dt=0.9_wp*dt
      nstepDecreased=nStepDecreased+1
      nSkip_Jac=nSkip_Jac+1
      restart_iter=.TRUE.
      CALL U(0)%set_to(U(-3)) !reset to initial state 
      SWRITE(UNIT_stdOut,'(8X,I8,A,E11.4,A)')iter,'...detJac<0, decrease stepsize to dt=',dt,  ' and RESTART simulation!!!!!!!'
    ELSE 
      !detJ>0
      deltaW=P(1)%W_MHD3D-U(0)%W_MHD3D!should be <=0, 
      IF(deltaW.LE.dW_allowed*W_MHD3D_0)THEN !valid step /hirshman method accept W increase!
        IF(doLineSearch)THEN
          ! LINE SEARCH ... SEEMS THAT IT NEVER REALLY REDUCES THE STEP SIZE... NOT NEEDED?
          CALL U(1)%AXBY(0.5_wp,P(1),0.5_wp,U(0)) !overwrites U(1) 
          JacCheck=2 !no abort,if detJ<0, JacCheck=-1, if detJ>0 Jaccheck=1
          U(1)%W_MHD3D=EvalEnergy(U(1),.TRUE.,JacCheck) 
          IF((U(1)%W_MHD3D.LT.U(0)%W_MHD3D).AND.(U(1)%W_MHD3D.LT.P(1)%W_MHD3D).AND.(JacCheck.EQ.1))THEN
            CALL P(1)%set_to(U(1)) !accept smaller step
            CALL U(1)%AXBY(0.5_wp,P(1),0.5_wp,U(0)) !overwrites U(1) 
            JacCheck=2 !no abort,if detJ<0, JacCheck=-1, if detJ>0 Jaccheck=1
            U(1)%W_MHD3D=EvalEnergy(U(1),.TRUE.,JacCheck) 
            IF((U(1)%W_MHD3D.LT.U(0)%W_MHD3D).AND.(U(1)%W_MHD3D.LT.P(1)%W_MHD3D).AND.(JacCheck.EQ.1))THEN
              !SWRITE(UNIT_stdOut,'(8X,I8,A)')iter,' linesearch: 1/4 step!'
              CALL P(1)%set_to(U(1)) !accept smaller step
            ELSE
              !SWRITE(UNIT_stdOut,'(8X,I8,A)')iter,' linesearch: 1/2 step!'
            END IF
          END IF
        END IF !dolinesearch

        IF(ALL(Fnorm.LE.abstol))THEN
          CALL Logging(.FALSE.)
          SWRITE(UNIT_stdOut,'(4x,A)')'==>Iteration finished, |force| in relative tolerance'
          EXIT !DO LOOP
        END IF
        iter=iter+1
        nstepDecreased=0
        min_dt_out=MIN(min_dt_out,dt)
        max_dt_out=MAX(max_dt_out,dt)
        min_dW_out=MIN(min_dW_out,deltaW)
        max_dW_out=MAX(max_dW_out,deltaW)
        sum_dW_out=sum_dW_out+deltaW
        IF(MOD(iter,logIter_ramp).EQ.0)THEN 

          CALL Logging(.NOT.((logIter_ramp.GE.logIter).AND.(MOD(logscreen,nLogScreen).EQ.0)))
          IF(.NOT.(logIter_ramp.LT.logIter))THEN !only reset for logIter
            logscreen=logscreen+1
            min_dt_out=1.0e+30_wp
            max_dt_out=0.0_wp
            min_dW_out=1.0e+30_wp
            max_dW_out=-1.0e+30_wp
            sum_dW_out=0.0_wp
            nSkip_dW =0
          END IF
          logIter_ramp=MIN(logIter,logIter_ramp*2)
        END IF

        t_pseudo=t_pseudo+dt
        ! for simple gradient & hirshman
        CALL U(-1)%set_to(U(0))
        CALL U(0)%set_to(P(1))
        ! for hirshman method
        IF(MinimizerType.EQ.10)THEN
          CALL V(-1)%set_to(V(0))
          CALL V(0)%set_to(V(1))
        END IF

        CALL EvalForce(P(1),.FALSE.,JacCheck,F(0)) !evalAux was already called on P(1)=U(0), so that its set false here.
        Fnorm_old=Fnorm
        Fnorm=SQRT(F(0)%norm_2())

      ELSE !not a valid step, decrease timestep and skip P(1)
        dt=0.9_wp*dt
        nstepDecreased=nStepDecreased+1
        nSkip_dW=nSkip_dW+1
        !CALL U(0)%set_to(U(-2)) 
        restart_iter=.TRUE.
        SWRITE(UNIT_stdOut,'(8X,I8,A,E8.1,A,E11.4)')iter,'...deltaW>',dW_allowed,'*W_MHD3D_0, skip step and decrease stepsize to dt=',dt
      END IF
    END IF !JacCheck
   
    IF(nStepDecreased.GT.20) THEN ! 2^20 ~10^6
      SWRITE(UNIT_stdOut,'(A,E21.11)')'Iteration stopped since timestep has been decreased by 2^20: ', dt 
      SWRITE(UNIT_stdOut,fmt_sep)
      RETURN
    END IF
    IF((MOD(iter,outputIter).EQ.0).AND.(lastoutputIter.NE.iter))THEN
      __PERFON('output')
      SWRITE(UNIT_stdOut,'(A)')'##########################  OUTPUT ##################################'
      CALL Analyze(iter)
      CALL WriteState(U(0),iter)
      CALL CheckEvalForce(U(0),iter)
      SWRITE(UNIT_stdOut,'(A)')'#####################################################################'
      lastOutputIter=iter
      __PERFOFF('output')
    END IF
  END DO !iter
  IF(iter.GE.MaxIter)THEN
    SWRITE(UNIT_stdOut,'(A,E21.11)')"maximum iteration count exceeded, not converged" 
  END IF
  SWRITE(UNIT_stdOut,'(A)') "... DONE."
  SWRITE(UNIT_stdOut,fmt_sep)
  CALL Analyze(MIN(iter,MaxIter))
  CALL WriteState(U(0),MIN(iter,MaxIter))
  CALL FinishLogging()
!DEBUG
!  WRITE(FileString,'(A,"_State_",I4.4,"_",I8.8,".dat")')TRIM(ProjectName),OutputLevel,99999999
!  CALL ReadState(FileString,U(-1))
  

CONTAINS

  !=================================================================================================================================
  !> all screen and logfile tasks, can use all variables from subroutine above
  !!
  !=================================================================================================================================
  SUBROUTINE StartLogging()
  USE MODgvec_Globals,     ONLY: GETFREEUNIT
  USE MODgvec_Output_Vars, ONLY: ProjectName,outputLevel
  USE MODgvec_MHD3D_visu,  ONLY: checkAxis
  IMPLICIT NONE
  !---------------------------------------------------------------------------------------------------------------------------------
  CHARACTER(LEN=255)  :: fileString
  INTEGER             :: TimeArray(8),iLogDat
  REAL(wp)            :: AxisPos(2,2)
  INTEGER,PARAMETER   :: nLogDat=16
  REAL(wp)            :: LogDat(1:nLogDat)
  !=================================================================================================================================
  __PERFON('log_output')
  CALL DATE_AND_TIME(values=TimeArray) ! get System time
  SWRITE(UNIT_stdOut,'(A,E11.4,A)')'%%%%%%%%%%  START ITERATION, dt= ',dt, '  %%%%%%%%%%%%%%%%%%%%%%%%%%%%%%%%%%'
  SWRITE(UNIT_stdOut,'(A,I4.2,"-",I2.2,"-",I2.2,1X,I2.2,":",I2.2,":",I2.2)') &
                 '%%% Sys date : ',timeArray(1:3),timeArray(5:7)
  SWRITE(UNIT_stdOut,'(A,3E21.14)') &
          '%%% dU = |Force|= ',Fnorm(1:3)
  SWRITE(UNIT_stdOut,'(40(" -"))')
  !------------------------------------
  StartTimeArray=TimeArray !save first time stamp

  logUnit=GETFREEUNIT()
  WRITE(FileString,'("logMinimizer_",A,"_",I4.4,".csv")')TRIM(ProjectName),outputLevel
  OPEN(UNIT     = logUnit       ,&
     FILE     = TRIM(FileString) ,&
     STATUS   = 'REPLACE'   ,&
     ACCESS   = 'SEQUENTIAL' ) 
  !header
  iLogDat=0
  WRITE(logUnit,'(A)',ADVANCE="NO")'"#iterations","runtime(s)","min_dt","max_dt"'
  WRITE(logUnit,'(A)',ADVANCE="NO")',"W_MHD3D","min_dW","max_dW","sum_dW"'
  WRITE(logUnit,'(A)',ADVANCE="NO")',"normF_X1","normF_X2","normF_LA"'
  LogDat(ilogDat+1:iLogDat+11)=(/0.0_wp,0.0_wp,dt,dt,U(0)%W_MHD3D,0.0_wp,0.0_wp,0.0_wp,Fnorm(1:3)/)
  iLogDat=11 
  IF(doCheckDistance) THEN
    WRITE(logUnit,'(A)',ADVANCE="NO")',"max_Dist","avg_Dist"'
    LogDat(iLogDat+1:iLogDat+2)=(/0.0_wp,0.0_wp/)
    iLogDat=iLogDat+2
  END IF!doCheckDistance
  IF(doCheckAxis) THEN
    WRITE(logUnit,'(A)',ADVANCE="NO")',"X1_axis_0","X2_axis_0","X1_axis_1","X2_axis_1"'
    CALL CheckAxis(U(0),2,AxisPos)
    LogDat(iLogDat+1:iLogDat+4)=RESHAPE(AxisPos,(/4/))
    iLogDat=iLogDat+4
  END IF!doCheckAxis
  WRITE(logUnit,'(A)')' '
  !first data line
  WRITE(logUnit,'(*(e23.15,:,","))') logDat(1:iLogDat)
  __PERFOFF('log_output')
  END SUBROUTINE StartLogging

  !=================================================================================================================================
  !> all screen and logfile tasks, can use all variables from subroutine above
  !!
  !=================================================================================================================================
  SUBROUTINE Logging(quiet)
  USE MODgvec_MHD3D_visu, ONLY: checkDistance
  USE MODgvec_MHD3D_visu, ONLY: checkAxis
  IMPLICIT NONE
  LOGICAL, INTENT(IN) :: quiet !! True: no screen output
  !---------------------------------------------------------------------------------------------------------------------------------
  INTEGER             :: TimeArray(8),runtime_ms,iLogDat
  REAL(wp)            :: AxisPos(2,2),maxDist,avgDist
  INTEGER,PARAMETER   :: nLogDat=16
  REAL(wp)            :: LogDat(1:nLogDat)
  !=================================================================================================================================
  __PERFON('log_output')
  CALL DATE_AND_TIME(values=TimeArray) ! get System time
  IF(.NOT.quiet)THEN
    SWRITE(UNIT_stdOut,'(80("%"))')
    SWRITE(UNIT_stdOut,'(A,I4.2,"-",I2.2,"-",I2.2,1X,I2.2,":",I2.2,":",I2.2)') &
                      '%%% Sys date : ',timeArray(1:3),timeArray(5:7)
    SWRITE(UNIT_stdOut,'(A,I8,A,2I8,A,E11.4,A,2E11.4,A,E21.14,A,3E12.4)') &
                      '%%% #ITERATIONS= ',iter,', #skippedIter (Jac/dW)= ',nSkip_Jac,nSkip_dW, &
              '\n%%% t_pseudo= ',t_pseudo,', min/max dt= ',min_dt_out,max_dt_out, &
              '\n%%% W_MHD3D= ',U(0)%W_MHD3D,', min/max/sum deltaW= ' , min_dW_out,max_dW_out,sum_dW_out 
    SWRITE(UNIT_stdOut,'(A,3E21.14)') &
                '%%% dU = |Force|= ',Fnorm(1:3)
    !------------------------------------
  END IF!.NOT.quiet
  iLogDat=0
  runtime_ms=MAX(0,SUM((timeArray(5:8)-StartTimearray(5:8))*(/360000,6000,100,1/)))
  LogDat(ilogDat+1:iLogDat+11)=(/REAL(iter,wp),REAL(runtime_ms,wp)/100.0_wp, &
                                min_dt_out,max_dt_out,U(0)%W_MHD3D,min_dW_out,max_dW_out,sum_dW_out, &
                                Fnorm(1:3)/)
  iLogDat=11 
  IF(doCheckDistance) THEN
    CALL CheckDistance(U(0),U(-2),maxDist,avgDist)
    CALL U(-2)%set_to(U(0))
    IF(.NOT.quiet)THEN
      SWRITE(UNIT_stdOut,'(A,2E11.4)') &
      '               %%% Dist to last log (max/avg) : ',maxDist,avgDist
    END IF!.NOT.quiet
    LogDat(iLogDat+1:iLogDat+2)=(/maxDist,avgDist/)
    iLogDat=iLogDat+2
  END IF!doCheckDistance
  IF(doCheckAxis) THEN
    CALL CheckAxis(U(0),2,AxisPos)
    IF(.NOT.quiet)THEN
      SWRITE(UNIT_stdOut,'(2(A,2E22.14))') &
        '%%% axis position (X1,X2,zeta=0     ): ',AxisPos(1:2,1), &
      '\n%%% axis position (X1,X2,zeta=pi/nfp): ',AxisPos(1:2,2)
    END IF!.NOT.quiet
    LogDat(iLogDat+1:iLogDat+4)=RESHAPE(AxisPos,(/4/))
    iLogDat=iLogDat+4
  END IF !doCheckAxis
  IF(.NOT.quiet)THEN
    SWRITE(UNIT_stdOut,'(40(" -"))')
  END IF!.NOT.quiet
  WRITE(logUnit,'(*(e23.15,:,","))') logDat(1:iLogDat)
  __PERFOFF('log_output')
  END SUBROUTINE Logging

  !=================================================================================================================================
  !> 
  !!
  !=================================================================================================================================
  SUBROUTINE FinishLogging()
  IMPLICIT NONE
  !---------------------------------------------------------------------------------------------------------------------------------
  CLOSE(logUnit)
  END SUBROUTINE FinishLogging

END SUBROUTINE MinimizeMHD3D_descent


!===================================================================================================================================
!> Compute Equilibrium, iteratively
!!
!===================================================================================================================================
SUBROUTINE MinimizeMHD3D_LBFGS(sf) 
! MODULES
  USE MODgvec_MHD3D_Vars
  USE MODgvec_MHD3D_EvalFunc
  USE MODgvec_Analyze, ONLY:analyze
  USE MODgvec_Restart, ONLY:WriteState
  IMPLICIT NONE
!-----------------------------------------------------------------------------------------------------------------------------------
! OUTPUT VARIABLES
  CLASS(t_functional_mhd3d), INTENT(INOUT) :: sf
!-----------------------------------------------------------------------------------------------------------------------------------
! LOCAL VARIABLES
  INTEGER   :: iter,nStepDecreased,nSkip_Jac,nSkip_dw
  INTEGER   :: JacCheck,lastoutputIter,lastLogIter
  REAL(wp)  :: dt,deltaW,absTol
  REAL(wp)  :: min_dt_out,max_dt_out,min_dw_out,max_dw_out,t_pseudo,Fnorm,Fnorm0,W_MHD3D_0,W_MHD3D_1
!variables for lbfgs
  INTEGER,  PARAMETER    :: m = 5, iprint = 0
  REAL(wp), PARAMETER    :: factr  =  1.0d+1, pgtol  = 1.0d-5
!
  CHARACTER(LEN=60)      :: task, csave
  LOGICAL                :: lsave(4)
  INTEGER                :: n,isave(44)
  REAL(wp)               :: dsave(29)
  INTEGER,  ALLOCATABLE  :: nbd(:), iwa(:)
  REAL(wp), ALLOCATABLE  :: low(:), up(:),xx(:),gg(:), wa(:)
!===================================================================================================================================
  SWRITE(UNIT_stdOut,'(A)') "MINIMIZE MHD3D FUNCTIONAL WITH LBFGS METHOD ..."
  min_dt_out=1.0e+30_wp
  max_dt_out=0.0_wp
  min_dW_out=1.0e+30_wp
  max_dW_out=-1.0e+30_wp
  nSkip_Jac=0
  nSkip_dW =0
  CALL WriteState(U(0),0)

  JacCheck=1 !abort if detJ<0
  CALL EvalAux(           U(0),JacCheck)
  U(0)%W_MHD3D=EvalEnergy(U(0),.FALSE.,JacCheck)
  W_MHD3D_0 = U(0)%W_MHD3D
  W_MHD3D_1 = W_MHD3D_0


  abstol=minimize_tol

  CALL EvalForce(         U(0),.FALSE.,JacCheck,F(0))
  Fnorm0=SQRT(SUM(F(0)%norm_2()))
  Fnorm=Fnorm0
  
 
  n=U(0)%offset(U(0)%nvars)
  ALLOCATE(low(n),up(n),nbd(n),xx(n),gg(n))
  nbd(:)=2  !0: no bound, 1:only lower, 2: lower & upper, 3: only upper bound
  up(1+U(0)%offset(0):U(0)%offset(1))=1.5_wp*MAXVAL(ABS(U(0)%X1))
  up(1+U(0)%offset(1):U(0)%offset(2))=1.5_wp*MAXVAL(ABS(U(0)%X2))
  up(1+U(0)%offset(2):U(0)%offset(3))=PI
!  nbd(:)=0  !0: no bound, 1:only lower, 2: lower & upper, 3: only upper bound
!  up(:)=1.0E+10
  low(:) = -up(:)

  xx=U(0)%q

  ALLOCATE(iwa(3*n))
  ALLOCATE(wa(2*m*n+5*n+11*m*m+8*m))

  dt=start_dt
  t_pseudo=0
  lastOutputIter=0
  lastLogIter=0
  iter=1
  SWRITE(UNIT_stdOut,'(A,E11.4,A)')'%%%%%%%%%%  START ITERATION, dt= ',dt, '  %%%%%%%%%%%%%%%%%%%%%%%%%%%'
! We start the iteration by initializing task.
 
  task = 'START'
  DO WHILE(( (task(1:2).EQ.'FG') .OR.(task.EQ.'NEW_X').OR. (task.EQ.'START')) .AND. (iter.LE.maxIter))

 
    CALL setulb ( n, m, xx, low, up, nbd, W_MHD3D_1,gg, factr, pgtol, &
                  wa, iwa, task, iprint,&
                  csave, lsave, isave, dsave )

 ! WRITE(*,*)'DEBUG, task',task
    P(1)%q=xx
    JacCheck=2 !no abort,if detJ<0, JacCheck=-1
    P(1)%W_MHD3D=EvalEnergy(P(1),.TRUE.,JacCheck) 
    W_MHD3D_1=P(1)%W_MHD3D
    IF (task(1:2) .EQ. 'FG') then
      IF(JacCheck.EQ.-1)THEN
        SWRITE(UNIT_stdOut,'(8X,I8,A)')iter,'...detJac<0, ....!'
        W_MHD3D_1 = 1.05_wp*U(0)%W_MHD3D
        !do not use P(1), redo the iteration
      ELSE 
        !detJ>0
        CALL EvalForce(P(1),.FALSE.,JacCheck,F(0)) !evalAux was already called on P(1) energy, so that its set false here.
        gg=-F(0)%q
      END IF !JacCheck
    END IF !task =FG
    IF(task.EQ.'NEW_X')THEN
      IF(JacCheck.EQ.-1)THEN
        SWRITE(UNIT_stdOut,'(8X,I8,A)')iter,'...detJac<0, in NEW_X , should not happen....!'
        STOP
      END IF
      deltaW=W_MHD3D_1-U(0)%W_MHD3D
      CALL U(0)%set_to(P(1))
      CALL EvalForce(U(0),.FALSE.,JacCheck,F(0)) !evalAux was already called on P(1)=U(0), so that its set false here.
      gg=-F(0)%q
      iter=iter+1
      min_dt_out=MIN(min_dt_out,dsave(14))
      max_dt_out=MAX(max_dt_out,dsave(14))
      min_dW_out=MIN(min_dW_out,deltaW)
      max_dW_out=MAX(max_dW_out,deltaW)
    END IF
    IF(MOD(iter,logIter).EQ.0.AND.(lastlogIter.NE.iter))THEN 
      SWRITE(UNIT_stdOut,'(80("%")"\n",A,I8,A,I12,A,2E11.4,A,E21.14,A,2E12.4,A,3E11.4,A)') &
                        '%%%  #ITERATIONS= ',iter, ',  #grad. evals = ', isave(34),&
                    '    \n%%%  min/max stp= ',min_dt_out,max_dt_out, &
               '         \n%%%  W_MHD3D= ',U(0)%W_MHD3D,', min/max deltaW= ' , min_dW_out,max_dW_out , &
         '               \n%%% dU = |Force|= ',SQRT(F(0)%norm_2()), &
   '                    \n - - - - - - - - - - - - - - - - - - - - - - - - - - - - - - - - - - - - - '
      min_dt_out=1.0e+30_wp
      max_dt_out=0.0_wp
      min_dW_out=1.0e+30_wp
      max_dW_out=-1.0e+30_wp
      lastLogIter=iter
    END IF
   
    IF((MOD(iter,outputIter).EQ.0).AND.(lastoutputIter.NE.iter))THEN
      SWRITE(UNIT_stdOut,'(A)')'#######################  VISUALIZATION ##############################'
      CALL Analyze(iter)
      CALL WriteState(U(0),iter)
      CALL CheckEvalForce(U(0),iter)
      lastOutputIter=iter
    END IF
  END DO !iter
  IF(iter.GE.MaxIter)THEN
    SWRITE(UNIT_stdOut,'(A,E21.11)')"maximum iteration count exceeded, not converged!"
  ELSE
    SWRITE(UNIT_stdOut,'(80("%")"\n",A,I8,A,I12,A,E21.14,A,2E12.4,A,3E11.4,A)') &
                        '%%%  #ITERATIONS= ',iter, ', #grad. evals = ', isave(34),&
               '         \n%%%  W_MHD3D= ',U(0)%W_MHD3D,', min/max deltaW= ' , min_dW_out,max_dW_out , &
         '               \n%%% dU = |Force|= ',SQRT(F(0)%norm_2()), &
   '                    \n - - - - - - - - - - - - - - - - - - - - - - - - - - - - - - - - - - - - - '
  END IF
  SWRITE(UNIT_stdOut,'(A)') "... DONE."
  SWRITE(UNIT_stdOut,fmt_sep)
  CALL Analyze(99999999)
  CALL WriteState(U(0),99999999)

  DEALLOCATE(low,up,xx,gg,nbd,iwa,wa)
  

END SUBROUTINE MinimizeMHD3D_LBFGS


!===================================================================================================================================
!> Finalize Module
!!
!===================================================================================================================================
SUBROUTINE FinalizeMHD3D(sf) 
! MODULES
  USE MODgvec_MHD3D_Vars
  USE MODgvec_MHD3D_EvalFunc,ONLY:FinalizeMHD3D_EvalFunc
  USE MODgvec_VMEC,ONLY: FinalizeVMEC
  IMPLICIT NONE
!-----------------------------------------------------------------------------------------------------------------------------------
! OUTPUT VARIABLES
  CLASS(t_functional_mhd3d), INTENT(INOUT) :: sf
!-----------------------------------------------------------------------------------------------------------------------------------
! LOCAL VARIABLES
  INTEGER :: i
!===================================================================================================================================
  CALL X1_base%free()
  CALL X2_base%free()
  CALL LA_base%free()

  DO i=-1,1
    CALL U(i)%free()
    CALL P(i)%free()
  END DO
  DO i=-1,0
    CALL F(i)%free()
  END DO
  CALL sgrid%free()

  SDEALLOCATE(U)
  SDEALLOCATE(F)
  SDEALLOCATE(P)
  SDEALLOCATE(X1_BC_type)
  SDEALLOCATE(X2_BC_type)
  SDEALLOCATE(LA_BC_type)
  SDEALLOCATE(X1_b)
  SDEALLOCATE(X2_b)
  SDEALLOCATE(LA_b)
  SDEALLOCATE(X1_a)
  SDEALLOCATE(X2_a)
  SDEALLOCATE(pres_coefs)
  SDEALLOCATE(iota_coefs)

  CALL FinalizeMHD3D_EvalFunc()
  IF(which_init.EQ.1) CALL FinalizeVMEC()
END SUBROUTINE FinalizeMHD3D

END MODULE MODgvec_MHD3D<|MERGE_RESOLUTION|>--- conflicted
+++ resolved
@@ -224,16 +224,9 @@
   SWRITE(UNIT_stdOut,'(A,I4,A,I6," , ",I6,A)')'    fac_nyq = ', fac_nyq,'  ==> interpolation points mn_nyq=( ',mn_nyq(:),' )'
   SWRITE(UNIT_stdOut,*)
 
-<<<<<<< HEAD
-  nElems   = GETINT("sgrid_nElems",Proposal=2)
-  grid_type= GETINT("sgrid_grid_type",Proposal=0)
-  
-  !mandatory global input parameters
-=======
   nElems   = GETINT("sgrid_nElems",Proposal=10)
   grid_type= GETINT("sgrid_grid_type",Proposal=0)
 
->>>>>>> f295dbb1
   degGP   = GETINT( "degGP",Proposal=MAX(X1X2_deg,LA_deg)+2)
 
   !INITIALIZE GRID  

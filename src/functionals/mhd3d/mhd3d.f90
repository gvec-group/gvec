--- conflicted
+++ resolved
@@ -931,14 +931,8 @@
 !    CALL P(0)%AXBY((2.0_wp-beta*sqrt(dt)),U(0),(beta*sqrt(dt)-1.0_wp),U(-1)) !overwrites P(0)
 
     !for damping   beta=0.6
-<<<<<<< HEAD
-!    CALL P(0)%AXBY((1.0_wp+beta),U(0),-beta,U(-1)) !overwrites P(0)
-!    CALL P(1)%AXBY(1.0_wp,P(0),dt,F(0)) !overwrites P(1)
-
-=======
     !CALL P(0)%AXBY((1.0_wp+beta),U(0),-beta,U(-1)) !overwrites P(0)
     !CALL P(1)%AXBY(1.0_wp,P(0),dt,F(0)) !overwrites P(1)
->>>>>>> 0a560e28
 
 
     JacCheck=2 !no abort,if detJ<0, JacCheck=-1
@@ -992,14 +986,10 @@
         min_dW_out=MIN(min_dW_out,deltaW)
         max_dW_out=MAX(max_dW_out,deltaW)
         IF(MOD(iter,logIter).EQ.0)THEN 
-<<<<<<< HEAD
-          SWRITE(UNIT_stdOut,'(74("%")"\n",A,I8,A,2I8,A,E21.14,A,2E21.14,A,E21.14,A,2E12.4,A,3E21.14,A)') &
-=======
           CALL CheckDistance(U(0),U(-2),maxDist,avgDist)
           CALL U(-2)%set_to(U(0))
 
           SWRITE(UNIT_stdOut,'(74("%")"\n",A,I8,A,2I8,A,E11.4,A,2E11.4,A,E21.14,A,2E12.4,A,3E11.4,A,2E11.4,A)') &
->>>>>>> 0a560e28
                             '%%%  #ITERATIONS= ',iter,', #skippedIter (Jac/dW)= ',nSkip_Jac,nSkip_dW, &
                     '    \n%%%  t_pseudo= ',t_pseudo,', min/max dt= ',min_dt_out,max_dt_out, &
                    '        \n%%%  W_MHD3D= ',U(0)%W_MHD3D,', min/max deltaW= ' , min_dW_out,max_dW_out , &
@@ -1028,11 +1018,7 @@
 !        beta=SUM(F(0)%norm_2())/SUM(F(-1)%norm_2())
 
        !increase time step
-<<<<<<< HEAD
-!        dt=1.001_wp*dt
-=======
        !dt=1.001_wp*dt
->>>>>>> 0a560e28
       ELSE !not a valid step, decrease timestep and skip P(1)
         dt=0.5_wp*dt
         nstepDecreased=nStepDecreased+1

!===================================================================================================================================
! Copyright (C) 2017 - 2022  Florian Hindenlang <hindenlang@gmail.com>
! Copyright (C) 2021 - 2022  Tiago Ribeiro
!
! This file is part of GVEC. GVEC is free software: you can redistribute it and/or modify
! it under the terms of the GNU General Public License as published by the Free Software Foundation, either version 3 
! of the License, or (at your option) any later version.
!
! GVEC is distributed in the hope that it will be useful, but WITHOUT ANY WARRANTY; without even the implied warranty
! of MERCHANTABILITY or FITNESS FOR A PARTICULAR PURPOSE. See the GNU General Public License v3.0 for more details.
!
! You should have received a copy of the GNU General Public License along with GVEC. If not, see <http://www.gnu.org/licenses/>.
!=================================================================================================================================
#include "defines.h"

!===================================================================================================================================
!>
!!# Module **MHD3D**
!!
!! CONTAINS INITIALIZATION OF MHD 3D Energy functional that will be minimized
!!
!===================================================================================================================================
MODULE MODgvec_MHD3D
! MODULES
  USE MODgvec_Globals, ONLY:wp,abort,UNIT_stdOut,fmt_sep,MPIRoot
  USE MODgvec_c_functional,   ONLY: t_functional
  IMPLICIT NONE

  PRIVATE
  PUBLIC t_functional_mhd3d

!-----------------------------------------------------------------------------------------------------------------------------------
! TYPES
!-----------------------------------------------------------------------------------------------------------------------------------

  TYPE,EXTENDS(t_functional) :: t_functional_mhd3d
    !-------------------------------------------------------------------------------------------------------------------------------
    LOGICAL :: initialized
    !-------------------------------------------------------------------------------------------------------------------------------
    CONTAINS
      PROCEDURE :: init         => InitMHD3D
      PROCEDURE :: initSolution => InitSolutionMHD3D
      PROCEDURE :: minimize     => MinimizeMHD3D
      PROCEDURE :: free         => FinalizeMHD3D
  END TYPE t_functional_mhd3d

!===================================================================================================================================

CONTAINS

!===================================================================================================================================
!> Initialize Module
!!
!===================================================================================================================================
SUBROUTINE InitMHD3D(sf) 
  ! MODULES
  USE MODgvec_MHD3D_Vars
  USE MODgvec_Globals        , ONLY: TWOPI,myRank
  USE MODgvec_MPI            , ONLY: par_BCast,par_barrier
  USE MODgvec_sgrid          , ONLY: t_sgrid
  USE MODgvec_base           , ONLY: base_new
  USE MODgvec_hmap           , ONLY: hmap_new
  USE MODgvec_VMEC           , ONLY: InitVMEC
  USE MODgvec_VMEC_vars      , ONLY: switchZeta
  USE MODgvec_VMEC_Readin    , ONLY: nfp,nFluxVMEC,Phi,xm,xn,lasym,mpol,ntor !<<< only exists on MPIroot!
  USE MODgvec_MHD3D_EvalFunc , ONLY: InitializeMHD3D_EvalFunc
  USE MODgvec_ReadInTools    , ONLY: GETSTR,GETLOGICAL,GETINT,GETINTARRAY,GETREAL,GETREALALLOCARRAY
  IMPLICIT NONE
!-----------------------------------------------------------------------------------------------------------------------------------
! INPUT VARIABLES
  CLASS(t_functional_mhd3d), INTENT(INOUT) :: sf
!-----------------------------------------------------------------------------------------------------------------------------------
! OUTPUT VARIABLES
!-----------------------------------------------------------------------------------------------------------------------------------
! LOCAL VARIABLES
  INTEGER          :: i,iMode,nElems
  INTEGER          :: grid_type
  INTEGER          :: X1X2_deg,X1X2_cont
  INTEGER          :: X1_mn_max(2),X2_mn_max(2)
  INTEGER          :: LA_deg,LA_cont,LA_mn_max(2)
  CHARACTER(LEN=8) :: X1_sin_cos
  CHARACTER(LEN=8) :: X2_sin_cos
  CHARACTER(LEN=8) :: LA_sin_cos
  INTEGER          :: degGP,mn_nyq(2),mn_nyq_min(2),fac_nyq
  INTEGER          :: nfp_loc
  INTEGER          :: sign_iota
  INTEGER          :: X1X2_BCtype_axis(0:4),LA_BCtype_axis(0:4)
  INTEGER          :: proposal_mn_max(1:2)=(/2,0/) !!default proposals, changed for VMEC input to automatically match input!
  CHARACTER(LEN=8) :: proposal_X1_sin_cos="_cos_"  !!default proposals, changed for VMEC input to automatically match input!
  CHARACTER(LEN=8) :: proposal_X2_sin_cos="_sin_"  !!default proposals, changed for VMEC input to automatically match input!
  CHARACTER(LEN=8) :: proposal_LA_sin_cos="_sin_"  !!default proposals, changed for VMEC input to automatically match input!
  REAL(wp)         :: pres_scale
!===================================================================================================================================
  CALL par_Barrier(beforeScreenOut='INIT MHD3D ...')

  which_init = GETINT("whichInitEquilibrium")
  IF(which_init.EQ.1) CALL InitVMEC()
  
  !-----------MINIMIZER
  MinimizerType= GETINT("MinimizerType",Proposal=0)
  PrecondType  = GETINT("PrecondType",Proposal=-1)

  dW_allowed=GETREAL("dW_allowed",Proposal=1.0e-10) !! for minimizer, accept step if dW<dW_allowed*W_MHD(iter=0) default +10e-10 
  IF(MinimizerType.EQ.10)THEN !for hirshman method
    doLineSearch=.FALSE.  !does not work
  ELSE
    doLineSearch=GETLOGICAL("doLineSearch",Proposal=.FALSE.) ! does not improve convergence
  END IF
  maxIter   = GETINT("maxIter",Proposal=5000)
  outputIter= GETINT("outputIter",Proposal=500)
  logIter   = GETINT("logIter",Proposal=250)
  nlogScreen= GETINT("nLogScreen",Proposal=1)
  minimize_tol  =GETREAL("minimize_tol",Proposal=1.0e-12_wp)
  start_dt  =GETREAL("start_dt",Proposal=1.0e-08_wp)
  doCheckDistance=GETLOGICAL("doCheckDistance",Proposal=.FALSE.)
  doCheckAxis=GETLOGICAL("doCheckAxis",Proposal=.TRUE.)
  !-----------


  nElems   = GETINT("sgrid_nElems",Proposal=10)
  grid_type= GETINT("sgrid_grid_type",Proposal=0)
  
  !mandatory global input parameters
  degGP   = GETINT( "degGP",Proposal=4)
  fac_nyq = GETINT( "fac_nyq")
  
  !constants
  mu_0    = 2.0e-07_wp*TWOPI
  

  init_LA= GETLOGICAL("init_LA",Proposal=.TRUE.)
  
  SELECT CASE(which_init)
  CASE(0)
    init_fromBConly= .TRUE.
    init_BC        = 2
    gamm    = GETREAL("GAMMA",Proposal=0.0_wp)
    nfp_loc  = GETINT( "nfp",Proposal=1)
    !hmap
    which_hmap=GETINT("which_hmap",Proposal=1)
    sign_iota  = GETINT( "sign_iota",Proposal=-1) !if positive in vmec, this should be -1, because of (R,Z,phi) coordinate system
    CALL GETREALALLOCARRAY("iota_coefs",iota_coefs,n_iota_coefs,Proposal=(/1.1_wp,0.1_wp/)) !a+b*s+c*s^2...
    iota_coefs=REAL(sign_iota)*iota_coefs
    CALL GETREALALLOCARRAY("pres_coefs",pres_coefs,n_pres_coefs,Proposal=(/1.0_wp,0.0_wp/)) !a+b*s+c*s^2...
    pres_scale=GETREAL("PRES_SCALE",Proposal=1.0_wp)
    pres_coefs=pres_coefs*pres_scale
    Phi_edge   = GETREAL("PHIEDGE",Proposal=1.0_wp)
    Phi_edge   = Phi_edge/TWOPI !normalization like in VMEC!!!
  CASE(1) !VMEC init
    init_fromBConly= GETLOGICAL("init_fromBConly",Proposal=.FALSE.)
    init_with_profiles = GETLOGICAL("init_with_profiles", Proposal=.FALSE.)
    IF(init_fromBConly)THEN
      !=-1, keep vmec axis and boundary, =0: keep vmec boundary, overwrite axis, =1: keep vmec axis, overwrite boundary, =2: overwrite axis and boundary
      init_BC= GETINT("reinit_BC",Proposal=-1) 
    ELSE
      init_BC=-1
    END IF
    IF(init_with_profiles)THEN
      sign_iota  = GETINT( "sign_iota",Proposal=-1) !if positive in vmec, this should be -1, because of (R,Z,phi) coordinate system
      CALL GETREALALLOCARRAY("iota_coefs",iota_coefs,n_iota_coefs,Proposal=(/1.1_wp,0.1_wp/)) !a+b*s+c*s^2...
      iota_coefs=REAL(sign_iota)*iota_coefs
      CALL GETREALALLOCARRAY("pres_coefs",pres_coefs,n_pres_coefs,Proposal=(/1.0_wp,0.0_wp/)) !a+b*s+c*s^2...
      pres_scale=GETREAL("PRES_SCALE",Proposal=1.0_wp)
      pres_coefs=pres_coefs*pres_scale
    END IF

    gamm = 0.0_wp
        
    IF(MPIroot)THEN
      proposal_mn_max(:)=(/mpol-1,ntor/)
      IF(lasym)THEN !asymmetric
        proposal_X1_sin_cos="_sincos_"
        proposal_X2_sin_cos="_sincos_"
        proposal_LA_sin_cos="_sincos_"
      END IF
      nfp_loc = nfp
      !hmap: depends on how vmec data is read:
      IF(switchZeta)THEN  
        which_hmap=1 !hmap_RZ
      ELSE
        which_hmap=2 !hmap_RphiZ
      END IF
      Phi_edge = Phi(nFluxVMEC)
    END IF
    CALL par_BCast(proposal_mn_max,0)
    CALL par_BCast(proposal_X1_sin_cos,0)
    CALL par_BCast(proposal_X2_sin_cos,0)
    CALL par_BCast(proposal_LA_sin_cos,0)
    CALL par_BCast(nfp_loc,0)
    CALL par_BCast(which_hmap,0)
    CALL par_BCast(Phi_edge,0)
  END SELECT !which_init

  sgammM1=1.0_wp/(gamm-1.0_wp)
  
  !DISCRETIZATION PARAMETERS
  X1X2_deg     = GETINT(     "X1X2_deg")
  X1X2_cont    = GETINT(     "X1X2_continuity",Proposal=(X1X2_deg-1) )
  X1_mn_max    = GETINTARRAY("X1_mn_max"   ,2 ,Proposal=proposal_mn_max)
  X2_mn_max    = GETINTARRAY("X2_mn_max"   ,2 ,Proposal=proposal_mn_max)
  X1_sin_cos   = GETSTR(     "X1_sin_cos"     ,Proposal=proposal_X1_sin_cos)  !_sin_,_cos_,_sin_cos_
  X2_sin_cos   = GETSTR(     "X2_sin_cos"     ,Proposal=proposal_X2_sin_cos)
  
  LA_deg     = GETINT(     "LA_deg")
  LA_cont    = GETINT(     "LA_continuity",Proposal=-1)
  LA_mn_max  = GETINTARRAY("LA_mn_max", 2 ,Proposal=proposal_mn_max)
  LA_sin_cos = GETSTR(     "LA_sin_cos"   ,Proposal=proposal_LA_sin_cos)
  
  IF(fac_nyq.EQ.-1)THEN
    fac_nyq=4
    mn_nyq_min(1)=MAX(1,fac_nyq*MAXVAL((/X1_mn_max(1),X2_mn_max(1),LA_mn_max(1)/)))
    mn_nyq_min(2)=MAX(1,fac_nyq*MAXVAL((/X1_mn_max(2),X2_mn_max(2),LA_mn_max(2)/)))
    mn_nyq  = GETINTARRAY("mn_nyq",2)
    IF(mn_nyq(1).LT.mn_nyq_min(1))THEN
       SWRITE(*,*) 'mn_nyq(1) too small, should be >= ',mn_nyq_min(1)
       STOP
    END IF
    IF(mn_nyq(2).LT.mn_nyq_min(2))THEN 
       SWRITE(*,*) 'mn_nyq(2) too small, should be >= ',mn_nyq_min(2)
       STOP
    END IF
  ELSE
    mn_nyq(1)=MAX(1,fac_nyq*MAXVAL((/X1_mn_max(1),X2_mn_max(1),LA_mn_max(1)/)))
    mn_nyq(2)=MAX(1,fac_nyq*MAXVAL((/X1_mn_max(2),X2_mn_max(2),LA_mn_max(2)/)))
  END IF
  
  SWRITE(UNIT_stdOut,*)
  SWRITE(UNIT_stdOut,'(A,I4,A,I6," , ",I6,A)')'    fac_nyq = ', fac_nyq,'  ==> interpolation points mn_nyq=( ',mn_nyq(:),' )'
  SWRITE(UNIT_stdOut,*)

  IF((which_init.EQ.1).AND.MPIroot) THEN !VMEC
    IF(lasym)THEN
      IF((X1_sin_cos.NE."_sincos_").OR. &
         (X2_sin_cos.NE."_sincos_").OR. &
         (LA_sin_cos.NE."_sincos_") ) THEN
        WRITE(UNIT_stdOut,'(A)')'!!!!!!!! WARNING: !!!!!!!!!!!!!!!'
        WRITE(UNIT_stdOut,'(A)')'!!!!!!!!   ---->  VMEC was run asymmetric, you should use _sincos_ basis for all variables'
        WRITE(UNIT_stdOut,'(A)')'!!!!!!!! WARNING: !!!!!!!!!!!!!!!'
        !CALL abort(__STAMP__,&
        !    '!!!!  VMEC was run asymmetric, you should use _sincos_ basis for all variables')
      END IF
    END IF
    IF((MAXVAL(INT(xm(:))).GT.MINVAL((/X1_mn_max(1),X2_mn_max(1),LA_mn_max(1)/))).OR. &
       (MAXVAL(ABS(INT(xn(:))/nfp_loc)).GT.MINVAL((/X1_mn_max(2),X2_mn_max(2),LA_mn_max(2)/))))THEN
      WRITE(UNIT_stdOut,'(A)')    '!!!!!!!! WARNING: !!!!!!!!!!!!!!!'
      WRITE(UNIT_stdOut,'(A,2I6)')'!!!!!!!!   ---->  you use a lower mode number than the VMEC  run  ', &
                                    MAXVAL(INT(xm(:))),MAXVAL(ABS(INT(xn(:))/nfp_loc))
      WRITE(UNIT_stdOut,'(A)')    '!!!!!!!! WARNING: !!!!!!!!!!!!!!!'
      !  CALL abort(__STAMP__,&
      !'!!!!!  you use a lower mode number than the VMEC  run  (m,n)_max')
    END IF
  END IF


  !INITIALIZE HMAP  
  CALL hmap_new(hmap,which_hmap)

  !INITIALIZE GRID  
  CALL sgrid%init(nElems,grid_type)

  !INITIALIZE BASE        !sbase parameter                 !fbase parameter               ...exclude_mn_zero
  CALL base_new(X1_base  , X1X2_deg,X1X2_cont,sgrid,degGP , X1_mn_max,mn_nyq,nfp_loc,X1_sin_cos,.FALSE.)
  CALL base_new(X2_base  , X1X2_deg,X1X2_cont,sgrid,degGP , X2_mn_max,mn_nyq,nfp_loc,X2_sin_cos,.FALSE.)
  CALL base_new(LA_base  ,   LA_deg,  LA_cont,sgrid,degGP , LA_mn_max,mn_nyq,nfp_loc,LA_sin_cos,.TRUE. )

  nDOF_X1 = X1_base%s%nBase* X1_base%f%modes
  nDOF_X2 = X2_base%s%nBase* X2_base%f%modes
  nDOF_LA = LA_base%s%nBase* LA_base%f%modes

  !INITIALIZATION PARAMETERS (ONLY NECESSARY ON MPIroot)
  IF(MPIroot)THEN
    init_average_axis= GETLOGICAL("init_average_axis",Proposal=.FALSE.)
    IF(init_average_axis)THEN
      average_axis_move(1) = GETREAL("average_axis_move_X1",Proposal=0.0_wp)
      average_axis_move(2) = GETREAL("average_axis_move_X2",Proposal=0.0_wp)
    END IF
    ALLOCATE(X1_b(1:X1_base%f%modes) )
    ALLOCATE(X2_b(1:X2_base%f%modes) )
    ALLOCATE(LA_b(1:LA_base%f%modes) )
    ALLOCATE(X1_a(1:X1_base%f%modes) )
    ALLOCATE(X2_a(1:X2_base%f%modes) )
    X1_b=0.0_wp
    X2_b=0.0_wp
    LA_b=0.0_wp
    X1_a=0.0_wp
    X2_a=0.0_wp
 
    IF((init_BC.EQ.0).OR.(init_BC.EQ.2))THEN !READ axis values from input file
      WRITE(UNIT_stdOut,'(4X,A)')'... read axis data for X1:'
      ASSOCIATE(modes=>X1_base%f%modes,sin_range=>X1_base%f%sin_range,cos_range=>X1_base%f%cos_range)
      DO iMode=sin_range(1)+1,sin_range(2)
        X1_a(iMode)=get_iMode('X1_a_sin',X1_base%f%Xmn(:,iMode),X1_base%f%nfp)
      END DO !iMode
      DO iMode=cos_range(1)+1,cos_range(2)
        X1_a(iMode)=get_iMode('X1_a_cos',X1_base%f%Xmn(:,iMode),X1_base%f%nfp)
      END DO !iMode
      END ASSOCIATE
      WRITE(UNIT_stdOut,'(4X,A)')'... read axis data for X2:'
      ASSOCIATE(modes=>X2_base%f%modes,sin_range=>X2_base%f%sin_range,cos_range=>X2_base%f%cos_range)
      DO iMode=sin_range(1)+1,sin_range(2)
        X2_a(iMode)=get_iMode('X2_a_sin',X2_base%f%Xmn(:,iMode),X2_base%f%nfp)
      END DO !iMode
      DO iMode=cos_range(1)+1,cos_range(2)
        X2_a(iMode)=get_iMode('X2_a_cos',X2_base%f%Xmn(:,iMode),X2_base%f%nfp)
      END DO !iMode
      END ASSOCIATE
    END IF
    IF((init_BC.EQ.1).OR.(init_BC.EQ.2))THEN !READ edge values from input file
      WRITE(UNIT_stdOut,'(4X,A)')'... read edge boundary data for X1:'
      ASSOCIATE(modes=>X1_base%f%modes,sin_range=>X1_base%f%sin_range,cos_range=>X1_base%f%cos_range)
      DO iMode=sin_range(1)+1,sin_range(2)
        X1_b(iMode)=get_iMode('X1_b_sin',X1_base%f%Xmn(:,iMode),X1_base%f%nfp)
      END DO !iMode
      DO iMode=cos_range(1)+1,cos_range(2)
        X1_b(iMode)=get_iMode('X1_b_cos',X1_base%f%Xmn(:,iMode),X1_base%f%nfp)
      END DO !iMode
      END ASSOCIATE
      WRITE(UNIT_stdOut,'(4X,A)')'... read edge boundary data for X2:'
      ASSOCIATE(modes=>X2_base%f%modes,sin_range=>X2_base%f%sin_range,cos_range=>X2_base%f%cos_range)
      DO iMode=sin_range(1)+1,sin_range(2)
        X2_b(iMode)=get_iMode('X2_b_sin',X2_base%f%Xmn(:,iMode),X2_base%f%nfp)
      END DO !iMode
      DO iMode=cos_range(1)+1,cos_range(2)
        X2_b(iMode)=get_iMode('X2_b_cos',X2_base%f%Xmn(:,iMode),X2_base%f%nfp)
      END DO !iMode
      END ASSOCIATE
    END IF !init_BC
  END IF

  X1X2_BCtype_axis(MN_ZERO    )= GETINT("X1X2_BCtype_axis_mn_zero"    ,Proposal=BC_TYPE_NEUMANN  ) ! stronger: BC_TYPE_SYMM
  X1X2_BCtype_axis(M_ZERO     )= GETINT("X1X2_BCtype_axis_m_zero"     ,Proposal=BC_TYPE_NEUMANN  ) ! stronger: BC_TYPE_SYMM
  X1X2_BCtype_axis(M_ODD_FIRST)= GETINT("X1X2_BCtype_axis_m_odd_first",Proposal=BC_TYPE_DIRICHLET) ! stronger: BC_TYPE_ANTISYMM
  X1X2_BCtype_axis(M_ODD      )= GETINT("X1X2_BCtype_axis_m_odd"      ,Proposal=BC_TYPE_DIRICHLET) ! stronger: BC_TYPE_ANTISYMM
  X1X2_BCtype_axis(M_EVEN     )= GETINT("X1X2_BCtype_axis_m_even"     ,Proposal=BC_TYPE_DIRICHLET) ! stronger: BC_TYPE_SYMMZERO

                                    
  !boundary conditions (used in force, in init slightly changed)
  ASSOCIATE(modes        =>X1_base%f%modes, zero_odd_even=>X1_base%f%zero_odd_even)
  ALLOCATE(X1_BC_type(1:2,modes))
  X1_BC_type(BC_EDGE,:)=BC_TYPE_DIRICHLET
  DO imode=1,modes
    X1_BC_type(BC_AXIS,iMode)=X1X2_BCtype_axis(zero_odd_even(iMode))
  END DO
  END ASSOCIATE !X1

  ASSOCIATE(modes        =>X2_base%f%modes, zero_odd_even=>X2_base%f%zero_odd_even)
  ALLOCATE(X2_BC_type(1:2,modes))
  X2_BC_type(BC_EDGE,:)=BC_TYPE_DIRICHLET
  DO imode=1,modes
    X2_BC_type(BC_AXIS,iMode)=X1X2_BCtype_axis(zero_odd_even(iMode))
  END DO
  END ASSOCIATE !X2

  LA_BCtype_axis(MN_ZERO    )= GETINT("LA_BCtype_axis_mn_zero"    ,Proposal=BC_TYPE_DIRICHLET) ! stronger: BC_TYPE_SYMMZERO
  LA_BCtype_axis(M_ZERO     )= GETINT("LA_BCtype_axis_m_zero"     ,Proposal=BC_TYPE_NEUMANN  ) ! stronger: BC_TYPE_SYMM
  LA_BCtype_axis(M_ODD_FIRST)= GETINT("LA_BCtype_axis_m_odd_first",Proposal=BC_TYPE_DIRICHLET) ! stronger: BC_TYPE_ANTISYMM
  LA_BCtype_axis(M_ODD      )= GETINT("LA_BCtype_axis_m_odd"      ,Proposal=BC_TYPE_DIRICHLET) ! stronger: BC_TYPE_ANTISYMM
  LA_BCtype_axis(M_EVEN     )= GETINT("LA_BCtype_axis_m_even"     ,Proposal=BC_TYPE_DIRICHLET) ! stronger:BC_TYPE_SYMMZERO

  ASSOCIATE(modes        =>LA_base%f%modes, zero_odd_even=>LA_base%f%zero_odd_even)
  ALLOCATE(LA_BC_type(1:2,modes))
  LA_BC_type(BC_EDGE,:)=BC_TYPE_OPEN
  DO imode=1,modes
    LA_BC_type(BC_AXIS,iMode)=LA_BCtype_axis(zero_odd_even(iMode))
  END DO
  END ASSOCIATE !LA
  
  ! ALLOCATE DATA
  ALLOCATE(U(-3:1))
  CALL U(1)%init((/X1_base%s%nbase,X2_base%s%nbase,LA_base%s%nBase,  &
                   X1_base%f%modes,X2_base%f%modes,LA_base%f%modes/)  )
  DO i=-3,0
    CALL U(i)%copy(U(1))
  END DO
  ALLOCATE(F(-1:0))
  DO i=-1,0
    CALL F(i)%copy(U(1))
  END DO
  ALLOCATE(V(-1:1))
  DO i=-1,1
    CALL V(i)%copy(U(1))
  END DO
  ALLOCATE(P(-1:1))
  DO i=-1,1
    CALL P(i)%copy(U(1))
  END DO

  CALL InitializeMHD3D_EvalFunc()

  CALL par_barrier(afterScreenOut='...DONE')
  SWRITE(UNIT_stdOut,fmt_sep)
  
END SUBROUTINE InitMHD3D



!===================================================================================================================================
!> Initialize Module 
!!
!===================================================================================================================================
SUBROUTINE InitSolutionMHD3D(sf) 
! MODULES
  USE MODgvec_MHD3D_Vars     , ONLY: which_init,U,F,X1_base,X2_base,LA_base,init_LA
  USE MODgvec_Restart_vars   , ONLY: doRestart,RestartFile
  USE MODgvec_Restart        , ONLY: RestartFromState
  USE MODgvec_Restart        , ONLY: WriteState
  USE MODgvec_MHD3D_EvalFunc , ONLY: InitProfilesGP,EvalEnergy,EvalForce,CheckEvalForce
  USE MODgvec_Analyze        , ONLY: Analyze
  USE MODgvec_ReadInTools    , ONLY: GETLOGICAL
  USE MODgvec_MPI            , ONLY: par_Bcast,par_barrier
  IMPLICIT NONE
!-----------------------------------------------------------------------------------------------------------------------------------
! INPUT VARIABLES
  CLASS(t_functional_mhd3d), INTENT(INOUT) :: sf
!-----------------------------------------------------------------------------------------------------------------------------------
! OUTPUT VARIABLES
!-----------------------------------------------------------------------------------------------------------------------------------
! LOCAL VARIABLES
  INTEGER              :: JacCheck,iMode
  LOGICAL              :: boundary_perturb !! false: no boundary perturbation, true: add boundary perturbation X1pert_b,X2pert_b
  REAL(wp),ALLOCATABLE :: X1pert_b(:)      !! fourier modes of the boundary perturbation for X1
  REAL(wp),ALLOCATABLE :: X2pert_b(:)      !! fourier modes of the boundary perturbation for X2
!===================================================================================================================================
  CALL par_barrier(beforeScreenOut="    INTIALIZE SOLUTION...",afterScreenOut="                           ...")
  IF(MPIroot) THEN
    IF(doRestart)THEN
      WRITE(UNIT_stdOut,'(4X,A)')'... restarting from file ... '
      CALL RestartFromState(RestartFile,U(0))
      !CALL InitSolution(U(0),-1) !would apply BC and recompute lambda
    ELSE 
      CALL InitSolution(U(0),which_init)
    END IF
    boundary_perturb=GETLOGICAL('boundary_perturb',Proposal=.FALSE.)
    IF(boundary_perturb)THEN
      ALLOCATE(X1pert_b(1:X1_base%f%modes) )
      ALLOCATE(X2pert_b(1:X2_base%f%modes) )
      X1pert_b=0.0_wp
      X2pert_b=0.0_wp
      !READ boudnary values from input file
      ASSOCIATE(modes=>X1_base%f%modes,sin_range=>X1_base%f%sin_range,cos_range=>X1_base%f%cos_range)
      WRITE(UNIT_stdOut,'(4X,A)')'... read data for X1pert:'
      DO iMode=sin_range(1)+1,sin_range(2)
        X1pert_b(iMode)=get_iMode('X1pert_b_sin',X1_base%f%Xmn(:,iMode),X1_base%f%nfp)
      END DO !iMode
      DO iMode=cos_range(1)+1,cos_range(2)
        X1pert_b(iMode)=get_iMode('X1pert_b_cos',X1_base%f%Xmn(:,iMode),X1_base%f%nfp)
      END DO !iMode
      END ASSOCIATE
      ASSOCIATE(modes=>X2_base%f%modes,sin_range=>X2_base%f%sin_range,cos_range=>X2_base%f%cos_range)
      WRITE(UNIT_stdOut,'(4X,A)')'... read data for X2pert:'
      DO iMode=sin_range(1)+1,sin_range(2)
        X2pert_b(iMode)=get_iMode('X2pert_b_sin',X2_base%f%Xmn(:,iMode),X2_base%f%nfp)
      END DO !iMode
      DO iMode=cos_range(1)+1,cos_range(2)
        X2pert_b(iMode)=get_iMode('X2pert_b_cos',X2_base%f%Xmn(:,iMode),X2_base%f%nfp)
      END DO !iMode
      END ASSOCIATE
      CALL AddBoundaryPerturbation(U(0),0.3,X1pert_b,X2pert_b)
      DEALLOCATE(X1pert_b,X2pert_b)
    END IF !boundary_perturb
  END IF !MPIroot
  CALL par_Bcast(U(0)%X1,0)
  CALL par_Bcast(U(0)%X2,0)

  IF(init_LA) THEN
    CALL Init_LA_From_Solution(U(0))  !BCast inside
  ELSE
    CALL par_Bcast(U(0)%LA,0)
  END IF

  CALL U(-1)%set_to(U(0))

  JacCheck=2
  CALL InitProfilesGP() !evaluate profiles once at Gauss Points (on MPIroot + BCast)
  U(0)%W_MHD3D=EvalEnergy(U(0),.TRUE.,JacCheck)
  CALL WriteState(U(0),0)
  CALL EvalForce(U(0),.FALSE.,JacCheck, F(0))
  SWRITE(UNIT_stdOut,'(8x,A,3E11.4)')'|Force|= ',SQRT(F(0)%norm_2())
  CALL CheckEvalForce(U(0),0)
  CALL Analyze(0)

  CALL par_barrier(afterScreenOut="    ...DONE")
  SWRITE(UNIT_stdOut,fmt_sep)
  
END SUBROUTINE InitSolutionMHD3D


!===================================================================================================================================
!> automatically build the string to be read from parameterfile, varname + m,n mode number, and then read it from parameterfile
!!
!===================================================================================================================================
FUNCTION get_iMode(varname_in,mn_in,nfp_in)
! MODULES
  USE MODgvec_ReadInTools    , ONLY: GETREAL
!$ USE omp_lib
  IMPLICIT NONE
!-----------------------------------------------------------------------------------------------------------------------------------
! INPUT VARIABLES
    CHARACTER(LEN=*),INTENT(IN) :: varname_in
    INTEGER         ,INTENT(IN) :: mn_in(2),nfp_in
!-----------------------------------------------------------------------------------------------------------------------------------
! OUTPUT VARIABLES
    REAL(wp)                    :: get_iMode
!-----------------------------------------------------------------------------------------------------------------------------------
! LOCAL VARIABLES
    CHARACTER(LEN=100) :: varstr
!===================================================================================================================================
  SWRITE(varstr,'(A,"("I4,";",I4,")")')TRIM(varname_in),mn_in(1),mn_in(2)/nfp_in
  varstr=delete_spaces(varstr)         !quiet on default=0.0
  get_iMode=GETREAL(TRIM(varstr),Proposal=0.0_wp,quiet_def_in=.TRUE.)

  CONTAINS

  FUNCTION delete_spaces(str_in)
    USE ISO_VARYING_STRING,ONLY:VARYING_STRING,VAR_STR,CHAR,replace
    IMPLICIT NONE
    !-------------------------------------------
    !input/output
    CHARACTER(LEN=*),INTENT(IN) :: str_in
    CHARACTER(LEN=LEN(str_in))  :: delete_spaces
    TYPE(VARYING_STRING) :: tmpstr
    !-------------------------------------------
    tmpstr=VAR_STR(str_in);delete_spaces=CHAR(Replace(tmpstr," ","",Every=.true.))
   
  END FUNCTION delete_spaces
END FUNCTION get_iMode


!===================================================================================================================================
!> Initialize the solution with the given boundary condition 
!!
!===================================================================================================================================
SUBROUTINE InitSolution(U_init,which_init_in)
! MODULES
  USE MODgvec_Globals,       ONLY:ProgressBar,getTime
  USE MODgvec_MHD3D_Vars   , ONLY:init_fromBConly,init_BC,init_average_axis,average_axis_move
  USE MODgvec_MHD3D_Vars   , ONLY:X1_base,X1_BC_Type,X1_a,X1_b
  USE MODgvec_MHD3D_Vars   , ONLY:X2_base,X2_BC_Type,X2_a,X2_b
  USE MODgvec_MHD3D_Vars   , ONLY:LA_base,LA_BC_Type,init_LA
  USE MODgvec_sol_var_MHD3D, ONLY:t_sol_var_mhd3d
  USE MODgvec_lambda_solve,  ONLY:lambda_solve
  USE MODgvec_MHD3D_Profiles,ONLY: Eval_phiPrime,Eval_chiPrime
  USE MODgvec_VMEC_Vars,     ONLY:Rmnc_spl,Rmns_spl,Zmnc_spl,Zmns_spl
  USE MODgvec_VMEC_Vars,     ONLY:lmnc_spl,lmns_spl
  USE MODgvec_VMEC_Readin,   ONLY:lasym
  USE MODgvec_VMEC,          ONLY:VMEC_EvalSplMode
!$ USE omp_lib
  IMPLICIT NONE
!-----------------------------------------------------------------------------------------------------------------------------------
! INPUT VARIABLES
  INTEGER, INTENT(IN) :: which_init_in
!-----------------------------------------------------------------------------------------------------------------------------------
! OUTPUT VARIABLES
  CLASS(t_sol_var_MHD3D), INTENT(INOUT) :: U_init
!-----------------------------------------------------------------------------------------------------------------------------------
! LOCAL VARIABLES
  INTEGER  :: iMode,is,i_m,i_n
  REAL(wp) :: BC_val(2)
  REAL(wp) :: spos
  REAL(wp) :: StartTime,EndTime
  REAL(wp) :: dl,lint,x1int,x2int 
  REAL(wp) :: X1_b_IP(X1_base%f%mn_nyq(1),X1_base%f%mn_nyq(2))
  REAL(wp) :: X2_b_IP(X2_base%f%mn_nyq(1),X2_base%f%mn_nyq(2))
  REAL(wp) :: X1_gIP(1:X1_base%s%nBase)
  REAL(wp) :: X2_gIP(1:X2_base%s%nBase)
  REAL(wp) :: LA_gIP(1:LA_base%s%nBase,1:LA_base%f%modes)
!===================================================================================================================================
  IF(.NOT.MPIroot) CALL abort(__STAMP__, &
                       "InitSolution should only be called by MPIroot!")
  SELECT CASE(which_init_in)
  CASE(-1) !restart
    X1_a(:)=U_init%X1(1,:)
    X2_a(:)=U_init%X2(1,:)
    X1_b(:)=U_init%X1(X1_base%s%nBase,:)
    X2_b(:)=U_init%X2(X2_base%s%nBase,:)
  CASE(0)
    !X1_a,X2_a and X1_b,X2_b already filled from parameter file readin...
  CASE(1) !VMEC
    IF((init_BC.EQ.-1).OR.(init_BC.EQ.1))THEN ! compute  axis from VMEC, else use the one defined in paramterfile
      spos=0.0_wp
      ASSOCIATE(sin_range    => X1_base%f%sin_range, cos_range    => X1_base%f%cos_range )
      DO imode=cos_range(1)+1,cos_range(2)
        X1_a(iMode)  =VMEC_EvalSplMode(X1_base%f%Xmn(:,iMode),0,spos,Rmnc_Spl)
      END DO 
      IF(lasym)THEN
        DO imode=sin_range(1)+1,sin_range(2)
          X1_a(iMode)  =VMEC_EvalSplMode(X1_base%f%Xmn(:,iMode),0,spos,Rmns_Spl)
        END DO 
      END IF !lasym
      END ASSOCIATE !X1
      ASSOCIATE(sin_range    => X2_base%f%sin_range, cos_range    => X2_base%f%cos_range )
      DO imode=sin_range(1)+1,sin_range(2)
        X2_a(iMode)  =VMEC_EvalSplMode(X2_base%f%Xmn(:,iMode),0,spos,Zmns_Spl)
      END DO 
      IF(lasym)THEN
        DO imode=cos_range(1)+1,cos_range(2)
          X2_a(iMode)  =VMEC_EvalSplMode(X2_base%f%Xmn(:,iMode),0,spos,Zmnc_Spl)
        END DO 
      END IF !lasym
      END ASSOCIATE !X2
    END IF
    IF((init_BC.EQ.-1).OR.(init_BC.EQ.0))THEN ! compute edge from VMEC, else use the one defined in paramterfile
      spos=1.0_wp
      ASSOCIATE(sin_range    => X1_base%f%sin_range, cos_range    => X1_base%f%cos_range )
      DO imode=cos_range(1)+1,cos_range(2)
        X1_b(iMode:iMode)  =VMEC_EvalSplMode(X1_base%f%Xmn(:,iMode),0,spos,Rmnc_Spl)
      END DO 
      IF(lasym)THEN
        DO imode=sin_range(1)+1,sin_range(2)
          X1_b(iMode)  =VMEC_EvalSplMode(X1_base%f%Xmn(:,iMode),0,spos,Rmns_Spl)
        END DO 
      END IF !lasym
      END ASSOCIATE !X1
      ASSOCIATE(sin_range    => X2_base%f%sin_range, cos_range    => X2_base%f%cos_range )
      DO imode=sin_range(1)+1,sin_range(2)
        X2_b(iMode)  =VMEC_EvalSplMode(X2_base%f%Xmn(:,iMode),0,spos,Zmns_Spl)
      END DO 
      IF(lasym)THEN
        DO imode=cos_range(1)+1,cos_range(2)
          X2_b(iMode)  =VMEC_EvalSplMode(X2_base%f%Xmn(:,iMode),0,spos,Zmnc_Spl)
        END DO 
      END IF !lasym
      END ASSOCIATE !X2
    END IF
    IF(init_average_axis)THEN
      ASSOCIATE(m_nyq=>X1_base%f%mn_nyq(1),n_nyq=>X1_base%f%mn_nyq(2))
      X1_b_IP(:,:) = RESHAPE(X1_base%f%evalDOF_IP(0,X1_b),(/m_nyq,n_nyq/))
      X2_b_IP(:,:) = RESHAPE(X2_base%f%evalDOF_IP(0,X2_b),(/m_nyq,n_nyq/))
      DO i_n=1,n_nyq
        !overwrite axis with average axis by center of closed line of the boundary in each poloidal plane:
        !dl=SQRT((X1_b_IP(1,i_n)-X1_b_IP(m_nyq,i_n))**2+(X2_b_IP(1,i_n)-X2_b_IP(m_nyq,i_n))**2)
        !lint=dl
        !x1int=X1_b_IP(1,i_n)*dl
        !x2int=X2_b_IP(1,i_n)*dl
        !DO i_m=2,m_nyq
        !  dl=SQRT((X1_b_IP(i_m,i_n)-X1_b_IP(i_m-1,i_n))**2+(X2_b_IP(i_m,i_n)-X2_b_IP(i_m-1,i_n))**2)
        !  lint=lint+dl
        !  x1int=x1int+X1_b_IP(i_m,i_n)*dl
        !  x2int=x2int+X2_b_IP(i_m,i_n)*dl
        !END DO
        !overwrite axis with centroid  of surface enclosed  by the line of the boundary in each poloidal plane:
        ! c_x= 1/(6A) sum_i (x_i-1+x_i)*(x_i-1*y_i - x_i*y_i-1), A=1/2 sum_i  (x_i-1*y_i - x_i*y_i-1)
        dl=X1_b_IP(m_nyq,i_n)*X2_b_IP(1,i_n)-X1_b_IP(1,i_n)*X2_b_IP(m_nyq,i_n)
        lint=dl
        x1int=(X1_b_IP(m_nyq,i_n)+X1_b_IP(1,i_n))*dl
        x2int=(X2_b_IP(m_nyq,i_n)+X2_b_IP(1,i_n))*dl
        DO i_m=2,m_nyq
          dl=SQRT((X1_b_IP(i_m,i_n)-X1_b_IP(i_m-1,i_n))**2+(X2_b_IP(i_m,i_n)-X2_b_IP(i_m-1,i_n))**2)
          dl=X1_b_IP(i_m-1,i_n)*X2_b_IP(i_m,i_n)-X1_b_IP(i_m,i_n)*X2_b_IP(i_m-1,i_n)
          lint=lint+dl
          x1int=x1int+(X1_b_IP(i_m-1,i_n)+X1_b_IP(i_m,i_n))*dl
          x2int=x2int+(X2_b_IP(i_m-1,i_n)+X2_b_IP(i_m,i_n))*dl
        END DO
        X1_b_IP(:,i_n) = x1int/(3.0_wp*lint) + average_axis_move(1)
        X2_b_IP(:,i_n) = x2int/(3.0_wp*lint) + average_axis_move(2)
      END DO
      X1_a = X1_base%f%initDOF(RESHAPE(X1_b_IP,(/X1_base%f%mn_IP/)))
      X2_a = X2_base%f%initDOF(RESHAPE(X2_b_IP,(/X2_base%f%mn_IP/)))
      END ASSOCIATE
    END IF !init_average_axis
    IF(.NOT.init_fromBConly)THEN !whole solution from VMEC
      ASSOCIATE(s_IP         => X1_base%s%s_IP, &
                nBase        => X1_base%s%nBase, &
                sin_range    => X1_base%f%sin_range,&
                cos_range    => X1_base%f%cos_range )
      DO imode=cos_range(1)+1,cos_range(2)
        DO is=1,nBase
          X1_gIP(is)  =VMEC_EvalSplMode(X1_base%f%Xmn(:,iMode),0,s_IP(is),Rmnc_Spl)
        END DO !is
        U_init%X1(:,iMode)=X1_base%s%initDOF( X1_gIP(:) )
      END DO !imode=cos_range
      IF(lasym)THEN
        DO imode=sin_range(1)+1,sin_range(2)
          DO is=1,nBase
            X1_gIP(is)  =VMEC_EvalSplMode(X1_base%f%Xmn(:,iMode),0,s_IP(is),Rmns_Spl)
          END DO !is
          U_init%X1(:,iMode)=X1_base%s%initDOF( X1_gIP(:) )
        END DO !imode= sin_range
      END IF !lasym
      END ASSOCIATE !X1
      ASSOCIATE(s_IP         => X2_base%s%s_IP, &
                nBase        => X2_base%s%nBase, &
                sin_range    => X2_base%f%sin_range,&
                cos_range    => X2_base%f%cos_range )
      DO imode=sin_range(1)+1,sin_range(2)
        DO is=1,nBase
          X2_gIP(is)  =VMEC_EvalSplMode(X2_base%f%Xmn(:,iMode),0,s_IP(is),Zmns_Spl)
        END DO !is
        U_init%X2(:,iMode)=X2_base%s%initDOF( X2_gIP(:) )
      END DO !imode=sin_range
      IF(lasym)THEN
        DO imode=cos_range(1)+1,cos_range(2)
          DO is=1,nBase
            X2_gIP(is)  =VMEC_EvalSplMode(X2_base%f%Xmn(:,iMode),0,s_IP(is),Zmnc_Spl)
          END DO !is
          U_init%X2(:,iMode)=X2_base%s%initDOF( X2_gIP(:) )
        END DO !imode= sin_range
      END IF !lasym
      END ASSOCIATE !X2
      IF(.NOT.init_LA)THEN
        ASSOCIATE(s_IP         => LA_base%s%s_IP, &
                  nBase        => LA_base%s%nBase, &
                  sin_range    => LA_base%f%sin_range,&
                  cos_range    => LA_base%f%cos_range )
        DO imode=sin_range(1)+1,sin_range(2)
          DO is=1,nBase
            LA_gIP(is,iMode)  =VMEC_EvalSplMode(LA_base%f%Xmn(:,iMode),0,s_IP(is),lmns_Spl)
          END DO !is
        END DO !imode= sin_range
        IF(lasym)THEN
          DO imode=cos_range(1)+1,cos_range(2)
            DO is=1,nBase
              LA_gIP(is,iMode)  =VMEC_EvalSplMode(LA_base%f%Xmn(:,iMode),0,s_IP(is),Lmnc_Spl)
            END DO !is
          END DO !imode=cos_range
        END IF !lasym
        END ASSOCIATE !LA
      END IF !.not.init_LA
    END IF !.not.init_fromBConly (fullInitVmec)
  END SELECT !which_init
  
 
  IF((which_init_in.GE.0).AND.(init_fromBConly))THEN 
    !no restart(=-1) and initialization only 
    !smoothly interpolate between  edge and axis data
    ASSOCIATE(s_IP         =>X1_base%s%s_IP, &
              modes        =>X1_base%f%modes, &
              zero_odd_even=>X1_base%f%zero_odd_even)
    DO imode=1,modes
      SELECT CASE(zero_odd_even(iMode))
      CASE(MN_ZERO,M_ZERO) !X1_a only used here!!
        X1_gIP(:)=(1.0_wp-(s_IP(:)**2))*X1_a(iMode)+(s_IP(:)**2)*X1_b(iMode)  ! meet edge and axis, ~(1-s^2)
      CASE(M_ODD_FIRST)
        X1_gIP(:)=s_IP(:)*X1_b(iMode)      ! first odd mode ~s
      CASE(M_ODD)
        X1_gIP(:)=(s_IP(:)**3)*X1_b(iMode) ! higher odd modes ~s^3
      CASE(M_EVEN)
        X1_gIP(:)=(s_IP(:)**2)*X1_b(iMode)   !even mode ~s^2
      END SELECT !X1(:,iMode) zero odd even
      U_init%X1(:,iMode)=X1_base%s%initDOF( X1_gIP(:) )
    END DO 
    END ASSOCIATE
    
    ASSOCIATE(s_IP         =>X2_base%s%s_IP, &
              modes        =>X2_base%f%modes, &
              zero_odd_even=>X2_base%f%zero_odd_even)
    DO imode=1,modes
      SELECT CASE(zero_odd_even(iMode))
      CASE(MN_ZERO,M_ZERO) !X2_a only used here!!!
        X2_gIP(:)=(1.0_wp-(s_IP(:)**2))*X2_a(iMode)+(s_IP(:)**2)*X2_b(iMode) ! meet edge and axis, ~(1-s^2)
      CASE(M_ODD_FIRST)
        X2_gIP(:)=s_IP(:)*X2_b(iMode)      ! first odd mode ~s
      CASE(M_ODD)
        X2_gIP(:)=(s_IP(:)**3)*X2_b(iMode) ! higher odd modes ~s^3
      CASE(M_EVEN)
        X2_gIP(:)=(s_IP(:)**2)*X2_b(iMode) !even mode ~s^2
      END SELECT !X2(:,iMode) zero odd even
      U_init%X2(:,iMode)=X2_base%s%initDOF( X2_gIP(:))
    END DO 
    END ASSOCIATE
  END IF !init_fromBConly

  !apply strong boundary conditions
  ASSOCIATE(modes        =>X1_base%f%modes, &
            zero_odd_even=>X1_base%f%zero_odd_even)
  DO imode=1,modes
    SELECT CASE(zero_odd_even(iMode))
    CASE(MN_ZERO,M_ZERO)
      BC_val =(/ X1_a(iMode)    ,      X1_b(iMode)/)
    !CASE(M_ODD_FIRST,M_ODD,M_EVEN)
    CASE DEFAULT
      BC_val =(/          0.0_wp,      X1_b(iMode)/)
    END SELECT !X1(:,iMode) zero odd even
    CALL X1_base%s%applyBCtoDOF(U_init%X1(:,iMode),X1_BC_type(:,iMode),BC_val)
  END DO 
  END ASSOCIATE !X1
  
  ASSOCIATE(modes        =>X2_base%f%modes, &
            zero_odd_even=>X2_base%f%zero_odd_even)
  DO imode=1,modes
    SELECT CASE(zero_odd_even(iMode))
    CASE(MN_ZERO,M_ZERO)
      BC_val =(/     X2_a(iMode),      X2_b(iMode)/)
    !CASE(M_ODD_FIRST,M_ODD,M_EVEN)
    CASE DEFAULT
      BC_val =(/          0.0_wp,      X2_b(iMode)/)
    END SELECT !X1(:,iMode) zero odd even
    CALL X2_base%s%applyBCtoDOF(U_init%X2(:,iMode),X2_BC_type(:,iMode),BC_val)
  END DO 
  END ASSOCIATE !X2

!!!  IF(init_LA)THEN
!!!    StartTime=GetTimeSerial()
!!!    WRITE(UNIT_stdOut,'(4X,A)') "... initialize lambda from mapping ..."
!!!    !initialize Lambda
!!!    CALL ProgressBar(0,LA_base%s%nBase) !init
!!!    DO is=1,LA_base%s%nBase
!!!      spos=MIN(1.0_wp-1.0e-12_wp,MAX(1.0e-4,LA_base%s%s_IP(is))) !exclude axis
!!!      CALL lambda_Solve(spos,Eval_phiPrime(spos),Eval_chiPrime(spos),U_init%X1,U_init%X2,LA_gIP(is,:))
!!!      CALL ProgressBar(is,LA_base%s%nBase)
!!!    END DO !is
!!!    WRITE(UNIT_stdOut,'(A)') "... done."
!!!    ASSOCIATE(modes        =>LA_base%f%modes, &
!!!              zero_odd_even=>LA_base%f%zero_odd_even)
!!!    DO imode=1,modes
!!!      IF(zero_odd_even(iMode).EQ.MN_ZERO)THEN
!!!        U_init%LA(:,iMode)=0.0_wp ! (0,0) mode should not be here, but must be zero if its used.
!!!      ELSE
!!!        U_init%LA(:,iMode)=LA_base%s%initDOF( LA_gIP(:,iMode) )
!!!      END IF!iMode ~ MN_ZERO
!!!      BC_val =(/ 0.0_wp, 0.0_wp/)
!!!      CALL LA_base%s%applyBCtoDOF(U_init%LA(:,iMode),LA_BC_type(:,iMode),BC_val)
!!!    END DO !iMode 
!!!    END ASSOCIATE !LA
!!!    EndTime=GetTimeSerial()
!!!    WRITE(UNIT_stdOut,'(4X,A,F9.2,A)') " init lambda took [ ",EndTime-StartTime," sec]"
!!!  END IF
!!! --> THIS IS NOW DONE SEPARATELY

  IF(.NOT.init_LA)THEN
    !lambda init might not be needed since it has no boundary condition and changes anyway after the update of the mapping...
    IF(.NOT.init_fromBConly)THEN
      WRITE(UNIT_stdOut,'(4X,A)') "... lambda initialized with VMEC ..."
      ASSOCIATE(modes        =>LA_base%f%modes, &
                zero_odd_even=>LA_base%f%zero_odd_even)
      DO imode=1,modes
        IF(zero_odd_even(iMode).EQ.MN_ZERO)THEN
          U_init%LA(:,iMode)=0.0_wp ! (0,0) mode should not be here, but must be zero if its used.
        ELSE
          U_init%LA(:,iMode)=LA_base%s%initDOF( LA_gIP(:,iMode) )
        END IF!iMode ~ MN_ZERO
        BC_val =(/ 0.0_wp, 0.0_wp/)
        CALL LA_base%s%applyBCtoDOF(U_init%LA(:,iMode),LA_BC_type(:,iMode),BC_val)
      END DO !iMode 
      END ASSOCIATE !LA
    ELSE
      WRITE(UNIT_stdOut,'(4X,A)') "... initialize lambda =0 ..."
      U_init%LA=0.0_wp
    END IF
  END IF !init_LA

END SUBROUTINE InitSolution


!===================================================================================================================================
!> Initialize LAMBDA FROM U_init%X1,%X2 and iota profile, this computation is distributed over MPIranks
!!
!===================================================================================================================================
SUBROUTINE Init_LA_from_Solution(U_init)
! MODULES
  USE MODgvec_Globals,       ONLY:ProgressBar,getTime,myRank,nRanks
  USE MODgvec_MHD3D_Vars   , ONLY:LA_base,LA_BC_Type
  USE MODgvec_sol_var_MHD3D, ONLY:t_sol_var_mhd3d
  USE MODgvec_MHD3D_Profiles,ONLY: Eval_phiPrime,Eval_chiPrime
  USE MODgvec_lambda_solve,  ONLY:lambda_solve
  USE MODgvec_MPI           ,ONLY:par_reduce,par_BCast
!$ USE omp_lib
  IMPLICIT NONE
!-----------------------------------------------------------------------------------------------------------------------------------
! INPUT VARIABLES
!-----------------------------------------------------------------------------------------------------------------------------------
! OUTPUT VARIABLES
  CLASS(t_sol_var_MHD3D), INTENT(INOUT) :: U_init
!-----------------------------------------------------------------------------------------------------------------------------------
! LOCAL VARIABLES
  INTEGER  :: iMode,is,ns_str,ns_end,iRank
  REAL(wp) :: BC_val(2),spos
  REAL(wp) :: StartTime,EndTime
  REAL(wp),DIMENSION(1:LA_base%s%nBase):: PhiPrime,chiPrime
  REAL(wp) :: LA_gIP(1:LA_base%s%nBase,1:LA_base%f%modes)
!===================================================================================================================================
  StartTime=GetTime()
  SWRITE(UNIT_stdOut,'(4X,A)') "... Initialize lambda from mapping ..."
  ASSOCIATE(modes        => LA_base%f%modes, &
            nBase        => LA_base%s%nBase, &
            s_IP         => LA_base%s%s_IP, &
            zero_odd_even=> LA_base%f%zero_odd_even, &
            modes_str    => LA_base%f%modes_str, &
            modes_end    => LA_base%f%modes_end, &
            offset_modes => LA_Base%f%offset_modes )
  !evaluate profiles only in MPIroot!
  IF(MPIroot)THEN
    DO is=1,nBase
      spos=MIN(1.0_wp-1.0e-12_wp,MAX(1.0e-4,s_IP(is))) !exclude axis
      phiPrime(is)=Eval_phiPrime(spos)
      chiPrime(is)=Eval_chiPrime(spos)
    END DO
  END IF !MPIroot
  CALL par_BCast(phiPrime,0)
  CALL par_BCast(chiPrime,0)
  !initialize Lambda, radially parallel
  ns_str = (nBase*(myRank  ))/nRanks+1
  ns_end = (nBase*(myRank+1))/nRanks
  LA_gIP=0.0_wp
  CALL ProgressBar(0,ns_end) !init
  DO is=ns_str,ns_end
    spos=MIN(1.0_wp-1.0e-12_wp,MAX(1.0e-4,s_IP(is))) !exclude axis
    CALL lambda_Solve(spos,phiPrime(is),chiPrime(is),U_init%X1,U_init%X2,LA_gIP(is,:))
    CALL ProgressBar(is,ns_end)
  END DO !is
!!!  CALL par_reduce(LA_gIP,'SUM',0)
!!!  IF(MPIroot)THEN
!!!    DO iMode=1,modes
!!!      IF(zero_odd_even(iMode).EQ.MN_ZERO)THEN
!!!        U_init%LA(:,iMode)=0.0_wp ! (0,0) mode should not be here, but must be zero if its used.
!!!      ELSE
!!!        U_init%LA(:,iMode)=LA_base%s%initDOF( LA_gIP(:,iMode) )
!!!      END IF!iMode ~ MN_ZERO
!!!      BC_val =(/ 0.0_wp, 0.0_wp/)
!!!      CALL LA_base%s%applyBCtoDOF(U_init%LA(:,iMode),LA_BC_type(:,iMode),BC_val)
!!!    END DO !iMode=1,modes
!!!  END IF
!!!  CALL par_BCast(U_init%LA,0) 
  !reduce radially, different mode sets to different MPIranks (should be a gatherv)
  DO iRank=0,nRanks-1
    IF(offset_modes(iRank+1)-offset_modes(iRank).GT.0) &
      CALL par_Reduce(LA_gIP(:,offset_modes(iRank)+1:offset_modes(iRank+1)),'SUM',iRank) 
  END DO
  DO iMode=modes_str,modes_end
    IF(zero_odd_even(iMode).EQ.MN_ZERO)THEN
      U_init%LA(:,iMode)=0.0_wp ! (0,0) mode should not be here, but must be zero if its used.
    ELSE
      U_init%LA(:,iMode)=LA_base%s%initDOF( LA_gIP(:,iMode) )
    END IF!iMode ~ MN_ZERO
    BC_val =(/ 0.0_wp, 0.0_wp/)
    CALL LA_base%s%applyBCtoDOF(U_init%LA(:,iMode),LA_BC_type(:,iMode),BC_val)
  END DO !iMode=modes_str, modes_end
  ! broadcast result: different mode ranges to different MPIranks
  DO iRank=0,nRanks-1
    IF(offset_modes(iRank+1)-offset_modes(iRank).GT.0) &
      CALL par_Bcast(U_init%LA(:,offset_modes(iRank)+1:offset_modes(iRank+1)),iRank)
  END DO
  END ASSOCIATE !LA
  EndTime=GetTime()
  SWRITE(UNIT_stdOut,'(4X,A,F9.2,A)') " init lambda took [ ",EndTime-StartTime," sec]"
END SUBROUTINE Init_LA_from_solution

!===================================================================================================================================
!> Add boundary perturbation
!!
!===================================================================================================================================
SUBROUTINE AddBoundaryPerturbation(U_init,h,X1pert_b,X2pert_b)
! MODULES
  USE MODgvec_MHD3D_Vars   , ONLY:X1_base,X1_BC_Type,X1_a,X1_b
  USE MODgvec_MHD3D_Vars   , ONLY:X2_base,X2_BC_Type,X2_a,X2_b
  USE MODgvec_sol_var_MHD3D, ONLY:t_sol_var_mhd3d
  IMPLICIT NONE
!-----------------------------------------------------------------------------------------------------------------------------------
! INPUT VARIABLES
  REAL(wp),INTENT(IN) :: h ! depth of perturbation from boundary (0.1..0.3)
  REAL(wp),INTENT(IN) :: X1pert_b(1:X1_base%f%modes) 
  REAL(wp),INTENT(IN) :: X2pert_b(1:X2_base%f%modes) 
!-----------------------------------------------------------------------------------------------------------------------------------
! OUTPUT VARIABLES
  CLASS(t_sol_var_MHD3D), INTENT(INOUT) :: U_init
!-----------------------------------------------------------------------------------------------------------------------------------
! LOCAL VARIABLES
  INTEGER  :: iMode
  REAL(wp) :: BC_val(2),spos
  REAL(wp) :: X1pert_gIP(1:X1_base%s%nBase)
  REAL(wp) :: X2pert_gIP(1:X2_base%s%nBase)
!===================================================================================================================================
  IF(.NOT.MPIroot) CALL abort(__STAMP__, &
                       "AddBoundaryPerturbation should only be called by MPIroot!")
  WRITE(UNIT_stdOut,'(4X,A)') "ADD BOUNDARY PERTURBATION..."
  
 
  ASSOCIATE(s_IP         =>X1_base%s%s_IP, &
            modes        =>X1_base%f%modes )
  DO imode=1,modes
    X1_b(iMode)=X1_b(iMode)+X1pert_b(iMode)
    X1pert_gIP(:)=blend(s_IP)*X1pert_b(iMode)
    U_init%X1(:,iMode)=U_init%X1(:,iMode) + X1_base%s%initDOF( X1pert_gIP(:) )
  END DO 
  END ASSOCIATE
  
  ASSOCIATE(s_IP         =>X2_base%s%s_IP, &
            modes        =>X2_base%f%modes )
  DO imode=1,modes
    X2_b(iMode)=X2_b(iMode)+X2pert_b(iMode)
    X2pert_gIP(:)=blend(s_IP)*X2pert_b(iMode) 
    U_init%X2(:,iMode)=U_init%X2(:,iMode) + X2_base%s%initDOF( X2pert_gIP(:))
  END DO 
  END ASSOCIATE

  !apply strong boundary conditions
  ASSOCIATE(modes        =>X1_base%f%modes, &
            zero_odd_even=>X1_base%f%zero_odd_even)
  DO imode=1,modes
    SELECT CASE(zero_odd_even(iMode))
    CASE(MN_ZERO,M_ZERO)
      BC_val =(/ X1_a(iMode)    ,      X1_b(iMode)/)
    !CASE(M_ODD_FIRST,M_ODD,M_EVEN)
    CASE DEFAULT
      BC_val =(/          0.0_wp,      X1_b(iMode)/)
    END SELECT !X1(:,iMode) zero odd even
    CALL X1_base%s%applyBCtoDOF(U_init%X1(:,iMode),X1_BC_type(:,iMode),BC_val)
  END DO 
  END ASSOCIATE !X1
  
  ASSOCIATE(modes        =>X2_base%f%modes, &
            zero_odd_even=>X2_base%f%zero_odd_even)
  DO imode=1,modes
    SELECT CASE(zero_odd_even(iMode))
    CASE(MN_ZERO,M_ZERO)
      BC_val =(/     X2_a(iMode),      X2_b(iMode)/)
    !CASE(M_ODD_FIRST,M_ODD,M_EVEN)
    CASE DEFAULT
      BC_val =(/          0.0_wp,      X2_b(iMode)/)
    END SELECT !X1(:,iMode) zero odd even
    CALL X2_base%s%applyBCtoDOF(U_init%X2(:,iMode),X2_BC_type(:,iMode),BC_val)
  END DO 
  END ASSOCIATE !X2

  WRITE(UNIT_stdOut,'(4X,A)') "... DONE."
  WRITE(UNIT_stdOut,fmt_sep)


  CONTAINS

  ELEMENTAL FUNCTION blend(s_in)
    REAL(wp),INTENT(IN) :: s_in !input coordinate [0,1]
    REAL(wp)            :: blend
    !blend= ( MIN(0., (s_in-(1.-h)) ) / h) **4
    !blend= 2. -2./(EXP(8.*(s_in-1.)/h) +1)
    !blend= EXP(-4.*((s_in-1.)/h)**2)
    !blend= s_in 
    blend= EXP(-4.*((s_in-1.)/0.6)**2)
  END FUNCTION blend

END SUBROUTINE AddBoundaryPerturbation

!===================================================================================================================================
!> Compute Equilibrium, iteratively
!!
!===================================================================================================================================
SUBROUTINE MinimizeMHD3D(sf) 
! MODULES
  USE MODgvec_MHD3D_vars, ONLY: MinimizerType
  IMPLICIT NONE
!-----------------------------------------------------------------------------------------------------------------------------------
! OUTPUT VARIABLES
  CLASS(t_functional_mhd3d), INTENT(INOUT) :: sf
!-----------------------------------------------------------------------------------------------------------------------------------
! LOCAL VARIABLES
!===================================================================================================================================
  __PERFON('minimizer')
  SELECT CASE(MinimizerType)
  CASE(0,10)
    CALL MinimizeMHD3D_descent(sf)
<<<<<<< HEAD
!!!  CASE(1)
!!!    CALL MinimizeMHD3D_LBFGS(sf)
=======
>>>>>>> 321e49ef
  CASE DEFAULT
    CALL abort(__STAMP__,&
        "Minimizertype does not exist",MinimizerType,-1.0_wp)
  END SELECT
  __PERFOFF('minimizer')
END SUBROUTINE MinimizeMHD3D

!===================================================================================================================================
!> Compute Equilibrium, iteratively
!!
!===================================================================================================================================
SUBROUTINE MinimizeMHD3D_descent(sf) 
! MODULES
  USE MODgvec_MHD3D_Vars
  USE MODgvec_MHD3D_EvalFunc
  USE MODgvec_Analyze, ONLY:analyze
  USE MODgvec_Restart, ONLY:WriteState
  IMPLICIT NONE
!-----------------------------------------------------------------------------------------------------------------------------------
! OUTPUT VARIABLES
  CLASS(t_functional_mhd3d), INTENT(INOUT) :: sf
!-----------------------------------------------------------------------------------------------------------------------------------
! LOCAL VARIABLES
  INTEGER   :: iter,nStepDecreased,nSkip_Jac,nSkip_dw
  INTEGER   :: JacCheck,lastoutputIter,StartTimeArray(8)
  REAL(wp)  :: dt,deltaW,absTol
  INTEGER,PARAMETER   :: ndamp=10
  REAL(wp)  :: tau(1:ndamp), tau_bar
  REAL(wp)  :: min_dt_out,max_dt_out,min_dw_out,max_dw_out,sum_dW_out,t_pseudo,Fnorm(3),Fnorm0(3),Fnorm_old(3),W_MHD3D_0
  INTEGER   :: logUnit !globally needed for logging
  INTEGER   :: logiter_ramp,logscreen
  LOGICAL   :: restart_iter
  LOGICAL   :: first_iter 
!===================================================================================================================================
  SWRITE(UNIT_stdOut,'(A)') "MINIMIZE MHD3D FUNCTIONAL..."


  abstol=minimize_tol


  dt=start_dt
  nstepDecreased=0
  nSkip_Jac=0
  t_pseudo=0
  lastOutputIter=0
  iter=0
  logiter_ramp=1
  logscreen=1

  first_iter=.TRUE.
  restart_iter=.FALSE.

  CALL U(-3)%set_to(U(0)) !initial state, should remain unchanged

  DO WHILE(iter.LE.maxIter)
    IF((first_iter).OR.(restart_iter))THEN
      JacCheck=1 !abort if detJ<0
      CALL EvalAux(           U(0),JacCheck)
      U(0)%W_MHD3D=EvalEnergy(U(0),.FALSE.,JacCheck)
      W_MHD3D_0 = U(0)%W_MHD3D
      CALL EvalForce(         U(0),.FALSE.,JacCheck,F(0))
      Fnorm0=SQRT(F(0)%norm_2())
      Fnorm=Fnorm0
      Fnorm_old=1.1*Fnorm0
      CALL U(-1)%set_to(U(0)) !last state
      CALL U(-2)%set_to(U(0)) !state at last logging interval
      !for hirshman method
      IF(MinimizerType.EQ.10)THEN
        CALL V(-1)%set_to(0.0_wp)
        CALL V( 0)%set_to(0.0_wp)
        tau(1:ndamp)=0.15_wp/dt
      END IF
      min_dt_out=1.0e+30_wp
      max_dt_out=0.0_wp
      min_dW_out=1.0e+30_wp
      max_dW_out=-1.0e+30_wp
      sum_dW_out=0.0_wp
      nSkip_dW =0
      IF(restart_iter) restart_iter=.FALSE.
      IF(first_iter)THEN
        CALL StartLogging()
        first_iter=.FALSE.
      END IF
    END IF !before first iteration or after restart Jac<0

    !COMPUTE NEW SOLUTION P(1) as a prediction

    SELECT CASE(MinimizerType)
    CASE(0) !gradient descent, previously used for minimizerType=0
      CALL P(1)%AXBY(1.0_wp,U(0),dt,F(0)) !overwrites P(1), predicts solution U(1)
    CASE(10) !hirshman method 
      !tau is damping parameter
      tau(1:ndamp-1) = tau(2:ndamp) !save old
      tau(ndamp)  = MIN(0.15_wp,ABS(LOG(SUM(Fnorm**2)/SUM(Fnorm_old**2))))/dt  !ln(|F_n|^2/|F_{n-1}|^2), Fnorm=|F_X1|,|F_X2|,|F_LA|
      tau_bar = 0.5*dt*SUM(tau)/REAL(ndamp,wp)   !=1/2 * tauavg
      CALL V(1)%AXBY(((1.0_wp-tau_bar)/(1.0_wp+tau_bar)),V(0),(dt/(1.0_wp+tau_bar)),F(0)) !velocity V(1)
      CALL P(1)%AXBY(1.0_wp,U(0),dt,V(1)) !overwrites P(1), predicst solution U(1)
    END SELECT


    JacCheck=2 !no abort,if detJ<0, JacCheck=-1
    P(1)%W_MHD3D=EvalEnergy(P(1),.TRUE.,JacCheck) 
    IF(JacCheck.EQ.-1)THEN
      dt=0.9_wp*dt
      nstepDecreased=nStepDecreased+1
      nSkip_Jac=nSkip_Jac+1
      restart_iter=.TRUE.
      CALL U(0)%set_to(U(-3)) !reset to initial state 
      SWRITE(UNIT_stdOut,'(8X,I8,A,E11.4,A)')iter,'...detJac<0, decrease stepsize to dt=',dt,  ' and RESTART simulation!!!!!!!'
    ELSE 
      !detJ>0
      deltaW=P(1)%W_MHD3D-U(0)%W_MHD3D!should be <=0, 
      IF(deltaW.LE.dW_allowed*W_MHD3D_0)THEN !valid step /hirshman method accept W increase!
        IF(doLineSearch)THEN
          ! LINE SEARCH ... SEEMS THAT IT NEVER REALLY REDUCES THE STEP SIZE... NOT NEEDED?
          CALL U(1)%AXBY(0.5_wp,P(1),0.5_wp,U(0)) !overwrites U(1) 
          JacCheck=2 !no abort,if detJ<0, JacCheck=-1, if detJ>0 Jaccheck=1
          U(1)%W_MHD3D=EvalEnergy(U(1),.TRUE.,JacCheck) 
          IF((U(1)%W_MHD3D.LT.U(0)%W_MHD3D).AND.(U(1)%W_MHD3D.LT.P(1)%W_MHD3D).AND.(JacCheck.EQ.1))THEN
            CALL P(1)%set_to(U(1)) !accept smaller step
            CALL U(1)%AXBY(0.5_wp,P(1),0.5_wp,U(0)) !overwrites U(1) 
            JacCheck=2 !no abort,if detJ<0, JacCheck=-1, if detJ>0 Jaccheck=1
            U(1)%W_MHD3D=EvalEnergy(U(1),.TRUE.,JacCheck) 
            IF((U(1)%W_MHD3D.LT.U(0)%W_MHD3D).AND.(U(1)%W_MHD3D.LT.P(1)%W_MHD3D).AND.(JacCheck.EQ.1))THEN
              !SWRITE(UNIT_stdOut,'(8X,I8,A)')iter,' linesearch: 1/4 step!'
              CALL P(1)%set_to(U(1)) !accept smaller step
            ELSE
              !SWRITE(UNIT_stdOut,'(8X,I8,A)')iter,' linesearch: 1/2 step!'
            END IF
          END IF
        END IF !dolinesearch

        IF(ALL(Fnorm.LE.abstol))THEN
          CALL Logging(.FALSE.)
          SWRITE(UNIT_stdOut,'(4x,A)')'==>Iteration finished, |force| in relative tolerance'
          EXIT !DO LOOP
        END IF
        iter=iter+1
        nstepDecreased=0
        min_dt_out=MIN(min_dt_out,dt)
        max_dt_out=MAX(max_dt_out,dt)
        min_dW_out=MIN(min_dW_out,deltaW)
        max_dW_out=MAX(max_dW_out,deltaW)
        sum_dW_out=sum_dW_out+deltaW
        IF(MOD(iter,logIter_ramp).EQ.0)THEN 

          CALL Logging(.NOT.((logIter_ramp.GE.logIter).AND.(MOD(logscreen,nLogScreen).EQ.0)))
          IF(.NOT.(logIter_ramp.LT.logIter))THEN !only reset for logIter
            logscreen=logscreen+1
            min_dt_out=1.0e+30_wp
            max_dt_out=0.0_wp
            min_dW_out=1.0e+30_wp
            max_dW_out=-1.0e+30_wp
            sum_dW_out=0.0_wp
            nSkip_dW =0
          END IF
          logIter_ramp=MIN(logIter,logIter_ramp*2)
        END IF

        t_pseudo=t_pseudo+dt
        ! for simple gradient & hirshman
        CALL U(-1)%set_to(U(0))
        CALL U(0)%set_to(P(1))
        ! for hirshman method
        IF(MinimizerType.EQ.10)THEN
          CALL V(-1)%set_to(V(0))
          CALL V(0)%set_to(V(1))
        END IF

        CALL EvalForce(P(1),.FALSE.,JacCheck,F(0)) !evalAux was already called on P(1)=U(0), so that its set false here.
        Fnorm_old=Fnorm
        Fnorm=SQRT(F(0)%norm_2())

      ELSE !not a valid step, decrease timestep and skip P(1)
        dt=0.9_wp*dt
        nstepDecreased=nStepDecreased+1
        nSkip_dW=nSkip_dW+1
        !CALL U(0)%set_to(U(-2)) 
        restart_iter=.TRUE.
        SWRITE(UNIT_stdOut,'(8X,I8,A,E8.1,A,E11.4)')iter,'...deltaW>',dW_allowed,'*W_MHD3D_0, skip step and decrease stepsize to dt=',dt
      END IF
    END IF !JacCheck
   
    IF(nStepDecreased.GT.20) THEN ! 2^20 ~10^6
      SWRITE(UNIT_stdOut,'(A,E21.11)')'Iteration stopped since timestep has been decreased by 2^20: ', dt 
      SWRITE(UNIT_stdOut,fmt_sep)
      RETURN
    END IF
    IF((MOD(iter,outputIter).EQ.0).AND.(lastoutputIter.NE.iter))THEN
      __PERFON('output')
      SWRITE(UNIT_stdOut,'(A)')'##########################  OUTPUT ##################################'
      CALL Analyze(iter)
      CALL WriteState(U(0),iter)
      CALL CheckEvalForce(U(0),iter)
      SWRITE(UNIT_stdOut,'(A)')'#####################################################################'
      lastOutputIter=iter
      __PERFOFF('output')
    END IF
  END DO !iter
  IF(iter.GE.MaxIter)THEN
    SWRITE(UNIT_stdOut,'(A,E21.11)')"maximum iteration count exceeded, not converged" 
  END IF
  SWRITE(UNIT_stdOut,'(A)') "... DONE."
  SWRITE(UNIT_stdOut,fmt_sep)
  CALL Analyze(MIN(iter,MaxIter))
  CALL WriteState(U(0),MIN(iter,MaxIter))
  CALL FinishLogging()
!DEBUG
!  SWRITE(FileString,'(A,"_State_",I4.4,"_",I8.8,".dat")')TRIM(ProjectName),OutputLevel,99999999
!  CALL ReadState(FileString,U(-1))
  

CONTAINS

  !=================================================================================================================================
  !> all screen and logfile tasks, can use all variables from subroutine above
  !!
  !=================================================================================================================================
  SUBROUTINE StartLogging()
  USE MODgvec_Globals,     ONLY: GETFREEUNIT
  USE MODgvec_Output_Vars, ONLY: ProjectName,outputLevel
  USE MODgvec_MHD3D_visu,  ONLY: checkAxis
  IMPLICIT NONE
  !---------------------------------------------------------------------------------------------------------------------------------
  CHARACTER(LEN=255)  :: fileString
  INTEGER             :: TimeArray(8),iLogDat
  REAL(wp)            :: AxisPos(2,2)
  INTEGER,PARAMETER   :: nLogDat=16
  REAL(wp)            :: LogDat(1:nLogDat)
  !=================================================================================================================================
  IF(.NOT.MPIroot) RETURN
  __PERFON('log_output')
  CALL DATE_AND_TIME(values=TimeArray) ! get System time
  WRITE(UNIT_stdOut,'(A,E11.4,A)')'%%%%%%%%%%  START ITERATION, dt= ',dt, '  %%%%%%%%%%%%%%%%%%%%%%%%%%%%%%%%%%'
  WRITE(UNIT_stdOut,'(A,I4.2,"-",I2.2,"-",I2.2,1X,I2.2,":",I2.2,":",I2.2)') &
                '%%% Sys date : ',timeArray(1:3),timeArray(5:7)
  WRITE(UNIT_stdOut,'(A,3E21.14)') &
         '%%% dU = |Force|= ',Fnorm(1:3)
  WRITE(UNIT_stdOut,'(40(" -"))')
  !------------------------------------
  StartTimeArray=TimeArray !save first time stamp

  logUnit=GETFREEUNIT()
  WRITE(FileString,'("logMinimizer_",A,"_",I4.4,".csv")')TRIM(ProjectName),outputLevel
  OPEN(UNIT     = logUnit       ,&
     FILE     = TRIM(FileString) ,&
     STATUS   = 'REPLACE'   ,&
     ACCESS   = 'SEQUENTIAL' ) 
  !header
  iLogDat=0
  WRITE(logUnit,'(A)',ADVANCE="NO")'"#iterations","runtime(s)","min_dt","max_dt"'
  WRITE(logUnit,'(A)',ADVANCE="NO")',"W_MHD3D","min_dW","max_dW","sum_dW"'
  WRITE(logUnit,'(A)',ADVANCE="NO")',"normF_X1","normF_X2","normF_LA"'
  LogDat(ilogDat+1:iLogDat+11)=(/0.0_wp,0.0_wp,dt,dt,U(0)%W_MHD3D,0.0_wp,0.0_wp,0.0_wp,Fnorm(1:3)/)
  iLogDat=11 
  IF(doCheckDistance) THEN
    WRITE(logUnit,'(A)',ADVANCE="NO")',"max_Dist","avg_Dist"'
    LogDat(iLogDat+1:iLogDat+2)=(/0.0_wp,0.0_wp/)
    iLogDat=iLogDat+2
  END IF!doCheckDistance
  IF(doCheckAxis) THEN
    WRITE(logUnit,'(A)',ADVANCE="NO")',"X1_axis_0","X2_axis_0","X1_axis_1","X2_axis_1"'
    CALL CheckAxis(U(0),2,AxisPos)
    LogDat(iLogDat+1:iLogDat+4)=RESHAPE(AxisPos,(/4/))
    iLogDat=iLogDat+4
  END IF!doCheckAxis
  WRITE(logUnit,'(A)')' '
  !first data line
  WRITE(logUnit,'(*(e23.15,:,","))') logDat(1:iLogDat)
  __PERFOFF('log_output')
  END SUBROUTINE StartLogging

  !=================================================================================================================================
  !> all screen and logfile tasks, can use all variables from subroutine above
  !!
  !=================================================================================================================================
  SUBROUTINE Logging(quiet)
  USE MODgvec_MHD3D_visu, ONLY: checkDistance
  USE MODgvec_MHD3D_visu, ONLY: checkAxis
  IMPLICIT NONE
  LOGICAL, INTENT(IN) :: quiet !! True: no screen output
  !---------------------------------------------------------------------------------------------------------------------------------
  INTEGER             :: TimeArray(8),runtime_ms,iLogDat
  REAL(wp)            :: AxisPos(2,2),maxDist,avgDist
  INTEGER,PARAMETER   :: nLogDat=16
  REAL(wp)            :: LogDat(1:nLogDat)
  !=================================================================================================================================
  IF(.NOT.MPIroot) RETURN
  __PERFON('log_output')
  CALL DATE_AND_TIME(values=TimeArray) ! get System time
  IF(.NOT.quiet)THEN
    WRITE(UNIT_stdOut,'(80("%"))')
    WRITE(UNIT_stdOut,'(A,I4.2,"-",I2.2,"-",I2.2,1X,I2.2,":",I2.2,":",I2.2)') &
                     '%%% Sys date : ',timeArray(1:3),timeArray(5:7)
    WRITE(UNIT_stdOut,'(A,I8,A,2I8,A,E11.4,A,2E11.4,A,E21.14,A,3E12.4)') &
                     '%%% #ITERATIONS= ',iter,', #skippedIter (Jac/dW)= ',nSkip_Jac,nSkip_dW, &
             '\n%%% t_pseudo= ',t_pseudo,', min/max dt= ',min_dt_out,max_dt_out, &
             '\n%%% W_MHD3D= ',U(0)%W_MHD3D,', min/max/sum deltaW= ' , min_dW_out,max_dW_out,sum_dW_out 
    WRITE(UNIT_stdOut,'(A,3E21.14)') &
               '%%% dU = |Force|= ',Fnorm(1:3)
    !------------------------------------
  END IF!.NOT.quiet
  iLogDat=0
  runtime_ms=MAX(0,SUM((timeArray(5:8)-StartTimearray(5:8))*(/360000,6000,100,1/)))
  LogDat(ilogDat+1:iLogDat+11)=(/REAL(iter,wp),REAL(runtime_ms,wp)/100.0_wp, &
                                min_dt_out,max_dt_out,U(0)%W_MHD3D,min_dW_out,max_dW_out,sum_dW_out, &
                                Fnorm(1:3)/)
  iLogDat=11 
  IF(doCheckDistance) THEN
    CALL CheckDistance(U(0),U(-2),maxDist,avgDist)
    CALL U(-2)%set_to(U(0))
    IF(.NOT.quiet)THEN
      WRITE(UNIT_stdOut,'(A,2E11.4)') &
      '               %%% Dist to last log (max/avg) : ',maxDist,avgDist
    END IF!.NOT.quiet
    LogDat(iLogDat+1:iLogDat+2)=(/maxDist,avgDist/)
    iLogDat=iLogDat+2
  END IF!doCheckDistance
  IF(doCheckAxis) THEN
    CALL CheckAxis(U(0),2,AxisPos)
    IF(.NOT.quiet)THEN
      WRITE(UNIT_stdOut,'(2(A,2E22.14))') &
        '%%% axis position (X1,X2,zeta=0     ): ',AxisPos(1:2,1), &
      '\n%%% axis position (X1,X2,zeta=pi/nfp): ',AxisPos(1:2,2)
    END IF!.NOT.quiet
    LogDat(iLogDat+1:iLogDat+4)=RESHAPE(AxisPos,(/4/))
    iLogDat=iLogDat+4
  END IF !doCheckAxis
  IF(.NOT.quiet)THEN
    WRITE(UNIT_stdOut,'(40(" -"))')
  END IF!.NOT.quiet
  WRITE(logUnit,'(*(e23.15,:,","))') logDat(1:iLogDat)
  __PERFOFF('log_output')
  END SUBROUTINE Logging

  !=================================================================================================================================
  !> 
  !!
  !=================================================================================================================================
  SUBROUTINE FinishLogging()
  IMPLICIT NONE
  !---------------------------------------------------------------------------------------------------------------------------------
  CLOSE(logUnit)
  END SUBROUTINE FinishLogging

END SUBROUTINE MinimizeMHD3D_descent


!===================================================================================================================================
!> Finalize Module
!!
!===================================================================================================================================
SUBROUTINE FinalizeMHD3D(sf) 
! MODULES
  USE MODgvec_MHD3D_Vars
  USE MODgvec_MHD3D_EvalFunc,ONLY:FinalizeMHD3D_EvalFunc
  USE MODgvec_VMEC,ONLY: FinalizeVMEC
  IMPLICIT NONE
!-----------------------------------------------------------------------------------------------------------------------------------
! OUTPUT VARIABLES
  CLASS(t_functional_mhd3d), INTENT(INOUT) :: sf
!-----------------------------------------------------------------------------------------------------------------------------------
! LOCAL VARIABLES
  INTEGER :: i
!===================================================================================================================================
  CALL X1_base%free()
  CALL X2_base%free()
  CALL LA_base%free()

  DO i=-1,1
    CALL U(i)%free()
    CALL P(i)%free()
  END DO
  DO i=-1,0
    CALL F(i)%free()
  END DO
  CALL sgrid%free()

  SDEALLOCATE(U)
  SDEALLOCATE(F)
  SDEALLOCATE(P)
  SDEALLOCATE(X1_BC_type)
  SDEALLOCATE(X2_BC_type)
  SDEALLOCATE(LA_BC_type)
  SDEALLOCATE(X1_b)
  SDEALLOCATE(X2_b)
  SDEALLOCATE(LA_b)
  SDEALLOCATE(X1_a)
  SDEALLOCATE(X2_a)
  SDEALLOCATE(pres_coefs)
  SDEALLOCATE(iota_coefs)

  CALL FinalizeMHD3D_EvalFunc()
  IF(which_init.EQ.1) CALL FinalizeVMEC()
END SUBROUTINE FinalizeMHD3D

END MODULE MODgvec_MHD3D<|MERGE_RESOLUTION|>--- conflicted
+++ resolved
@@ -1048,11 +1048,8 @@
   SELECT CASE(MinimizerType)
   CASE(0,10)
     CALL MinimizeMHD3D_descent(sf)
-<<<<<<< HEAD
 !!!  CASE(1)
 !!!    CALL MinimizeMHD3D_LBFGS(sf)
-=======
->>>>>>> 321e49ef
   CASE DEFAULT
     CALL abort(__STAMP__,&
         "Minimizertype does not exist",MinimizerType,-1.0_wp)

!===================================================================================================================================
! Copyright (C) 2017 - 2018  Florian Hindenlang <hindenlang@gmail.com>
!
! This file is part of GVEC. GVEC is free software: you can redistribute it and/or modify
! it under the terms of the GNU General Public License as published by the Free Software Foundation, either version 3 
! of the License, or (at your option) any later version.
!
! GVEC is distributed in the hope that it will be useful, but WITHOUT ANY WARRANTY; without even the implied warranty
! of MERCHANTABILITY or FITNESS FOR A PARTICULAR PURPOSE. See the GNU General Public License v3.0 for more details.
!
! You should have received a copy of the GNU General Public License along with GVEC. If not, see <http://www.gnu.org/licenses/>.
!=================================================================================================================================
#include "defines.h"

!===================================================================================================================================
!>
!!# Module **MHD3D**
!!
!! CONTAINS INITIALIZATION OF MHD 3D Energy functional that will be minimized
!!
!===================================================================================================================================
MODULE MODgvec_MHD3D
! MODULES
  USE MODgvec_Globals, ONLY:wp,abort,UNIT_stdOut,fmt_sep
  USE MODgvec_c_functional,   ONLY: t_functional
  IMPLICIT NONE
  PUBLIC

!-----------------------------------------------------------------------------------------------------------------------------------
! TYPES 
!-----------------------------------------------------------------------------------------------------------------------------------

  TYPE,EXTENDS(t_functional) :: t_functional_mhd3d
    !-------------------------------------------------------------------------------------------------------------------------------
    LOGICAL :: initialized
    !-------------------------------------------------------------------------------------------------------------------------------
    CONTAINS
      PROCEDURE :: init     => InitMHD3D
      PROCEDURE :: initSolution => InitSolutionMHD3D
      PROCEDURE :: minimize => MinimizeMHD3D
      PROCEDURE :: free     => FinalizeMHD3D
  END TYPE t_functional_mhd3d

!===================================================================================================================================

CONTAINS

!===================================================================================================================================
!> Initialize Module 
!!
!===================================================================================================================================
SUBROUTINE InitMHD3D(sf) 
  ! MODULES
  USE MODgvec_MHD3D_Vars
  USE MODgvec_Globals        , ONLY: TWOPI
  USE MODgvec_sgrid          , ONLY: t_sgrid
  USE MODgvec_fbase          , ONLY: t_fbase,fbase_new
  USE MODgvec_base           , ONLY: t_base,base_new
  USE MODgvec_hmap           , ONLY: hmap_new
  USE MODgvec_VMEC           , ONLY: InitVMEC
  USE MODgvec_VMEC_vars      , ONLY: switchZeta
  USE MODgvec_VMEC_Readin    , ONLY: nfp,nFluxVMEC,Phi,xm,xn,lasym,mpol,ntor
  USE MODgvec_MHD3D_EvalFunc , ONLY: InitializeMHD3D_EvalFunc
  USE MODgvec_ReadInTools    , ONLY: GETSTR,GETLOGICAL,GETINT,GETINTARRAY,GETREAL,GETREALALLOCARRAY
  IMPLICIT NONE
!-----------------------------------------------------------------------------------------------------------------------------------
! INPUT VARIABLES
  CLASS(t_functional_mhd3d), INTENT(INOUT) :: sf
!-----------------------------------------------------------------------------------------------------------------------------------
! OUTPUT VARIABLES
!-----------------------------------------------------------------------------------------------------------------------------------
! LOCAL VARIABLES
  INTEGER          :: i,iMode,nElems
  INTEGER          :: grid_type
  INTEGER          :: X1X2_deg,X1X2_cont
  INTEGER          :: X1_mn_max(2),X2_mn_max(2)
  INTEGER          :: LA_deg,LA_cont,LA_mn_max(2)
  CHARACTER(LEN=8) :: X1_sin_cos
  CHARACTER(LEN=8) :: X2_sin_cos
  CHARACTER(LEN=8) :: LA_sin_cos
  INTEGER          :: degGP,mn_nyq(2),mn_nyq_min(2),fac_nyq
  INTEGER          :: nfp_loc
  INTEGER          :: sign_iota
  INTEGER          :: X1X2_BCtype_axis(0:4),LA_BCtype_axis(0:4)
  INTEGER          :: proposal_mn_max(1:2)=(/2,0/) !!default proposals, changed for VMEC input to automatically match input!
  CHARACTER(LEN=8) :: proposal_X1_sin_cos="_cos_"  !!default proposals, changed for VMEC input to automatically match input!
  CHARACTER(LEN=8) :: proposal_X2_sin_cos="_sin_"  !!default proposals, changed for VMEC input to automatically match input!
  CHARACTER(LEN=8) :: proposal_LA_sin_cos="_sin_"  !!default proposals, changed for VMEC input to automatically match input!
  REAL(wp)         :: pres_scale
!===================================================================================================================================
  SWRITE(UNIT_stdOut,'(A)')'INIT MHD3D ...'

  which_init = GETINT("whichInitEquilibrium")
  IF(which_init.EQ.1) CALL InitVMEC()
  
  !-----------MINIMIZER
  MinimizerType= GETINT("MinimizerType",Proposal=0)
  PrecondType  = GETINT("PrecondType",Proposal=-1)

  dW_allowed=GETREAL("dW_allowed",Proposal=1.0e-10) !! for minimizer, accept step if dW<dW_allowed*W_MHD(iter=0) default +10e-10 
  IF(MinimizerType.EQ.10)THEN !for hirshman method
    doLineSearch=.FALSE.  !does not work
  ELSE
    doLineSearch=GETLOGICAL("doLineSearch",Proposal=.FALSE.) ! does not improve convergence
  END IF
  maxIter   = GETINT("maxIter",Proposal=5000)
  outputIter= GETINT("outputIter",Proposal=500)
  logIter   = GETINT("logIter",Proposal=250)
  nlogScreen= GETINT("nLogScreen",Proposal=1)
  minimize_tol  =GETREAL("minimize_tol",Proposal=1.0e-12_wp)
  start_dt  =GETREAL("start_dt",Proposal=1.0e-08_wp)
  doCheckDistance=GETLOGICAL("doCheckDistance",Proposal=.FALSE.)
  doCheckAxis=GETLOGICAL("doCheckAxis",Proposal=.TRUE.)
  !-----------

  fac_nyq = GETINT( "fac_nyq",Proposal=4)
  
  !constants
  mu_0    = 2.0e-07_wp*TWOPI
  

  init_LA= GETLOGICAL("init_LA",Proposal=.TRUE.)
  
  SELECT CASE(which_init)
  CASE(0)
    init_fromBConly= .TRUE.
    init_BC        = 2
    gamm    = GETREAL("GAMMA",Proposal=0.0_wp)
    nfp_loc  = GETINT( "nfp",Proposal=1)
    !hmap
    which_hmap=GETINT("which_hmap",Proposal=1)
    sign_iota  = GETINT( "sign_iota",Proposal=-1) !if positive in vmec, this should be -1, because of (R,Z,phi) coordinate system
    CALL GETREALALLOCARRAY("iota_coefs",iota_coefs,n_iota_coefs,Proposal=(/1.1_wp,0.1_wp/)) !a+b*s+c*s^2...
    iota_coefs=REAL(sign_iota)*iota_coefs
    CALL GETREALALLOCARRAY("pres_coefs",pres_coefs,n_pres_coefs,Proposal=(/1.0_wp,0.0_wp/)) !a+b*s+c*s^2...
    pres_scale=GETREAL("PRES_SCALE",Proposal=1.0_wp)
    pres_coefs=pres_coefs*pres_scale
    Phi_edge   = GETREAL("PHIEDGE",Proposal=1.0_wp)
    Phi_edge   = Phi_edge/TWOPI !normalization like in VMEC!!!
  CASE(1) !VMEC init
    init_fromBConly= GETLOGICAL("init_fromBConly",Proposal=.FALSE.)
    IF(init_fromBConly)THEN
      !=-1, keep vmec axis and boundary, =0: keep vmec boundary, overwrite axis, =1: keep vmec axis, overwrite boundary, =2: overwrite axis and boundary
      init_BC= GETINT("reinit_BC",Proposal=-1) 
    ELSE
      init_BC=-1
    END IF

    init_with_profile_iota     = GETLOGICAL("init_with_profile_iota", Proposal=.FALSE.)      
    IF(init_with_profile_iota)THEN
      sign_iota  = GETINT( "sign_iota",Proposal=-1) !if positive in vmec, this should be -1, because of (R,Z,phi) coordinate system
      CALL GETREALALLOCARRAY("iota_coefs",iota_coefs,n_iota_coefs,Proposal=(/1.1_wp,0.1_wp/)) !a+b*s+c*s^2...
      iota_coefs=REAL(sign_iota)*iota_coefs
    END IF ! iota from parameterfile

    init_with_profile_pressure = GETLOGICAL("init_with_profile_pressure", Proposal=.FALSE.)
    IF(init_with_profile_pressure)THEN
      CALL GETREALALLOCARRAY("pres_coefs",pres_coefs,n_pres_coefs,Proposal=(/1.0_wp,0.0_wp/)) !a+b*s+c*s^2...
      pres_scale=GETREAL("PRES_SCALE",Proposal=1.0_wp)
      pres_coefs=pres_coefs*pres_scale
    END IF ! pressure from parameterfile

        
    proposal_mn_max(:)=(/mpol-1,ntor/)
    IF(lasym)THEN !asymmetric
      proposal_X1_sin_cos="_sincos_"
      proposal_X2_sin_cos="_sincos_"
      proposal_LA_sin_cos="_sincos_"
    END IF
    gamm = 0.0_wp
    nfp_loc = nfp
    !hmap: depends on how vmec data is read:
    IF(switchZeta)THEN  
      which_hmap=1 !hmap_RZ
    ELSE
      which_hmap=2 !hmap_RphiZ
    END IF
    Phi_edge = Phi(nFluxVMEC)
  END SELECT !which_init

  init_average_axis= GETLOGICAL("init_average_axis",Proposal=.FALSE.)
  IF(init_average_axis)THEN
    average_axis_move(1) = GETREAL("average_axis_move_X1",Proposal=0.0_wp)
    average_axis_move(2) = GETREAL("average_axis_move_X2",Proposal=0.0_wp)
  END IF

  sgammM1=1.0_wp/(gamm-1.0_wp)

  CALL hmap_new(hmap,which_hmap)
  
  
  X1X2_deg     = GETINT(     "X1X2_deg")
  X1X2_cont    = GETINT(     "X1X2_continuity",Proposal=(X1X2_deg-1) )
  X1_mn_max    = GETINTARRAY("X1_mn_max"   ,2 ,Proposal=proposal_mn_max)
  X2_mn_max    = GETINTARRAY("X2_mn_max"   ,2 ,Proposal=proposal_mn_max)
  X1_sin_cos   = GETSTR(     "X1_sin_cos"     ,Proposal=proposal_X1_sin_cos)  !_sin_,_cos_,_sin_cos_
  X2_sin_cos   = GETSTR(     "X2_sin_cos"     ,Proposal=proposal_X2_sin_cos)
  
  
  LA_deg     = GETINT(     "LA_deg")
  LA_cont    = GETINT(     "LA_continuity",Proposal=(LA_deg-1))
  LA_mn_max  = GETINTARRAY("LA_mn_max", 2 ,Proposal=proposal_mn_max)
  LA_sin_cos = GETSTR(     "LA_sin_cos"   ,Proposal=proposal_LA_sin_cos)
  
  IF(fac_nyq.EQ.-1)THEN
    fac_nyq=4
    mn_nyq_min(1)=1+fac_nyq*MAXVAL((/X1_mn_max(1),X2_mn_max(1),LA_mn_max(1)/))
    mn_nyq_min(2)=1+fac_nyq*MAXVAL((/X1_mn_max(2),X2_mn_max(2),LA_mn_max(2)/))
    mn_nyq  = GETINTARRAY("mn_nyq",2)
    IF(mn_nyq(1).LT.mn_nyq_min(1))THEN
       WRITE(*,*) 'mn_nyq(1) too small, should be >= ',mn_nyq_min(1)
       STOP
    END IF
    IF(mn_nyq(2).LT.mn_nyq_min(2))THEN 
       WRITE(*,*) 'mn_nyq(2) too small, should be >= ',mn_nyq_min(2)
       STOP
    END IF
  ELSE
    mn_nyq(1)=1+fac_nyq*MAXVAL((/X1_mn_max(1),X2_mn_max(1),LA_mn_max(1)/))
    mn_nyq(2)=1+fac_nyq*MAXVAL((/X1_mn_max(2),X2_mn_max(2),LA_mn_max(2)/))
  END IF
  
  SWRITE(UNIT_stdOut,*)
  SWRITE(UNIT_stdOut,'(A,I4,A,I6," , ",I6,A)')'    fac_nyq = ', fac_nyq,'  ==> interpolation points mn_nyq=( ',mn_nyq(:),' )'
  SWRITE(UNIT_stdOut,*)

  nElems   = GETINT("sgrid_nElems",Proposal=10)
  grid_type= GETINT("sgrid_grid_type",Proposal=0)
<<<<<<< HEAD

=======
  
  !mandatory global input parameters
>>>>>>> 3bcfee1b
  degGP   = GETINT( "degGP",Proposal=MAX(X1X2_deg,LA_deg)+2)

  !INITIALIZE GRID  
  CALL sgrid%init(nElems,grid_type)

  !INITIALIZE BASE        !sbase parameter                 !fbase parameter               ...exclude_mn_zero
  CALL base_new(X1_base  , X1X2_deg,X1X2_cont,sgrid,degGP , X1_mn_max,mn_nyq,nfp_loc,X1_sin_cos,.FALSE.)
  CALL base_new(X2_base  , X1X2_deg,X1X2_cont,sgrid,degGP , X2_mn_max,mn_nyq,nfp_loc,X2_sin_cos,.FALSE.)
  CALL base_new(LA_base  ,   LA_deg,  LA_cont,sgrid,degGP , LA_mn_max,mn_nyq,nfp_loc,LA_sin_cos,.TRUE. )

  IF(which_init.EQ.1) THEN !VMEC
    IF(lasym)THEN
      IF((X1_base%f%sin_cos.NE._SINCOS_).OR. &
         (X2_base%f%sin_cos.NE._SINCOS_).OR. &
         (LA_base%f%sin_cos.NE._SINCOS_) ) THEN
        SWRITE(UNIT_stdOut,'(A)')'!!!!!!!! WARNING: !!!!!!!!!!!!!!!'
        SWRITE(UNIT_stdOut,'(A)')'!!!!!!!!   ---->  VMEC was run asymmetric, you should use _sincos_ basis for all variables'
        SWRITE(UNIT_stdOut,'(A)')'!!!!!!!! WARNING: !!!!!!!!!!!!!!!'
        CALL abort(__STAMP__,&
            '!!!!  VMEC was run asymmetric, you should use _sincos_ basis for all variables')
      END IF
    END IF
    IF((MAXVAL(INT(xm(:))).GT.MINVAL((/X1_mn_max(1),X2_mn_max(1),LA_mn_max(1)/))).OR. &
       (MAXVAL(ABS(INT(xn(:))/nfp_loc)).GT.MINVAL((/X1_mn_max(2),X2_mn_max(2),LA_mn_max(2)/))))THEN
      SWRITE(UNIT_stdOut,'(A)')    '!!!!!!!! WARNING: !!!!!!!!!!!!!!!'
      SWRITE(UNIT_stdOut,'(A,2I6)')'!!!!!!!!   ---->  you use a lower mode number than the VMEC  run  ', &
                                    MAXVAL(INT(xm(:))),MAXVAL(ABS(INT(xn(:))/nfp_loc))
      SWRITE(UNIT_stdOut,'(A)')    '!!!!!!!! WARNING: !!!!!!!!!!!!!!!'
      !  CALL abort(__STAMP__,&
      !'!!!!!  you use a lower mode number than the VMEC  run  (m,n)_max')
    END IF
  END IF

  nDOF_X1 = X1_base%s%nBase* X1_base%f%modes
  nDOF_X2 = X2_base%s%nBase* X2_base%f%modes
  nDOF_LA = LA_base%s%nBase* LA_base%f%modes

  ALLOCATE(X1_b(1:X1_base%f%modes) )
  ALLOCATE(X2_b(1:X2_base%f%modes) )
  ALLOCATE(LA_b(1:LA_base%f%modes) )
  ALLOCATE(X1_a(1:X1_base%f%modes) )
  ALLOCATE(X2_a(1:X2_base%f%modes) )
  X1_b=0.0_wp
  X2_b=0.0_wp
  LA_b=0.0_wp
  X1_a=0.0_wp
  X2_a=0.0_wp

  IF((init_BC.EQ.0).OR.(init_BC.EQ.2))THEN !READ axis values from input file
    WRITE(UNIT_stdOut,'(4X,A)')'... read axis data for X1:'
    ASSOCIATE(modes=>X1_base%f%modes,sin_range=>X1_base%f%sin_range,cos_range=>X1_base%f%cos_range)
    DO iMode=sin_range(1)+1,sin_range(2)
      X1_a(iMode)=get_iMode('X1_a_sin',X1_base%f%Xmn(:,iMode),X1_base%f%nfp)
    END DO !iMode
    DO iMode=cos_range(1)+1,cos_range(2)
      X1_a(iMode)=get_iMode('X1_a_cos',X1_base%f%Xmn(:,iMode),X1_base%f%nfp)
    END DO !iMode
    END ASSOCIATE
    WRITE(UNIT_stdOut,'(4X,A)')'... read axis data for X2:'
    ASSOCIATE(modes=>X2_base%f%modes,sin_range=>X2_base%f%sin_range,cos_range=>X2_base%f%cos_range)
    DO iMode=sin_range(1)+1,sin_range(2)
      X2_a(iMode)=get_iMode('X2_a_sin',X2_base%f%Xmn(:,iMode),X2_base%f%nfp)
    END DO !iMode
    DO iMode=cos_range(1)+1,cos_range(2)
      X2_a(iMode)=get_iMode('X2_a_cos',X2_base%f%Xmn(:,iMode),X2_base%f%nfp)
    END DO !iMode
    END ASSOCIATE
  END IF
  IF((init_BC.EQ.1).OR.(init_BC.EQ.2))THEN !READ edge values from input file
    WRITE(UNIT_stdOut,'(4X,A)')'... read edge boundary data for X1:'
    ASSOCIATE(modes=>X1_base%f%modes,sin_range=>X1_base%f%sin_range,cos_range=>X1_base%f%cos_range)
    DO iMode=sin_range(1)+1,sin_range(2)
      X1_b(iMode)=get_iMode('X1_b_sin',X1_base%f%Xmn(:,iMode),X1_base%f%nfp)
    END DO !iMode
    DO iMode=cos_range(1)+1,cos_range(2)
      X1_b(iMode)=get_iMode('X1_b_cos',X1_base%f%Xmn(:,iMode),X1_base%f%nfp)
    END DO !iMode
    END ASSOCIATE
    WRITE(UNIT_stdOut,'(4X,A)')'... read edge boundary data for X2:'
    ASSOCIATE(modes=>X2_base%f%modes,sin_range=>X2_base%f%sin_range,cos_range=>X2_base%f%cos_range)
    DO iMode=sin_range(1)+1,sin_range(2)
      X2_b(iMode)=get_iMode('X2_b_sin',X2_base%f%Xmn(:,iMode),X2_base%f%nfp)
    END DO !iMode
    DO iMode=cos_range(1)+1,cos_range(2)
      X2_b(iMode)=get_iMode('X2_b_cos',X2_base%f%Xmn(:,iMode),X2_base%f%nfp)
    END DO !iMode
    END ASSOCIATE
  END IF !init_BC

  X1X2_BCtype_axis(MN_ZERO    )= GETINT("X1X2_BCtype_axis_mn_zero"    ,Proposal=0 ) !AUTOMATIC,m-dependent  
  X1X2_BCtype_axis(M_ZERO     )= GETINT("X1X2_BCtype_axis_m_zero"     ,Proposal=0 ) !AUTOMATIC,m-dependent  
  X1X2_BCtype_axis(M_ODD_FIRST)= GETINT("X1X2_BCtype_axis_m_odd_first",Proposal=0 ) !AUTOMATIC,m-dependent  
  X1X2_BCtype_axis(M_ODD      )= GETINT("X1X2_BCtype_axis_m_odd"      ,Proposal=0 ) !AUTOMATIC,m-dependent  
  X1X2_BCtype_axis(M_EVEN     )= GETINT("X1X2_BCtype_axis_m_even"     ,Proposal=0 ) !AUTOMATIC,m-dependent 

                                    
  !boundary conditions (used in force, in init slightly changed)
  ASSOCIATE(modes        =>X1_base%f%modes, zero_odd_even=>X1_base%f%zero_odd_even)
  ALLOCATE(X1_BC_type(1:2,modes))
  X1_BC_type(BC_EDGE,:)=BC_TYPE_DIRICHLET
  DO imode=1,modes
    X1_BC_type(BC_AXIS,iMode)=X1X2_BCtype_axis(zero_odd_even(iMode))
    IF(X1_BC_type(BC_AXIS,iMode).EQ.0)THEN !AUTOMATIC, m-dependent BC, for m>deg, switch off all DOF up to deg+1
      X1_BC_type(BC_AXIS,iMode)=-1*MIN(X1_base%s%deg+1,X1_base%f%Xmn(1,iMode))
      IF((nElems.EQ.1).AND.(X1_base%f%Xmn(1,iMode).GT.X1_base%s%deg)) THEN
        IF(X1_base%f%Xmn(2,iMode).EQ.0) & !warning for all n-modes written once!
          WRITE(UNIT_stdOut,'(4X,A,I4,A)')'WARNING, 1-element spline with BC for m>deg, will ZERO edge coeff. X1_b(m=',&
                                         X1_base%f%Xmn(1,iMode),',n=-n_max,n_max)! (use 2elems instead)'
      END IF
    END IF
  END DO 
  END ASSOCIATE !X1

  ASSOCIATE(modes        =>X2_base%f%modes, zero_odd_even=>X2_base%f%zero_odd_even)
  ALLOCATE(X2_BC_type(1:2,modes))
  X2_BC_type(BC_EDGE,:)=BC_TYPE_DIRICHLET
  DO imode=1,modes
    X2_BC_type(BC_AXIS,iMode)=X1X2_BCtype_axis(zero_odd_even(iMode))
    IF(X2_BC_type(BC_AXIS,iMode).EQ.0)THEN ! AUTOMATIC, m-dependent BC, for m>deg, switch off all DOF up to deg+1
      X2_BC_type(BC_AXIS,iMode)=-1*MIN(X2_base%s%deg+1,X2_base%f%Xmn(1,iMode))
      IF((nElems.EQ.1).AND.(X2_base%f%Xmn(1,iMode).GT.X2_base%s%deg)) THEN
        IF(X2_base%f%Xmn(2,iMode).EQ.0) & !warning for all n-modes written once!
          WRITE(UNIT_stdOut,'(4X,A,I4,A)')'WARNING, 1-element spline with BC for m>deg, will ZERO edge coeff. X2_b(m=',&
                                         X2_base%f%Xmn(1,iMode),',n=-n_max,n_max)! (use 2elems instead)'
      END IF
    END IF
  END DO 
  END ASSOCIATE !X2

  LA_BCtype_axis(MN_ZERO    )= GETINT("LA_BCtype_axis_mn_zero"    ,Proposal=BC_TYPE_SYMMZERO )
  LA_BCtype_axis(M_ZERO     )= GETINT("LA_BCtype_axis_m_zero"     ,Proposal=BC_TYPE_SYMM     )
  LA_BCtype_axis(M_ODD_FIRST)= GETINT("LA_BCtype_axis_m_odd_first",Proposal=0 ) !AUTOMATIC,m-dependent
  LA_BCtype_axis(M_ODD      )= GETINT("LA_BCtype_axis_m_odd"      ,Proposal=0 ) !AUTOMATIC,m-dependent
  LA_BCtype_axis(M_EVEN     )= GETINT("LA_BCtype_axis_m_even"     ,Proposal=0 ) !AUTOMATIC,m-dependent

  ASSOCIATE(modes        =>LA_base%f%modes, zero_odd_even=>LA_base%f%zero_odd_even)
  ALLOCATE(LA_BC_type(1:2,modes))
  LA_BC_type(BC_EDGE,:)=BC_TYPE_OPEN
  DO imode=1,modes
    LA_BC_type(BC_AXIS,iMode)=LA_BCtype_axis(zero_odd_even(iMode))
    IF(LA_BC_type(BC_AXIS,iMode).EQ.0)THEN ! AUTOMATIC, m-dependent BC, for m>deg, switch off all DOF up to deg+1
      LA_BC_type(BC_AXIS,iMode)=-1*MIN(LA_base%s%deg+1,LA_base%f%Xmn(1,iMode))
    END IF
  END DO 
  END ASSOCIATE !LA
  
  ! ALLOCATE DATA
  ALLOCATE(U(-3:1))
  CALL U(1)%init((/X1_base%s%nbase,X2_base%s%nbase,LA_base%s%nBase,  &
                   X1_base%f%modes,X2_base%f%modes,LA_base%f%modes/)  )
  DO i=-3,0
    CALL U(i)%copy(U(1))
  END DO
  ALLOCATE(F(-1:0))
  DO i=-1,0
    CALL F(i)%copy(U(1))
  END DO
  ALLOCATE(V(-1:1))
  DO i=-1,1
    CALL V(i)%copy(U(1))
  END DO
  ALLOCATE(P(-1:1))
  DO i=-1,1
    CALL P(i)%copy(U(1))
  END DO

  CALL InitializeMHD3D_EvalFunc()

  SWRITE(UNIT_stdOut,'(A)')'... DONE'
  SWRITE(UNIT_stdOut,fmt_sep)
  

END SUBROUTINE InitMHD3D



!===================================================================================================================================
!> Initialize Module 
!!
!===================================================================================================================================
SUBROUTINE InitSolutionMHD3D(sf) 
! MODULES
  USE MODgvec_MHD3D_Vars     , ONLY: which_init,U,F,X1_base,X2_base,LA_base
  USE MODgvec_Restart_vars   , ONLY: doRestart,RestartFile
  USE MODgvec_Restart        , ONLY: RestartFromState
  USE MODgvec_Restart        , ONLY: WriteState
  USE MODgvec_MHD3D_EvalFunc , ONLY: EvalEnergy,EvalForce,CheckEvalForce
  USE MODgvec_Analyze        , ONLY: Analyze
  USE MODgvec_ReadInTools    , ONLY: GETLOGICAL
  IMPLICIT NONE
!-----------------------------------------------------------------------------------------------------------------------------------
! INPUT VARIABLES
  CLASS(t_functional_mhd3d), INTENT(INOUT) :: sf
!-----------------------------------------------------------------------------------------------------------------------------------
! OUTPUT VARIABLES
!-----------------------------------------------------------------------------------------------------------------------------------
! LOCAL VARIABLES
  INTEGER              :: JacCheck,iMode
  LOGICAL              :: boundary_perturb !! false: no boundary perturbation, true: add boundary perturbation X1pert_b,X2pert_b
  REAL(wp),ALLOCATABLE :: X1pert_b(:)      !! fourier modes of the boundary perturbation for X1
  REAL(wp),ALLOCATABLE :: X2pert_b(:)      !! fourier modes of the boundary perturbation for X2
!===================================================================================================================================
  SWRITE(UNIT_stdOut,'(4X,A)') "INTIALIZE SOLUTION..."
  IF(doRestart)THEN
    SWRITE(UNIT_stdOut,'(4X,A)')'... restarting from file ... '
    CALL RestartFromState(RestartFile,U(0))
    CALL InitSolution(U(0),-1) !re-applies BC
  ELSE 
    CALL InitSolution(U(0),which_init)
  END IF

  boundary_perturb=GETLOGICAL('boundary_perturb',Proposal=.FALSE.)
  IF(boundary_perturb)THEN
    ALLOCATE(X1pert_b(1:X1_base%f%modes) )
    ALLOCATE(X2pert_b(1:X2_base%f%modes) )
    X1pert_b=0.0_wp
    X2pert_b=0.0_wp
    !READ boudnary values from input file
    ASSOCIATE(modes=>X1_base%f%modes,sin_range=>X1_base%f%sin_range,cos_range=>X1_base%f%cos_range)
    WRITE(UNIT_stdOut,'(4X,A)')'... read data for X1pert:'
    DO iMode=sin_range(1)+1,sin_range(2)
      X1pert_b(iMode)=get_iMode('X1pert_b_sin',X1_base%f%Xmn(:,iMode),X1_base%f%nfp)
    END DO !iMode
    DO iMode=cos_range(1)+1,cos_range(2)
      X1pert_b(iMode)=get_iMode('X1pert_b_cos',X1_base%f%Xmn(:,iMode),X1_base%f%nfp)
    END DO !iMode
    END ASSOCIATE
    ASSOCIATE(modes=>X2_base%f%modes,sin_range=>X2_base%f%sin_range,cos_range=>X2_base%f%cos_range)
    WRITE(UNIT_stdOut,'(4X,A)')'... read data for X2pert:'
    DO iMode=sin_range(1)+1,sin_range(2)
      X2pert_b(iMode)=get_iMode('X2pert_b_sin',X2_base%f%Xmn(:,iMode),X2_base%f%nfp)
    END DO !iMode
    DO iMode=cos_range(1)+1,cos_range(2)
      X2pert_b(iMode)=get_iMode('X2pert_b_cos',X2_base%f%Xmn(:,iMode),X2_base%f%nfp)
    END DO !iMode
    END ASSOCIATE
    CALL AddBoundaryPerturbation(U(0),0.3,X1pert_b,X2pert_b)
    DEALLOCATE(X1pert_b,X2pert_b)
  END IF

  CALL U(-1)%set_to(U(0))

  JacCheck=2
  U(0)%W_MHD3D=EvalEnergy(U(0),.TRUE.,JacCheck)
  IF(JacCheck.EQ.-1)THEN
    CALL Analyze(0)
    CALL abort(__STAMP__,&
        "NEGATIVE JACOBIAN FOUND AFTER INITIALIZATION!")
  END IF
    
  CALL WriteState(U(0),0)
  CALL EvalForce(U(0),.FALSE.,JacCheck, F(0))
  SWRITE(UNIT_stdOut,'(8x,A,3E11.4)')'|Force|= ',SQRT(F(0)%norm_2())
  CALL CheckEvalForce(U(0),0)
  CALL Analyze(0)

  SWRITE(UNIT_stdOut,'(4X,A)') "... DONE."
  SWRITE(UNIT_stdOut,fmt_sep)
  
END SUBROUTINE InitSolutionMHD3D


!===================================================================================================================================
!> automatically build the string to be read from parameterfile, varname + m,n mode number, and then read it from parameterfile
!!
!===================================================================================================================================
FUNCTION get_iMode(varname_in,mn_in,nfp_in)
! MODULES
  USE MODgvec_ReadInTools    , ONLY: GETREAL
!$ USE omp_lib
  IMPLICIT NONE
!-----------------------------------------------------------------------------------------------------------------------------------
! INPUT VARIABLES
    CHARACTER(LEN=*),INTENT(IN) :: varname_in
    INTEGER         ,INTENT(IN) :: mn_in(2),nfp_in
!-----------------------------------------------------------------------------------------------------------------------------------
! OUTPUT VARIABLES
    REAL(wp)                    :: get_iMode
!-----------------------------------------------------------------------------------------------------------------------------------
! LOCAL VARIABLES
    CHARACTER(LEN=100) :: varstr
!===================================================================================================================================
  WRITE(varstr,'(A,"("I4,";",I4,")")')TRIM(varname_in),mn_in(1),mn_in(2)/nfp_in
  varstr=delete_spaces(varstr)         !quiet on default=0.0
  get_iMode=GETREAL(TRIM(varstr),Proposal=0.0_wp,quiet_def_in=.TRUE.)

  CONTAINS 

  FUNCTION delete_spaces(str_in)
    USE ISO_VARYING_STRING,ONLY:VARYING_STRING,VAR_STR,CHAR,replace
    IMPLICIT NONE
    !-------------------------------------------
    !input/output
    CHARACTER(LEN=*),INTENT(IN) :: str_in
    CHARACTER(LEN=LEN(str_in))  :: delete_spaces
    TYPE(VARYING_STRING) :: tmpstr
    !-------------------------------------------
    tmpstr=VAR_STR(str_in);delete_spaces=CHAR(Replace(tmpstr," ","",Every=.true.))
   
  END FUNCTION delete_spaces
END FUNCTION get_iMode


!===================================================================================================================================
!> Initialize the solution with the given boundary condition 
!!
!===================================================================================================================================
SUBROUTINE InitSolution(U_init,which_init_in)
! MODULES
  USE MODgvec_Globals,       ONLY:ProgressBar
  USE MODgvec_MHD3D_Vars   , ONLY:init_fromBConly,init_BC,init_average_axis,average_axis_move
  USE MODgvec_MHD3D_Vars   , ONLY:X1_base,X1_BC_Type,X1_a,X1_b
  USE MODgvec_MHD3D_Vars   , ONLY:X2_base,X2_BC_Type,X2_a,X2_b
  USE MODgvec_MHD3D_Vars   , ONLY:LA_base,init_LA,LA_BC_Type
  USE MODgvec_sol_var_MHD3D, ONLY:t_sol_var_mhd3d
  USE MODgvec_lambda_solve,  ONLY:lambda_solve
  USE MODgvec_VMEC_Vars,     ONLY:Rmnc_spl,Rmns_spl,Zmnc_spl,Zmns_spl
  USE MODgvec_VMEC_Vars,     ONLY:lmnc_spl,lmns_spl
  USE MODgvec_VMEC_Readin,   ONLY:lasym
  USE MODgvec_VMEC,          ONLY:VMEC_EvalSplMode
!$ USE omp_lib
  IMPLICIT NONE
!-----------------------------------------------------------------------------------------------------------------------------------
! INPUT VARIABLES
  INTEGER, INTENT(IN) :: which_init_in
!-----------------------------------------------------------------------------------------------------------------------------------
! OUTPUT VARIABLES
  CLASS(t_sol_var_MHD3D), INTENT(INOUT) :: U_init
!-----------------------------------------------------------------------------------------------------------------------------------
! LOCAL VARIABLES
  INTEGER  :: iMode,is,i_m,i_n
  REAL(wp) :: BC_val(2)
  REAL(wp) :: spos
  REAL(wp) :: StartTime,EndTime
  REAL(wp) :: dl,lint,x1int,x2int 
  REAL(wp) :: X1_b_IP(X1_base%f%mn_nyq(1),X1_base%f%mn_nyq(2))
  REAL(wp) :: X2_b_IP(X2_base%f%mn_nyq(1),X2_base%f%mn_nyq(2))
  REAL(wp) :: X1_gIP(1:X1_base%s%nBase,1:X1_base%f%modes)
  REAL(wp) :: X2_gIP(1:X2_base%s%nBase,1:X2_base%f%modes)
  REAL(wp) :: LA_gIP(1:LA_base%s%nBase,1:LA_base%f%modes)
!===================================================================================================================================
  X1_gIP=0.; X2_gIP=0.; LA_gIP=0.

  SELECT CASE(which_init_in)
  CASE(-1) !restart
    X1_a(:)=U_init%X1(1,:)
    X2_a(:)=U_init%X2(1,:)
    X1_b(:)=U_init%X1(X1_base%s%nBase,:)
    X2_b(:)=U_init%X2(X2_base%s%nBase,:)
  CASE(0)
    !X1_a,X2_a and X1_b,X2_b already filled from parameter file readin...
  CASE(1) !VMEC
    IF((init_BC.EQ.-1).OR.(init_BC.EQ.1))THEN ! compute  axis from VMEC, else use the one defined in paramterfile
      spos=0.0_wp
      ASSOCIATE(sin_range    => X1_base%f%sin_range, cos_range    => X1_base%f%cos_range )
      DO imode=cos_range(1)+1,cos_range(2)
        X1_a(iMode)  =VMEC_EvalSplMode(X1_base%f%Xmn(:,iMode),0,spos,Rmnc_Spl)
      END DO 
      IF(lasym)THEN
        DO imode=sin_range(1)+1,sin_range(2)
          X1_a(iMode)  =VMEC_EvalSplMode(X1_base%f%Xmn(:,iMode),0,spos,Rmns_Spl)
        END DO 
      END IF !lasym
      END ASSOCIATE !X1
      ASSOCIATE(sin_range    => X2_base%f%sin_range, cos_range    => X2_base%f%cos_range )
      DO imode=sin_range(1)+1,sin_range(2)
        X2_a(iMode)  =VMEC_EvalSplMode(X2_base%f%Xmn(:,iMode),0,spos,Zmns_Spl)
      END DO 
      IF(lasym)THEN
        DO imode=cos_range(1)+1,cos_range(2)
          X2_a(iMode)  =VMEC_EvalSplMode(X2_base%f%Xmn(:,iMode),0,spos,Zmnc_Spl)
        END DO 
      END IF !lasym
      END ASSOCIATE !X2
    END IF
    IF((init_BC.EQ.-1).OR.(init_BC.EQ.0))THEN ! compute edge from VMEC, else use the one defined in paramterfile
      spos=1.0_wp
      ASSOCIATE(sin_range    => X1_base%f%sin_range, cos_range    => X1_base%f%cos_range )
      DO imode=cos_range(1)+1,cos_range(2)
        X1_b(iMode:iMode)  =VMEC_EvalSplMode(X1_base%f%Xmn(:,iMode),0,spos,Rmnc_Spl)
      END DO 
      IF(lasym)THEN
        DO imode=sin_range(1)+1,sin_range(2)
          X1_b(iMode)  =VMEC_EvalSplMode(X1_base%f%Xmn(:,iMode),0,spos,Rmns_Spl)
        END DO 
      END IF !lasym
      END ASSOCIATE !X1
      ASSOCIATE(sin_range    => X2_base%f%sin_range, cos_range    => X2_base%f%cos_range )
      DO imode=sin_range(1)+1,sin_range(2)
        X2_b(iMode)  =VMEC_EvalSplMode(X2_base%f%Xmn(:,iMode),0,spos,Zmns_Spl)
      END DO 
      IF(lasym)THEN
        DO imode=cos_range(1)+1,cos_range(2)
          X2_b(iMode)  =VMEC_EvalSplMode(X2_base%f%Xmn(:,iMode),0,spos,Zmnc_Spl)
        END DO 
      END IF !lasym
      END ASSOCIATE !X2
    END IF
    IF(init_average_axis)THEN
      ASSOCIATE(m_nyq=>X1_base%f%mn_nyq(1),n_nyq=>X1_base%f%mn_nyq(2))
      X1_b_IP(:,:) = RESHAPE(X1_base%f%evalDOF_IP(0,X1_b),(/m_nyq,n_nyq/))
      X2_b_IP(:,:) = RESHAPE(X2_base%f%evalDOF_IP(0,X2_b),(/m_nyq,n_nyq/))
      DO i_n=1,n_nyq
        !overwrite axis with average axis by center of closed line of the boundary in each poloidal plane:
        !dl=SQRT((X1_b_IP(1,i_n)-X1_b_IP(m_nyq,i_n))**2+(X2_b_IP(1,i_n)-X2_b_IP(m_nyq,i_n))**2)
        !lint=dl
        !x1int=X1_b_IP(1,i_n)*dl
        !x2int=X2_b_IP(1,i_n)*dl
        !DO i_m=2,m_nyq
        !  dl=SQRT((X1_b_IP(i_m,i_n)-X1_b_IP(i_m-1,i_n))**2+(X2_b_IP(i_m,i_n)-X2_b_IP(i_m-1,i_n))**2)
        !  lint=lint+dl
        !  x1int=x1int+X1_b_IP(i_m,i_n)*dl
        !  x2int=x2int+X2_b_IP(i_m,i_n)*dl
        !END DO
        !overwrite axis with centroid  of surface enclosed  by the line of the boundary in each poloidal plane:
        ! c_x= 1/(6A) sum_i (x_i-1+x_i)*(x_i-1*y_i - x_i*y_i-1), A=1/2 sum_i  (x_i-1*y_i - x_i*y_i-1)
        dl=X1_b_IP(m_nyq,i_n)*X2_b_IP(1,i_n)-X1_b_IP(1,i_n)*X2_b_IP(m_nyq,i_n)
        lint=dl
        x1int=(X1_b_IP(m_nyq,i_n)+X1_b_IP(1,i_n))*dl
        x2int=(X2_b_IP(m_nyq,i_n)+X2_b_IP(1,i_n))*dl
        DO i_m=2,m_nyq
          dl=SQRT((X1_b_IP(i_m,i_n)-X1_b_IP(i_m-1,i_n))**2+(X2_b_IP(i_m,i_n)-X2_b_IP(i_m-1,i_n))**2)
          dl=X1_b_IP(i_m-1,i_n)*X2_b_IP(i_m,i_n)-X1_b_IP(i_m,i_n)*X2_b_IP(i_m-1,i_n)
          lint=lint+dl
          x1int=x1int+(X1_b_IP(i_m-1,i_n)+X1_b_IP(i_m,i_n))*dl
          x2int=x2int+(X2_b_IP(i_m-1,i_n)+X2_b_IP(i_m,i_n))*dl
        END DO
        X1_b_IP(:,i_n) = x1int/(3.0_wp*lint) + average_axis_move(1)
        X2_b_IP(:,i_n) = x2int/(3.0_wp*lint) + average_axis_move(2)
      END DO
      X1_a = X1_base%f%initDOF(RESHAPE(X1_b_IP,(/X1_base%f%mn_IP/)))
      X2_a = X2_base%f%initDOF(RESHAPE(X2_b_IP,(/X2_base%f%mn_IP/)))
      END ASSOCIATE
    END IF !init_average_axis
    IF(.NOT.init_fromBConly)THEN !only boundary and axis from VMEC
      ASSOCIATE(s_IP         => X1_base%s%s_IP, &
                nBase        => X1_base%s%nBase, &
                sin_range    => X1_base%f%sin_range,&
                cos_range    => X1_base%f%cos_range )
      DO imode=cos_range(1)+1,cos_range(2)
        DO is=1,nBase
          X1_gIP(is,iMode)  =VMEC_EvalSplMode(X1_base%f%Xmn(:,iMode),0,s_IP(is),Rmnc_Spl)
        END DO !is
      END DO !imode=cos_range
      IF(lasym)THEN
        DO imode=sin_range(1)+1,sin_range(2)
          DO is=1,nBase
            X1_gIP(is,iMode)  =VMEC_EvalSplMode(X1_base%f%Xmn(:,iMode),0,s_IP(is),Rmns_Spl)
          END DO !is
        END DO !imode= sin_range
      END IF !lasym
      END ASSOCIATE !X1
      ASSOCIATE(s_IP         => X2_base%s%s_IP, &
                nBase        => X2_base%s%nBase, &
                sin_range    => X2_base%f%sin_range,&
                cos_range    => X2_base%f%cos_range )
      DO imode=sin_range(1)+1,sin_range(2)
        DO is=1,nBase
          X2_gIP(is,iMode)  =VMEC_EvalSplMode(X2_base%f%Xmn(:,iMode),0,s_IP(is),Zmns_Spl)
        END DO !is
      END DO !imode=sin_range
      IF(lasym)THEN
        DO imode=cos_range(1)+1,cos_range(2)
          DO is=1,nBase
            X2_gIP(is,iMode)  =VMEC_EvalSplMode(X2_base%f%Xmn(:,iMode),0,s_IP(is),Zmnc_Spl)
          END DO !is
        END DO !imode= sin_range
      END IF !lasym
      END ASSOCIATE !X2
      ASSOCIATE(s_IP         => LA_base%s%s_IP, &
                nBase        => LA_base%s%nBase, &
                sin_range    => LA_base%f%sin_range,&
                cos_range    => LA_base%f%cos_range )
      DO imode=sin_range(1)+1,sin_range(2)
        DO is=1,nBase
          LA_gIP(is,iMode)  =VMEC_EvalSplMode(LA_base%f%Xmn(:,iMode),0,s_IP(is),lmns_Spl)
        END DO !is
      END DO !imode= sin_range
      IF(lasym)THEN
        DO imode=cos_range(1)+1,cos_range(2)
          DO is=1,nBase
            LA_gIP(is,iMode)  =VMEC_EvalSplMode(LA_base%f%Xmn(:,iMode),0,s_IP(is),Lmnc_Spl)
          END DO !is
        END DO !imode=cos_range
      END IF !lasym
      END ASSOCIATE !X1
    END IF !fullIntVmec
  END SELECT !which_init
  
 
  IF((which_init_in.NE.-1).AND.(init_fromBConly))THEN 
    !no restart(=-1) and initialization only 
    !smoothly interpolate between  edge and axis data
    ASSOCIATE(s_IP         =>X1_base%s%s_IP, &
              modes        =>X1_base%f%modes, &
              zero_odd_even=>X1_base%f%zero_odd_even)
    DO imode=1,modes
      SELECT CASE(zero_odd_even(iMode))
      CASE(MN_ZERO,M_ZERO) !X1_a only used here!!
        X1_gIP(:,iMode)=(1.0_wp-(s_IP(:)**2))*X1_a(iMode)+(s_IP(:)**2)*X1_b(iMode)  ! meet edge and axis, ~(1-s^2)
      CASE(M_ODD_FIRST)
        X1_gIP(:,iMode)=s_IP(:)*X1_b(iMode)      ! first odd mode ~s
!      CASE(M_ODD)
!        X1_gIP(:,iMode)=(s_IP(:)**3)*X1_b(iMode) ! higher odd modes ~s^3
!      CASE(M_EVEN)
!        X1_gIP(:,iMode)=(s_IP(:)**2)*X1_b(iMode)   !even mode ~s^2
      CASE DEFAULT ! ~s^m
        X1_gIP(:,iMode)=s_IP(:)*X1_b(iMode)      
        DO i_m=2,X1_base%f%Xmn(1,iMode)
          X1_gIP(:,iMode)=X1_gIP(:,iMode)*s_IP(:)
        END DO
      END SELECT !X1(:,iMode) zero odd even
    END DO 
    END ASSOCIATE
    
    ASSOCIATE(s_IP         =>X2_base%s%s_IP, &
              modes        =>X2_base%f%modes, &
              zero_odd_even=>X2_base%f%zero_odd_even)
    DO imode=1,modes
      SELECT CASE(zero_odd_even(iMode))
      CASE(MN_ZERO,M_ZERO) !X2_a only used here!!!
        X2_gIP(:,iMode)=(1.0_wp-(s_IP(:)**2))*X2_a(iMode)+(s_IP(:)**2)*X2_b(iMode) ! meet edge and axis, ~(1-s^2)
      CASE(M_ODD_FIRST)
        X2_gIP(:,iMode)=s_IP(:)*X2_b(iMode)      ! first odd mode ~s
!      CASE(M_ODD)
!        X2_gIP(:,iMode)=(s_IP(:)**3)*X2_b(iMode) ! higher odd modes ~s^3
!      CASE(M_EVEN)
!        X2_gIP(:,iMode)=(s_IP(:)**2)*X2_b(iMode) !even mode ~s^2
      CASE DEFAULT ! ~s^m
        X2_gIP(:,iMode)=s_IP(:)*X2_b(iMode)      
        DO i_m=2,X2_base%f%Xmn(1,iMode)
          X2_gIP(:,iMode)=X2_gIP(:,iMode)*s_IP(:)
        END DO
      END SELECT !X2(:,iMode) zero odd even
    END DO 
    END ASSOCIATE
  END IF !init_fromBConly

  !apply strong boundary conditions
  ASSOCIATE(modes        =>X1_base%f%modes, &
            zero_odd_even=>X1_base%f%zero_odd_even)
  DO imode=1,modes
    SELECT CASE(zero_odd_even(iMode))
    CASE(MN_ZERO,M_ZERO)
      BC_val =(/ X1_a(iMode)    ,      X1_b(iMode)/)
    !CASE(M_ODD_FIRST,M_ODD,M_EVEN)
    CASE DEFAULT
      BC_val =(/          0.0_wp,      X1_b(iMode)/)
    END SELECT !X1(:,iMode) zero odd even
    IF(which_init_in.NE.-1) U_init%X1(:,iMode)=X1_base%s%initDOF( X1_gIP(:,iMode) )
    CALL X1_base%s%applyBCtoDOF(U_init%X1(:,iMode),X1_BC_type(:,iMode),BC_val)
  END DO 
  END ASSOCIATE !X1
  
  ASSOCIATE(modes        =>X2_base%f%modes, &
            zero_odd_even=>X2_base%f%zero_odd_even)
  DO imode=1,modes
    SELECT CASE(zero_odd_even(iMode))
    CASE(MN_ZERO,M_ZERO)
      BC_val =(/     X2_a(iMode),      X2_b(iMode)/)
    !CASE(M_ODD_FIRST,M_ODD,M_EVEN)
    CASE DEFAULT
      BC_val =(/          0.0_wp,      X2_b(iMode)/)
    END SELECT !X1(:,iMode) zero odd even
    IF(which_init_in.NE.-1) U_init%X2(:,iMode)=X2_base%s%initDOF( X2_gIP(:,iMode) )
    CALL X2_base%s%applyBCtoDOF(U_init%X2(:,iMode),X2_BC_type(:,iMode),BC_val)
  END DO 
  END ASSOCIATE !X2

  ASSOCIATE(modes        =>LA_base%f%modes, &
            zero_odd_even=>LA_base%f%zero_odd_even)
  IF(which_init_in.NE.-1)THEN !not restart
    IF(init_LA)THEN
      CALL CPU_TIME(StartTime)
!$ StartTime=OMP_GET_WTIME()
      SWRITE(UNIT_stdOut,'(4X,A)') "... initialize lambda from mapping ..."
      !initialize Lambda
      CALL ProgressBar(0,LA_base%s%nBase) !init
      DO is=1,LA_base%s%nBase
        spos=LA_base%s%s_IP(is)
        CALL lambda_Solve(spos,U_init%X1,U_init%X2,LA_gIP(is,:))
        CALL ProgressBar(is,LA_base%s%nBase)
      END DO !is
      SWRITE(UNIT_stdOut,'(A)') "... done."
      CALL CPU_TIME(EndTime)
!$ EndTime=OMP_GET_WTIME()
      SWRITE(UNIT_stdOut,'(4X,A,F9.2,A)') " init lambda took [ ",EndTime-StartTime," sec]"
    ELSE
      !lambda init might not be needed since it has no boundary condition and changes anyway after the update of the mapping...
      IF(.NOT.init_fromBConly)THEN
        SWRITE(UNIT_stdOut,'(4X,A)') "... lambda initialized with VMEC ..."
      ELSE
        SWRITE(UNIT_stdOut,'(4X,A)') "... initialize lambda =0 ..."
        LA_gIP=0.0_wp
      END IF
    END IF !init_LA
  END IF !which_init_in
  !apply strong BC
  DO imode=1,modes
    IF(zero_odd_even(iMode).EQ.MN_ZERO)THEN
      U_init%LA(:,iMode)=0.0_wp ! (0,0) mode should not be here, but must be zero if its used.
    ELSE
      BC_val =(/ 0.0_wp, 0.0_wp/)
      IF(which_init_in.NE.-1) U_init%LA(:,iMode)=LA_base%s%initDOF( LA_gIP(:,iMode) )
      CALL LA_base%s%applyBCtoDOF(U_init%LA(:,iMode),LA_BC_type(:,iMode),BC_val)
    END IF!iMode ~ MN_ZERO
  END DO !iMode 

  END ASSOCIATE !LA
END SUBROUTINE InitSolution


!===================================================================================================================================
!> Add boundary perturbation
!!
!===================================================================================================================================
SUBROUTINE AddBoundaryPerturbation(U_init,h,X1pert_b,X2pert_b)
! MODULES
  USE MODgvec_MHD3D_Vars   , ONLY:X1_base,X1_BC_Type,X1_a,X1_b
  USE MODgvec_MHD3D_Vars   , ONLY:X2_base,X2_BC_Type,X2_a,X2_b
  USE MODgvec_MHD3D_Vars   , ONLY:LA_base,LA_BC_Type,init_LA
  USE MODgvec_sol_var_MHD3D, ONLY:t_sol_var_mhd3d
  USE MODgvec_lambda_solve,  ONLY:lambda_solve
  IMPLICIT NONE
!-----------------------------------------------------------------------------------------------------------------------------------
! INPUT VARIABLES
  REAL(wp),INTENT(IN) :: h ! depth of perturbation from boundary (0.1..0.3)
  REAL(wp),INTENT(IN) :: X1pert_b(1:X1_base%f%modes) 
  REAL(wp),INTENT(IN) :: X2pert_b(1:X2_base%f%modes) 
!-----------------------------------------------------------------------------------------------------------------------------------
! OUTPUT VARIABLES
  CLASS(t_sol_var_MHD3D), INTENT(INOUT) :: U_init
!-----------------------------------------------------------------------------------------------------------------------------------
! LOCAL VARIABLES
  INTEGER  :: iMode,is
  REAL(wp) :: BC_val(2),spos
  REAL(wp) :: X1pert_gIP(1:X1_base%s%nBase)
  REAL(wp) :: X2pert_gIP(1:X2_base%s%nBase)
  REAL(wp) :: LA_gIP(1:LA_base%s%nBase,1:LA_base%f%modes)
!===================================================================================================================================
  SWRITE(UNIT_stdOut,'(4X,A)') "ADD BOUNDARY PERTURBATION..."
  
 
  ASSOCIATE(s_IP         =>X1_base%s%s_IP, &
            modes        =>X1_base%f%modes )
  DO imode=1,modes
    X1_b(iMode)=X1_b(iMode)+X1pert_b(iMode)
    X1pert_gIP(:)=blend(s_IP)*X1pert_b(iMode)
    U_init%X1(:,iMode)=U_init%X1(:,iMode) + X1_base%s%initDOF( X1pert_gIP(:) )
  END DO 
  END ASSOCIATE
  
  ASSOCIATE(s_IP         =>X2_base%s%s_IP, &
            modes        =>X2_base%f%modes )
  DO imode=1,modes
    X2_b(iMode)=X2_b(iMode)+X2pert_b(iMode)
    X2pert_gIP(:)=blend(s_IP)*X2pert_b(iMode) 
    U_init%X2(:,iMode)=U_init%X2(:,iMode) + X2_base%s%initDOF( X2pert_gIP(:))
  END DO 
  END ASSOCIATE

  !apply strong boundary conditions
  ASSOCIATE(modes        =>X1_base%f%modes, &
            zero_odd_even=>X1_base%f%zero_odd_even)
  DO imode=1,modes
    SELECT CASE(zero_odd_even(iMode))
    CASE(MN_ZERO,M_ZERO)
      BC_val =(/ X1_a(iMode)    ,      X1_b(iMode)/)
    !CASE(M_ODD_FIRST,M_ODD,M_EVEN)
    CASE DEFAULT
      BC_val =(/          0.0_wp,      X1_b(iMode)/)
    END SELECT !X1(:,iMode) zero odd even
    CALL X1_base%s%applyBCtoDOF(U_init%X1(:,iMode),X1_BC_type(:,iMode),BC_val)
  END DO 
  END ASSOCIATE !X1
  
  ASSOCIATE(modes        =>X2_base%f%modes, &
            zero_odd_even=>X2_base%f%zero_odd_even)
  DO imode=1,modes
    SELECT CASE(zero_odd_even(iMode))
    CASE(MN_ZERO,M_ZERO)
      BC_val =(/     X2_a(iMode),      X2_b(iMode)/)
    !CASE(M_ODD_FIRST,M_ODD,M_EVEN)
    CASE DEFAULT
      BC_val =(/          0.0_wp,      X2_b(iMode)/)
    END SELECT !X1(:,iMode) zero odd even
    CALL X2_base%s%applyBCtoDOF(U_init%X2(:,iMode),X2_BC_type(:,iMode),BC_val)
  END DO 
  END ASSOCIATE !X2

  IF(init_LA)THEN
    SWRITE(UNIT_stdOut,'(4X,A)') "... initialize lambda from mapping ..."
    !initialize Lambda
    DO is=1,LA_base%s%nBase
      spos=LA_base%s%s_IP(is)
      CALL lambda_Solve(spos,U_init%X1,U_init%X2,LA_gIP(is,:))
    END DO !is
    ASSOCIATE(modes        =>LA_base%f%modes, &
              zero_odd_even=>LA_base%f%zero_odd_even)
    DO imode=1,modes
      IF(zero_odd_even(iMode).EQ.MN_ZERO)THEN
        U_init%LA(:,iMode)=0.0_wp ! (0,0) mode should not be here, but must be zero if its used.
      ELSE
        U_init%LA(:,iMode)=LA_base%s%initDOF( LA_gIP(:,iMode) )
      END IF!iMode ~ MN_ZERO
      BC_val =(/ 0.0_wp, 0.0_wp/)
      CALL LA_base%s%applyBCtoDOF(U_init%LA(:,iMode),LA_BC_type(:,iMode),BC_val)
    END DO !iMode 
    END ASSOCIATE !LA
  END IF !init_LA

  SWRITE(UNIT_stdOut,'(4X,A)') "... DONE."
  SWRITE(UNIT_stdOut,fmt_sep)


  CONTAINS

  ELEMENTAL FUNCTION blend(s_in)
    REAL(wp),INTENT(IN) :: s_in !input coordinate [0,1]
    REAL(wp)            :: blend
    !blend= ( MIN(0., (s_in-(1.-h)) ) / h) **4
    !blend= 2. -2./(EXP(8.*(s_in-1.)/h) +1)
    !blend= EXP(-4.*((s_in-1.)/h)**2)
    !blend= s_in 
    blend= EXP(-4.*((s_in-1.)/0.6)**2)
  END FUNCTION blend

END SUBROUTINE AddBoundaryPerturbation

!===================================================================================================================================
!> Compute Equilibrium, iteratively
!!
!===================================================================================================================================
SUBROUTINE MinimizeMHD3D(sf) 
! MODULES
  USE MODgvec_MHD3D_vars, ONLY: MinimizerType
  IMPLICIT NONE
!-----------------------------------------------------------------------------------------------------------------------------------
! OUTPUT VARIABLES
  CLASS(t_functional_mhd3d), INTENT(INOUT) :: sf
!-----------------------------------------------------------------------------------------------------------------------------------
! LOCAL VARIABLES
!===================================================================================================================================
  __PERFON('minimizer')
  SELECT CASE(MinimizerType)
  CASE(0,10)
    CALL MinimizeMHD3D_descent(sf)
  CASE(1)
    CALL MinimizeMHD3D_LBFGS(sf)
  CASE DEFAULT
    CALL abort(__STAMP__,&
        "Minimizertype does not exist",MinimizerType,-1.0_wp)
  END SELECT
  __PERFOFF('minimizer')
END SUBROUTINE MinimizeMHD3D

!===================================================================================================================================
!> Compute Equilibrium, iteratively
!!
!===================================================================================================================================
SUBROUTINE MinimizeMHD3D_descent(sf) 
! MODULES
  USE MODgvec_MHD3D_Vars
  USE MODgvec_MHD3D_EvalFunc
  USE MODgvec_Analyze, ONLY:analyze
  USE MODgvec_Restart, ONLY:WriteState
  IMPLICIT NONE
!-----------------------------------------------------------------------------------------------------------------------------------
! OUTPUT VARIABLES
  CLASS(t_functional_mhd3d), INTENT(INOUT) :: sf
!-----------------------------------------------------------------------------------------------------------------------------------
! LOCAL VARIABLES
  INTEGER   :: iter,nStepDecreased,nSkip_Jac,nSkip_dw
  INTEGER   :: JacCheck,lastoutputIter,StartTimeArray(8)
  REAL(wp)  :: dt,deltaW,absTol
  INTEGER,PARAMETER   :: ndamp=10
  REAL(wp)  :: tau(1:ndamp), tau_bar
  REAL(wp)  :: min_dt_out,max_dt_out,min_dw_out,max_dw_out,sum_dW_out,t_pseudo,Fnorm(3),Vnorm(3),Fnorm0(3),Fnorm_old(3),W_MHD3D_0
  INTEGER   :: logUnit !globally needed for logging
  INTEGER   :: logiter_ramp,logscreen
  LOGICAL   :: restart_iter
  LOGICAL   :: first_iter 
!===================================================================================================================================
  SWRITE(UNIT_stdOut,'(A)') "MINIMIZE MHD3D FUNCTIONAL..."


  abstol=minimize_tol


  dt=start_dt
  nstepDecreased=0
  nSkip_Jac=0
  t_pseudo=0
  lastOutputIter=0
  iter=0
  Vnorm=0.
  logiter_ramp=1
  logscreen=1

  first_iter=.TRUE.
  restart_iter=.FALSE.

  CALL U(-3)%set_to(U(0)) !initial state, should remain unchanged

  DO WHILE(iter.LE.maxIter)
    IF((first_iter).OR.(restart_iter))THEN
      JacCheck=1 !abort if detJ<0
      CALL EvalAux(           U(0),JacCheck)
      U(0)%W_MHD3D=EvalEnergy(U(0),.FALSE.,JacCheck)
      W_MHD3D_0 = U(0)%W_MHD3D
      CALL EvalForce(         U(0),.FALSE.,JacCheck,F(0))
      Fnorm0=SQRT(F(0)%norm_2())
      Fnorm=Fnorm0
      Fnorm_old=1.1*Fnorm0
      CALL U(-1)%set_to(U(0)) !last state
      CALL U(-2)%set_to(U(0)) !state at last logging interval
      !for hirshman method
      IF(MinimizerType.EQ.10)THEN
        CALL V(-1)%set_to(0.0_wp)
        CALL V( 0)%set_to(0.0_wp)
        tau(1:ndamp)=0.15_wp/dt
        tau_bar = 0.075_wp 
      END IF
      min_dt_out=1.0e+30_wp
      max_dt_out=0.0_wp
      min_dW_out=1.0e+30_wp
      max_dW_out=-1.0e+30_wp
      sum_dW_out=0.0_wp
      nSkip_dW =0
      IF(restart_iter) restart_iter=.FALSE.
      IF(first_iter)THEN
        CALL StartLogging()
        first_iter=.FALSE.
      END IF
    END IF !before first iteration or after restart Jac<0

    !COMPUTE NEW SOLUTION P(1) as a prediction

    SELECT CASE(MinimizerType)
    CASE(0) !gradient descent, previously used for minimizerType=0
      CALL P(1)%AXBY(1.0_wp,U(0),dt,F(0)) !overwrites P(1), predicts solution U(1)
    CASE(10) !hirshman method 
      !tau is damping parameter
      tau(1:ndamp-1) = tau(2:ndamp) !save old
      tau(ndamp)  = MIN(0.15_wp,ABS(LOG(SUM(Fnorm**2)/SUM(Fnorm_old**2))))/dt  !ln(|F_n|^2/|F_{n-1}|^2), Fnorm=|F_X1|,|F_X2|,|F_LA|
      tau_bar = 0.5*dt*SUM(tau)/REAL(ndamp,wp)   !=1/2 * tauavg
      CALL V(1)%AXBY(((1.0_wp-tau_bar)/(1.0_wp+tau_bar)),V(0),(dt/(1.0_wp+tau_bar)),F(0)) !velocity V(1)
      CALL P(1)%AXBY(1.0_wp,U(0),dt,V(1)) !overwrites P(1), predicst solution U(1)
      Vnorm=SQRT(V(1)%norm_2())
    END SELECT


    JacCheck=2 !no abort,if detJ<0, JacCheck=-1
    P(1)%W_MHD3D=EvalEnergy(P(1),.TRUE.,JacCheck) 
    IF(JacCheck.EQ.-1)THEN
      dt=0.9_wp*dt
      nstepDecreased=nStepDecreased+1
      nSkip_Jac=nSkip_Jac+1
      restart_iter=.TRUE.
      CALL U(0)%set_to(U(-3)) !reset to initial state 
      SWRITE(UNIT_stdOut,'(8X,I8,A,E11.4,A)')iter,'...detJac<0, decrease stepsize to dt=',dt,  ' and RESTART simulation!!!!!!!'
    ELSE 
      !detJ>0
      deltaW=P(1)%W_MHD3D-U(0)%W_MHD3D!should be <=0, 
      IF(deltaW.LE.dW_allowed*W_MHD3D_0)THEN !valid step /hirshman method accept W increase!
        IF(doLineSearch)THEN
          ! LINE SEARCH ... SEEMS THAT IT NEVER REALLY REDUCES THE STEP SIZE... NOT NEEDED?
          CALL U(1)%AXBY(0.5_wp,P(1),0.5_wp,U(0)) !overwrites U(1) 
          JacCheck=2 !no abort,if detJ<0, JacCheck=-1, if detJ>0 Jaccheck=1
          U(1)%W_MHD3D=EvalEnergy(U(1),.TRUE.,JacCheck) 
          IF((U(1)%W_MHD3D.LT.U(0)%W_MHD3D).AND.(U(1)%W_MHD3D.LT.P(1)%W_MHD3D).AND.(JacCheck.EQ.1))THEN
            CALL P(1)%set_to(U(1)) !accept smaller step
            CALL U(1)%AXBY(0.5_wp,P(1),0.5_wp,U(0)) !overwrites U(1) 
            JacCheck=2 !no abort,if detJ<0, JacCheck=-1, if detJ>0 Jaccheck=1
            U(1)%W_MHD3D=EvalEnergy(U(1),.TRUE.,JacCheck) 
            IF((U(1)%W_MHD3D.LT.U(0)%W_MHD3D).AND.(U(1)%W_MHD3D.LT.P(1)%W_MHD3D).AND.(JacCheck.EQ.1))THEN
              !SWRITE(UNIT_stdOut,'(8X,I8,A)')iter,' linesearch: 1/4 step!'
              CALL P(1)%set_to(U(1)) !accept smaller step
            ELSE
              !SWRITE(UNIT_stdOut,'(8X,I8,A)')iter,' linesearch: 1/2 step!'
            END IF
          END IF
        END IF !dolinesearch

        IF(ALL(Fnorm.LE.abstol))THEN
          CALL Logging(.FALSE.)
          SWRITE(UNIT_stdOut,'(4x,A)')'==>Iteration finished, |force| in relative tolerance'
          EXIT !DO LOOP
        END IF
        iter=iter+1
        nstepDecreased=0
        min_dt_out=MIN(min_dt_out,dt)
        max_dt_out=MAX(max_dt_out,dt)
        min_dW_out=MIN(min_dW_out,deltaW)
        max_dW_out=MAX(max_dW_out,deltaW)
        sum_dW_out=sum_dW_out+deltaW
        IF(MOD(iter,logIter_ramp).EQ.0)THEN 

          CALL Logging(.NOT.((logIter_ramp.GE.logIter).AND.(MOD(logscreen,nLogScreen).EQ.0)))
          IF(.NOT.(logIter_ramp.LT.logIter))THEN !only reset for logIter
            logscreen=logscreen+1
            min_dt_out=1.0e+30_wp
            max_dt_out=0.0_wp
            min_dW_out=1.0e+30_wp
            max_dW_out=-1.0e+30_wp
            sum_dW_out=0.0_wp
            nSkip_dW =0
          END IF
          logIter_ramp=MIN(logIter,logIter_ramp*2)
        END IF

        t_pseudo=t_pseudo+dt
        ! for simple gradient & hirshman
        CALL U(-1)%set_to(U(0))
        CALL U(0)%set_to(P(1))
        ! for hirshman method
        IF(MinimizerType.EQ.10)THEN
          CALL V(-1)%set_to(V(0))
          CALL V(0)%set_to(V(1))
        END IF

        CALL EvalForce(P(1),.FALSE.,JacCheck,F(0)) !evalAux was already called on P(1)=U(0), so that its set false here.
        Fnorm_old=Fnorm
        Fnorm=SQRT(F(0)%norm_2())

      ELSE !not a valid step, decrease timestep and skip P(1)
        dt=0.9_wp*dt
        nstepDecreased=nStepDecreased+1
        nSkip_dW=nSkip_dW+1
        !CALL U(0)%set_to(U(-2)) 
        restart_iter=.TRUE.
        SWRITE(UNIT_stdOut,'(8X,I8,A,E8.1,A,E11.4)')iter,'...deltaW>',dW_allowed,'*W_MHD3D_0, skip step and decrease stepsize to dt=',dt
      END IF
    END IF !JacCheck
   
    IF(nStepDecreased.GT.20) THEN ! 2^20 ~10^6
      SWRITE(UNIT_stdOut,'(A,E21.11)')'Iteration stopped since timestep has been decreased by 2^20: ', dt 
      SWRITE(UNIT_stdOut,fmt_sep)
      RETURN
    END IF
    IF((MOD(iter,outputIter).EQ.0).AND.(lastoutputIter.NE.iter))THEN
      __PERFON('output')
      SWRITE(UNIT_stdOut,'(A)')'##########################  OUTPUT ##################################'
      CALL Analyze(iter)
      CALL WriteState(U(0),iter)
      CALL CheckEvalForce(U(0),iter)
      SWRITE(UNIT_stdOut,'(A)')'#####################################################################'
      lastOutputIter=iter
      __PERFOFF('output')
    END IF
  END DO !iter
  IF(iter.GE.MaxIter)THEN
    SWRITE(UNIT_stdOut,'(A,E21.11)')"maximum iteration count exceeded, not converged" 
  END IF
  SWRITE(UNIT_stdOut,'(A)') "... DONE."
  SWRITE(UNIT_stdOut,fmt_sep)
  CALL Analyze(MIN(iter,MaxIter))
  CALL WriteState(U(0),MIN(iter,MaxIter))
  CALL FinishLogging()
!DEBUG
!  WRITE(FileString,'(A,"_State_",I4.4,"_",I8.8,".dat")')TRIM(ProjectName),OutputLevel,99999999
!  CALL ReadState(FileString,U(-1))
  

CONTAINS

  !=================================================================================================================================
  !> all screen and logfile tasks, can use all variables from subroutine above
  !!
  !=================================================================================================================================
  SUBROUTINE StartLogging()
  USE MODgvec_Globals,     ONLY: GETFREEUNIT
  USE MODgvec_Output_Vars, ONLY: ProjectName,outputLevel
  USE MODgvec_MHD3D_visu,  ONLY: checkAxis
  IMPLICIT NONE
  !---------------------------------------------------------------------------------------------------------------------------------
  CHARACTER(LEN=255)  :: fileString
  INTEGER             :: TimeArray(8),iLogDat
  REAL(wp)            :: AxisPos(2,2)
  INTEGER,PARAMETER   :: nLogDat=20
  REAL(wp)            :: LogDat(1:nLogDat)
  !=================================================================================================================================
  __PERFON('log_output')
  CALL DATE_AND_TIME(values=TimeArray) ! get System time
  SWRITE(UNIT_stdOut,'(A,E11.4,A)')'%%%%%%%%%%  START ITERATION, dt= ',dt, '  %%%%%%%%%%%%%%%%%%%%%%%%%%%%%%%%%%'
  SWRITE(UNIT_stdOut,'(A,I4.2,"-",I2.2,"-",I2.2,1X,I2.2,":",I2.2,":",I2.2)') &
                 '%%% Sys date : ',timeArray(1:3),timeArray(5:7)
  SWRITE(UNIT_stdOut,'(A,3E21.14)') &
          '%%% dU = |Force|= ',Fnorm(1:3)
  IF(MinimizerType.EQ.10) THEN
    SWRITE(UNIT_stdOut,'(A,E11.4,A,3E11.4)') &
          '%%% accel.GD: tau= ',tau_bar,' |vel|= ',Vnorm(1:3)
  END IF
  
  SWRITE(UNIT_stdOut,'(40(" -"))')
  !------------------------------------
  StartTimeArray=TimeArray !save first time stamp

  logUnit=GETFREEUNIT()
  WRITE(FileString,'("logMinimizer_",A,"_",I4.4,".csv")')TRIM(ProjectName),outputLevel
  OPEN(UNIT     = logUnit       ,&
     FILE     = TRIM(FileString) ,&
     STATUS   = 'REPLACE'   ,&
     ACCESS   = 'SEQUENTIAL' ) 
  !header
  iLogDat=0
  WRITE(logUnit,'(A)',ADVANCE="NO")'"#iterations","runtime(s)","min_dt","max_dt"'
  WRITE(logUnit,'(A)',ADVANCE="NO")',"W_MHD3D","min_dW","max_dW","sum_dW"'
  WRITE(logUnit,'(A)',ADVANCE="NO")',"normF_X1","normF_X2","normF_LA"'
  LogDat(ilogDat+1:iLogDat+11)=(/0.0_wp,0.0_wp,dt,dt,U(0)%W_MHD3D,0.0_wp,0.0_wp,0.0_wp,Fnorm(1:3)/)
  iLogDat=11 
  IF(MinimizerType.EQ.10) THEN
    WRITE(logUnit,'(A)',ADVANCE="NO")',"tau","normV_X1","normV_X2","normV_LA"'
    LogDat(ilogDat+1:iLogDat+4)=(/tau_bar,Vnorm(1:3)/)
    iLogDat=iLogDat+4
  END IF
  IF(doCheckDistance) THEN
    WRITE(logUnit,'(A)',ADVANCE="NO")',"max_Dist","avg_Dist"'
    LogDat(iLogDat+1:iLogDat+2)=(/0.0_wp,0.0_wp/)
    iLogDat=iLogDat+2
  END IF!doCheckDistance
  IF(doCheckAxis) THEN
    WRITE(logUnit,'(A)',ADVANCE="NO")',"X1_axis_0","X2_axis_0","X1_axis_1","X2_axis_1"'
    CALL CheckAxis(U(0),2,AxisPos)
    LogDat(iLogDat+1:iLogDat+4)=RESHAPE(AxisPos,(/4/))
    iLogDat=iLogDat+4
  END IF!doCheckAxis
  WRITE(logUnit,'(A)')' '
  !first data line
  WRITE(logUnit,'(*(e23.15,:,","))') logDat(1:iLogDat)
  __PERFOFF('log_output')
  END SUBROUTINE StartLogging

  !=================================================================================================================================
  !> all screen and logfile tasks, can use all variables from subroutine above
  !!
  !=================================================================================================================================
  SUBROUTINE Logging(quiet)
  USE MODgvec_MHD3D_visu, ONLY: checkDistance
  USE MODgvec_MHD3D_visu, ONLY: checkAxis
  IMPLICIT NONE
  LOGICAL, INTENT(IN) :: quiet !! True: no screen output
  !---------------------------------------------------------------------------------------------------------------------------------
  INTEGER             :: TimeArray(8),runtime_ms,iLogDat
  REAL(wp)            :: AxisPos(2,2),maxDist,avgDist
  INTEGER,PARAMETER   :: nLogDat=20
  REAL(wp)            :: LogDat(1:nLogDat)
  !=================================================================================================================================
  __PERFON('log_output')
  CALL DATE_AND_TIME(values=TimeArray) ! get System time
  IF(.NOT.quiet)THEN
    SWRITE(UNIT_stdOut,'(80("%"))')
    SWRITE(UNIT_stdOut,'(A,I4.2,"-",I2.2,"-",I2.2,1X,I2.2,":",I2.2,":",I2.2)') &
                      '%%% Sys date : ',timeArray(1:3),timeArray(5:7)
    SWRITE(UNIT_stdOut,'(A,I8,A,2I8,A,E11.4,A,2E11.4,A,E21.14,A,3E12.4)') &
                      '%%% #ITERATIONS= ',iter,', #skippedIter (Jac/dW)= ',nSkip_Jac,nSkip_dW, &
              '\n%%% t_pseudo= ',t_pseudo,', min/max dt= ',min_dt_out,max_dt_out, &
              '\n%%% W_MHD3D= ',U(0)%W_MHD3D,', min/max/sum deltaW= ' , min_dW_out,max_dW_out,sum_dW_out 
    SWRITE(UNIT_stdOut,'(A,3E21.14)') &
                '%%% dU = |Force|= ',Fnorm(1:3)
    !------------------------------------
  END IF!.NOT.quiet
  iLogDat=0
  runtime_ms=MAX(0,SUM((timeArray(5:8)-StartTimearray(5:8))*(/360000,6000,100,1/)))
  LogDat(ilogDat+1:iLogDat+11)=(/REAL(iter,wp),REAL(runtime_ms,wp)/100.0_wp, &
                                min_dt_out,max_dt_out,U(0)%W_MHD3D,min_dW_out,max_dW_out,sum_dW_out, &
                                Fnorm(1:3)/)
  iLogDat=11 
  IF(MinimizerType.EQ.10) THEN
    IF(.NOT.quiet)THEN
      SWRITE(UNIT_stdOut,'(A,E11.4,A,3E11.4)') &
            '%%% accel.GD: tau= ',tau_bar,' |vel|= ',Vnorm(1:3)
    END IF!.NOT.quiet
    LogDat(ilogDat+1:iLogDat+4)=(/tau_bar,Vnorm(1:3)/)
    iLogDat=iLogDat+4
  END IF
  IF(doCheckDistance) THEN
    CALL CheckDistance(U(0),U(-2),maxDist,avgDist)
    CALL U(-2)%set_to(U(0))
    IF(.NOT.quiet)THEN
      SWRITE(UNIT_stdOut,'(A,2E11.4)') &
      '               %%% Dist to last log (max/avg) : ',maxDist,avgDist
    END IF!.NOT.quiet
    LogDat(iLogDat+1:iLogDat+2)=(/maxDist,avgDist/)
    iLogDat=iLogDat+2
  END IF!doCheckDistance
  IF(doCheckAxis) THEN
    CALL CheckAxis(U(0),2,AxisPos)
    IF(.NOT.quiet)THEN
      SWRITE(UNIT_stdOut,'(2(A,2E22.14))') &
        '%%% axis position (X1,X2,zeta=0     ): ',AxisPos(1:2,1), &
      '\n%%% axis position (X1,X2,zeta=pi/nfp): ',AxisPos(1:2,2)
    END IF!.NOT.quiet
    LogDat(iLogDat+1:iLogDat+4)=RESHAPE(AxisPos,(/4/))
    iLogDat=iLogDat+4
  END IF !doCheckAxis
  IF(.NOT.quiet)THEN
    SWRITE(UNIT_stdOut,'(40(" -"))')
  END IF!.NOT.quiet
  WRITE(logUnit,'(*(e23.15,:,","))') logDat(1:iLogDat)
  __PERFOFF('log_output')
  END SUBROUTINE Logging

  !=================================================================================================================================
  !> 
  !!
  !=================================================================================================================================
  SUBROUTINE FinishLogging()
  IMPLICIT NONE
  !---------------------------------------------------------------------------------------------------------------------------------
  CLOSE(logUnit)
  END SUBROUTINE FinishLogging

END SUBROUTINE MinimizeMHD3D_descent


!===================================================================================================================================
!> Compute Equilibrium, iteratively
!!
!===================================================================================================================================
SUBROUTINE MinimizeMHD3D_LBFGS(sf) 
! MODULES
  USE MODgvec_MHD3D_Vars
  USE MODgvec_MHD3D_EvalFunc
  USE MODgvec_Analyze, ONLY:analyze
  USE MODgvec_Restart, ONLY:WriteState
  IMPLICIT NONE
!-----------------------------------------------------------------------------------------------------------------------------------
! OUTPUT VARIABLES
  CLASS(t_functional_mhd3d), INTENT(INOUT) :: sf
!-----------------------------------------------------------------------------------------------------------------------------------
! LOCAL VARIABLES
  INTEGER   :: iter,nStepDecreased,nSkip_Jac,nSkip_dw
  INTEGER   :: JacCheck,lastoutputIter,lastLogIter
  REAL(wp)  :: dt,deltaW,absTol
  REAL(wp)  :: min_dt_out,max_dt_out,min_dw_out,max_dw_out,t_pseudo,Fnorm,Fnorm0,W_MHD3D_0,W_MHD3D_1
!variables for lbfgs
  INTEGER,  PARAMETER    :: m = 5, iprint = 0
  REAL(wp), PARAMETER    :: factr  =  1.0d+1, pgtol  = 1.0d-5
!
  CHARACTER(LEN=60)      :: task, csave
  LOGICAL                :: lsave(4)
  INTEGER                :: n,isave(44)
  REAL(wp)               :: dsave(29)
  INTEGER,  ALLOCATABLE  :: nbd(:), iwa(:)
  REAL(wp), ALLOCATABLE  :: low(:), up(:),xx(:),gg(:), wa(:)
!===================================================================================================================================
  SWRITE(UNIT_stdOut,'(A)') "MINIMIZE MHD3D FUNCTIONAL WITH LBFGS METHOD ..."
  min_dt_out=1.0e+30_wp
  max_dt_out=0.0_wp
  min_dW_out=1.0e+30_wp
  max_dW_out=-1.0e+30_wp
  nSkip_Jac=0
  nSkip_dW =0
  CALL WriteState(U(0),0)

  JacCheck=1 !abort if detJ<0
  CALL EvalAux(           U(0),JacCheck)
  U(0)%W_MHD3D=EvalEnergy(U(0),.FALSE.,JacCheck)
  W_MHD3D_0 = U(0)%W_MHD3D
  W_MHD3D_1 = W_MHD3D_0


  abstol=minimize_tol

  CALL EvalForce(         U(0),.FALSE.,JacCheck,F(0))
  Fnorm0=SQRT(SUM(F(0)%norm_2()))
  Fnorm=Fnorm0
  
 
  n=U(0)%offset(U(0)%nvars)
  ALLOCATE(low(n),up(n),nbd(n),xx(n),gg(n))
  nbd(:)=2  !0: no bound, 1:only lower, 2: lower & upper, 3: only upper bound
  up(1+U(0)%offset(0):U(0)%offset(1))=1.5_wp*MAXVAL(ABS(U(0)%X1))
  up(1+U(0)%offset(1):U(0)%offset(2))=1.5_wp*MAXVAL(ABS(U(0)%X2))
  up(1+U(0)%offset(2):U(0)%offset(3))=PI
!  nbd(:)=0  !0: no bound, 1:only lower, 2: lower & upper, 3: only upper bound
!  up(:)=1.0E+10
  low(:) = -up(:)

  xx=U(0)%q

  ALLOCATE(iwa(3*n))
  ALLOCATE(wa(2*m*n+5*n+11*m*m+8*m))

  dt=start_dt
  t_pseudo=0
  lastOutputIter=0
  lastLogIter=0
  iter=1
  SWRITE(UNIT_stdOut,'(A,E11.4,A)')'%%%%%%%%%%  START ITERATION, dt= ',dt, '  %%%%%%%%%%%%%%%%%%%%%%%%%%%'
! We start the iteration by initializing task.
 
  task = 'START'
  DO WHILE(( (task(1:2).EQ.'FG') .OR.(task.EQ.'NEW_X').OR. (task.EQ.'START')) .AND. (iter.LE.maxIter))

 
    CALL setulb ( n, m, xx, low, up, nbd, W_MHD3D_1,gg, factr, pgtol, &
                  wa, iwa, task, iprint,&
                  csave, lsave, isave, dsave )

 ! WRITE(*,*)'DEBUG, task',task
    P(1)%q=xx
    JacCheck=2 !no abort,if detJ<0, JacCheck=-1
    P(1)%W_MHD3D=EvalEnergy(P(1),.TRUE.,JacCheck) 
    W_MHD3D_1=P(1)%W_MHD3D
    IF (task(1:2) .EQ. 'FG') then
      IF(JacCheck.EQ.-1)THEN
        SWRITE(UNIT_stdOut,'(8X,I8,A)')iter,'...detJac<0, ....!'
        W_MHD3D_1 = 1.05_wp*U(0)%W_MHD3D
        !do not use P(1), redo the iteration
      ELSE 
        !detJ>0
        CALL EvalForce(P(1),.FALSE.,JacCheck,F(0)) !evalAux was already called on P(1) energy, so that its set false here.
        gg=-F(0)%q
      END IF !JacCheck
    END IF !task =FG
    IF(task.EQ.'NEW_X')THEN
      IF(JacCheck.EQ.-1)THEN
        SWRITE(UNIT_stdOut,'(8X,I8,A)')iter,'...detJac<0, in NEW_X , should not happen....!'
        STOP
      END IF
      deltaW=W_MHD3D_1-U(0)%W_MHD3D
      CALL U(0)%set_to(P(1))
      CALL EvalForce(U(0),.FALSE.,JacCheck,F(0)) !evalAux was already called on P(1)=U(0), so that its set false here.
      gg=-F(0)%q
      iter=iter+1
      min_dt_out=MIN(min_dt_out,dsave(14))
      max_dt_out=MAX(max_dt_out,dsave(14))
      min_dW_out=MIN(min_dW_out,deltaW)
      max_dW_out=MAX(max_dW_out,deltaW)
    END IF
    IF(MOD(iter,logIter).EQ.0.AND.(lastlogIter.NE.iter))THEN 
      SWRITE(UNIT_stdOut,'(80("%")"\n",A,I8,A,I12,A,2E11.4,A,E21.14,A,2E12.4,A,3E11.4,A)') &
                        '%%%  #ITERATIONS= ',iter, ',  #grad. evals = ', isave(34),&
                    '    \n%%%  min/max stp= ',min_dt_out,max_dt_out, &
               '         \n%%%  W_MHD3D= ',U(0)%W_MHD3D,', min/max deltaW= ' , min_dW_out,max_dW_out , &
         '               \n%%% dU = |Force|= ',SQRT(F(0)%norm_2()), &
   '                    \n - - - - - - - - - - - - - - - - - - - - - - - - - - - - - - - - - - - - - '
      min_dt_out=1.0e+30_wp
      max_dt_out=0.0_wp
      min_dW_out=1.0e+30_wp
      max_dW_out=-1.0e+30_wp
      lastLogIter=iter
    END IF
   
    IF((MOD(iter,outputIter).EQ.0).AND.(lastoutputIter.NE.iter))THEN
      SWRITE(UNIT_stdOut,'(A)')'#######################  VISUALIZATION ##############################'
      CALL Analyze(iter)
      CALL WriteState(U(0),iter)
      CALL CheckEvalForce(U(0),iter)
      lastOutputIter=iter
    END IF
  END DO !iter
  IF(iter.GE.MaxIter)THEN
    SWRITE(UNIT_stdOut,'(A,E21.11)')"maximum iteration count exceeded, not converged!"
  ELSE
    SWRITE(UNIT_stdOut,'(80("%")"\n",A,I8,A,I12,A,E21.14,A,2E12.4,A,3E11.4,A)') &
                        '%%%  #ITERATIONS= ',iter, ', #grad. evals = ', isave(34),&
               '         \n%%%  W_MHD3D= ',U(0)%W_MHD3D,', min/max deltaW= ' , min_dW_out,max_dW_out , &
         '               \n%%% dU = |Force|= ',SQRT(F(0)%norm_2()), &
   '                    \n - - - - - - - - - - - - - - - - - - - - - - - - - - - - - - - - - - - - - '
  END IF
  SWRITE(UNIT_stdOut,'(A)') "... DONE."
  SWRITE(UNIT_stdOut,fmt_sep)
  CALL Analyze(99999999)
  CALL WriteState(U(0),99999999)

  DEALLOCATE(low,up,xx,gg,nbd,iwa,wa)
  

END SUBROUTINE MinimizeMHD3D_LBFGS


!===================================================================================================================================
!> Finalize Module
!!
!===================================================================================================================================
SUBROUTINE FinalizeMHD3D(sf) 
! MODULES
  USE MODgvec_MHD3D_Vars
  USE MODgvec_MHD3D_EvalFunc,ONLY:FinalizeMHD3D_EvalFunc
  USE MODgvec_VMEC,ONLY: FinalizeVMEC
  IMPLICIT NONE
!-----------------------------------------------------------------------------------------------------------------------------------
! OUTPUT VARIABLES
  CLASS(t_functional_mhd3d), INTENT(INOUT) :: sf
!-----------------------------------------------------------------------------------------------------------------------------------
! LOCAL VARIABLES
  INTEGER :: i
!===================================================================================================================================
  CALL X1_base%free()
  CALL X2_base%free()
  CALL LA_base%free()

  DO i=-1,1
    CALL U(i)%free()
    CALL P(i)%free()
  END DO
  DO i=-1,0
    CALL F(i)%free()
  END DO
  CALL sgrid%free()

  SDEALLOCATE(U)
  SDEALLOCATE(F)
  SDEALLOCATE(P)
  SDEALLOCATE(X1_BC_type)
  SDEALLOCATE(X2_BC_type)
  SDEALLOCATE(LA_BC_type)
  SDEALLOCATE(X1_b)
  SDEALLOCATE(X2_b)
  SDEALLOCATE(LA_b)
  SDEALLOCATE(X1_a)
  SDEALLOCATE(X2_a)
  SDEALLOCATE(pres_coefs)
  SDEALLOCATE(iota_coefs)

  CALL FinalizeMHD3D_EvalFunc()
  IF(which_init.EQ.1) CALL FinalizeVMEC()
END SUBROUTINE FinalizeMHD3D

END MODULE MODgvec_MHD3D<|MERGE_RESOLUTION|>--- conflicted
+++ resolved
@@ -226,13 +226,7 @@
 
   nElems   = GETINT("sgrid_nElems",Proposal=10)
   grid_type= GETINT("sgrid_grid_type",Proposal=0)
-<<<<<<< HEAD
-
-=======
-  
-  !mandatory global input parameters
->>>>>>> 3bcfee1b
-  degGP   = GETINT( "degGP",Proposal=MAX(X1X2_deg,LA_deg)+2)
+  degGP    = GETINT("degGP",Proposal=MAX(X1X2_deg,LA_deg)+2)
 
   !INITIALIZE GRID  
   CALL sgrid%init(nElems,grid_type)

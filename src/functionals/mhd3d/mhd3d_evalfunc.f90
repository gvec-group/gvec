!===================================================================================================================================
! Copyright (C) 2017 - 2022  Florian Hindenlang <hindenlang@gmail.com>
! Copyright (C) 2021 - 2022  Tiago Ribeiro
!
! This file is part of GVEC. GVEC is free software: you can redistribute it and/or modify
! it under the terms of the GNU General Public License as published by the Free Software Foundation, either version 3 
! of the License, or (at your option) any later version.
!
! GVEC is distributed in the hope that it will be useful, but WITHOUT ANY WARRANTY; without even the implied warranty
! of MERCHANTABILITY or FITNESS FOR A PARTICULAR PURPOSE. See the GNU General Public License v3.0 for more details.
!
! You should have received a copy of the GNU General Public License along with GVEC. If not, see <http://www.gnu.org/licenses/>.
!=================================================================================================================================
#include "defines.h"

!===================================================================================================================================
!>
!!# Module **MHD3D Evalfunc**
!!
!! Evaluate the MHD3D functional and its derivative 
!!
!===================================================================================================================================
MODULE MODgvec_MHD3D_evalFunc
  ! MODULES
  USE MODgvec_Globals,            ONLY : wp,abort,UNIT_stdOut,fmt_sep,MPIRoot
  USE sll_m_spline_matrix,        ONLY : sll_c_spline_matrix !for precond
  USE sll_m_spline_matrix_banded, ONLY : sll_t_spline_matrix_banded
  IMPLICIT NONE
  
  PRIVATE
  PUBLIC::InitializeMHD3D_EvalFunc, InitProfilesGP, & 
          EvalEnergy, EvalForce, EvalAux, EvalTotals, FinalizeMHD3D_EvalFunc
  
  !evaluations at radial gauss points, size(base%s%nGP_str:base%s%nGP_end)
  REAL(wp),ALLOCATABLE :: pres_GP(:)      !! mass profile 
  REAL(wp),ALLOCATABLE :: chiPrime_GP(:)  !! s derivative of poloidal flux 
  REAL(wp),ALLOCATABLE :: phiPrime_GP(:)  !! s derivative of toroidal flux 
  REAL(wp),ALLOCATABLE :: phiPrime2_GP(:) !! s derivative of toroidal flux : |Phi'(s)|^2
  
  !evaluations at all integration points, size(1:base%f%mn_IP,base%s%nGP_str:base%s%nGP_end)
  REAL(wp),ALLOCATABLE :: X1_IP_GP(:,:)   !! evaluation of X1
  REAL(wp),ALLOCATABLE :: X2_IP_GP(:,:)   !! evaluation of X2
  REAL(wp),ALLOCATABLE :: J_h(:,:)        !! Jacobian of the mapping h (X1,X2,zeta) -->(x,y,z) 
  REAL(wp),ALLOCATABLE :: J_p(:,:)        !! Jacobian of poloidal mapping: dX1_ds*dX2_dtheta - dX2_ds*dX1_theta
  REAL(wp),ALLOCATABLE :: sJ_h(:,:)       !! 1/J_h
  REAL(wp),ALLOCATABLE :: sJ_p(:,:)       !! 1/J_p
  REAL(wp),ALLOCATABLE :: detJ(:,:)       !! global Jacobian: detJ=sqrt(det g)=J_h*J_p ) 
  REAL(wp),ALLOCATABLE :: sdetJ(:,:)      !! 1/detJ
  REAL(wp),ALLOCATABLE :: dX1_ds(:,:)     !! radial derivative of X1
  REAL(wp),ALLOCATABLE :: dX2_ds(:,:)     !! radial derivative of X2
  REAL(wp),ALLOCATABLE :: dX1_dthet(:,:)  !! theta  derivative of X1
  REAL(wp),ALLOCATABLE :: dX2_dthet(:,:)  !! theta  derivative of X2
  REAL(wp),ALLOCATABLE :: dLA_dthet(:,:)  !! theta  derivative of lambda
  REAL(wp),ALLOCATABLE :: dX1_dzeta(:,:)  !! zeta   derivative of X1
  REAL(wp),ALLOCATABLE :: dX2_dzeta(:,:)  !! zeta   derivative of X2
  REAL(wp),ALLOCATABLE :: dLA_dzeta(:,:)  !! zeta   derivative of lambda
  REAL(wp),ALLOCATABLE :: b_thet(   :,:)  !! b_thet=(iota-dlamba_dzeta,1+dlambda_dtheta), normalized contravariant magnetic field
  REAL(wp),ALLOCATABLE :: b_zeta(   :,:)  !! b_zeta=1+dlambda_dtheta, normalized contravariant magnetic field 
  REAL(wp),ALLOCATABLE :: sJ_bcov_thet(:,:)  !! covariant normalized magnetic field, scaled with 1/J:  
  REAL(wp),ALLOCATABLE :: sJ_bcov_zeta(:,:)  !! sJ_bcov_alpha=1/detJ (g_{alpha,theta} b_theta + g_{alpha,zeta) b_zeta)
  REAL(wp),ALLOCATABLE :: bbcov_sJ(:,:)      !! (b^alpha*g_{alpha,beta}*b^beta)/(detJ)
  REAL(wp),ALLOCATABLE :: g_tt(     :,:)     !! metric tensor g_(theta,theta)
  REAL(wp),ALLOCATABLE :: g_tz(     :,:)     !! metric tensor g_(theta,zeta )=g_(zeta,theta)
  REAL(wp),ALLOCATABLE :: g_zz(     :,:)     !! metric tensor g_(zeta ,zeta )
  
  INTEGER                         :: nGP
  INTEGER                         :: nGP_str, nGP_end !< for MPI
  INTEGER                         :: mn_IP
  REAL(wp)                        :: dthet_dzeta
  REAL(wp),ALLOCATABLE            :: w_GP(:)
  !private module variables, set in init
  INTEGER                ,PRIVATE :: nElems
  INTEGER                         :: nElems_str,nElems_end !< for MPI
  INTEGER                ,PRIVATE :: degGP
  REAL(wp),ALLOCATABLE   ,PRIVATE :: s_GP(:),zeta_IP(:)

  !FOR PRECONDITIONER
  REAL(wp),CONTIGUOUS,POINTER :: DX1_tt(:), DX1_tz(:), DX1_zz(:), DX1(:), DX1_ss(:)   
  REAL(wp),CONTIGUOUS,POINTER :: DX2_tt(:), DX2_tz(:), DX2_zz(:), DX2(:), DX2_ss(:)  
  REAL(wp),CONTIGUOUS,POINTER :: DLA_tt(:), DLA_tz(:), DLA_zz(:)
  REAL(wp),CONTIGUOUS,POINTER :: D_buf(:,:)    !! 2d array container for all 1d array abpove (is the one allocated)

  CLASS(sll_c_spline_matrix),PRIVATE,ALLOCATABLE :: precond_X1(:)  !! container for preconditioner matrices
  CLASS(sll_c_spline_matrix),PRIVATE,ALLOCATABLE :: precond_X2(:)  !! container for preconditioner matrices
  CLASS(sll_c_spline_matrix),PRIVATE,ALLOCATABLE :: precond_LA(:)  !! container for preconditioner matrices
!===================================================================================================================================

CONTAINS

!===================================================================================================================================
!> Initialize Module 
!!
!===================================================================================================================================
SUBROUTINE InitializeMHD3D_evalFunc() 
! MODULES
  USE MODgvec_MHD3D_Vars,ONLY:X1_base,X2_base,LA_base,PrecondType
  IMPLICIT NONE
!-----------------------------------------------------------------------------------------------------------------------------------
! INPUT VARIABLES
!-----------------------------------------------------------------------------------------------------------------------------------
! OUTPUT VARIABLES
!-----------------------------------------------------------------------------------------------------------------------------------
! LOCAL VARIABLES
  INTEGER :: iMode
!===================================================================================================================================
  SWRITE(UNIT_stdOut,'(A)')'INIT MHD3D_EVALFUNC...'
  !same for all basis
  nElems  = X1_base%s%grid%nElems
  nElems_str = X1_base%s%grid%nElems_str
  nElems_end = X1_base%s%grid%nElems_end
  nGP     = X1_base%s%nGP
  nGP_str = X1_base%s%nGP_str  !< for MPI
  nGP_end = X1_base%s%nGP_end  !< for MPI
  degGP   = X1_base%s%degGP
  mn_IP   = X1_base%f%mn_IP
  dthet_dzeta  =X1_base%f%d_thet*X1_base%f%d_zeta
  ALLOCATE(s_GP(1:nGP),w_GP(1:nGP),zeta_IP(1:mn_IP)) 
  s_GP    = X1_base%s%s_GP(1:nGP)
  w_GP    = X1_base%s%w_GP(1:nGP)
  zeta_IP = X1_base%f%x_IP(2,:)

  ALLOCATE(pres_GP(     1:nGP) )
  ALLOCATE(chiPrime_GP( 1:nGP) )
  ALLOCATE(phiPrime_GP( 1:nGP) )
  ALLOCATE(phiPrime2_GP(1:nGP) )
  ALLOCATE(J_h(         mn_IP,nGP_str:nGP_end) )
  ALLOCATE(J_p(         mn_IP,nGP_str:nGP_end) )
  ALLOCATE(sJ_h(        mn_IP,nGP_str:nGP_end) )
  ALLOCATE(sJ_p(        mn_IP,nGP_str:nGP_end) )
  ALLOCATE(detJ(        mn_IP,nGP_str:nGP_end) )
  ALLOCATE(sdetJ(       mn_IP,nGP_str:nGP_end) )
  ALLOCATE(X1_IP_GP(    mn_IP,nGP_str:nGP_end) )
  ALLOCATE(X2_IP_GP(    mn_IP,nGP_str:nGP_end) )
  ALLOCATE(dX1_ds(      mn_IP,nGP_str:nGP_end) )
  ALLOCATE(dX2_ds(      mn_IP,nGP_str:nGP_end) )
  ALLOCATE(dX1_dthet(   mn_IP,nGP_str:nGP_end) )
  ALLOCATE(dX2_dthet(   mn_IP,nGP_str:nGP_end) )
  ALLOCATE(dLA_dthet(   mn_IP,nGP_str:nGP_end) )
  ALLOCATE(dX1_dzeta(   mn_IP,nGP_str:nGP_end) )
  ALLOCATE(dX2_dzeta(   mn_IP,nGP_str:nGP_end) )
  ALLOCATE(dLA_dzeta(   mn_IP,nGP_str:nGP_end) )
  ALLOCATE(b_thet(      mn_IP,nGP_str:nGP_end) )
  ALLOCATE(b_zeta(      mn_IP,nGP_str:nGP_end) )
  ALLOCATE(sJ_bcov_thet(mn_IP,nGP_str:nGP_end) )
  ALLOCATE(sJ_bcov_zeta(mn_IP,nGP_str:nGP_end) )
  ALLOCATE(bbcov_sJ    (mn_IP,nGP_str:nGP_end) )
  ALLOCATE(g_tt(        mn_IP,nGP_str:nGP_end) )
  ALLOCATE(g_tz(        mn_IP,nGP_str:nGP_end) )
  ALLOCATE(g_zz(        mn_IP,nGP_str:nGP_end) )
 
  IF(PrecondType.GT.0)THEN
    !WHEN CHANGED TO ALLGATHERV COMM IN BUILDPRECOND, THIS ALLOCATE WILL BE THE SAME.
    ! POINTERS HELP TO GATHER ALL DATA IN ONE ARRAY (buf)
    ALLOCATE(D_buf(1:nGP,13))
    ! this is where the "pointer allocation" occurs
    DX1_tt(1:nGP) => D_buf(1:nGP,1)
    DX1_tz(1:nGP) => D_buf(1:nGP,2)
    DX1_zz(1:nGP) => D_buf(1:nGP,3)
    DX1(1:nGP)    => D_buf(1:nGP,4)
    DX1_ss(1:nGP) => D_buf(1:nGP,5)
    
    DX2_tt(1:nGP) => D_buf(1:nGP,6)
    DX2_tz(1:nGP) => D_buf(1:nGP,7)
    DX2_zz(1:nGP) => D_buf(1:nGP,8)
    DX2(1:nGP)    => D_buf(1:nGP,9)
    DX2_ss(1:nGP) => D_buf(1:nGP,10)
    
    DLA_tt(1:nGP) => D_buf(1:nGP,11)
    DLA_tz(1:nGP) => D_buf(1:nGP,12)
    DLA_zz(1:nGP) => D_buf(1:nGP,13)

    !distribute the preconditioner per mode over the MPI tasks (modes_str:modes_end)
    ALLOCATE(sll_t_spline_matrix_banded :: precond_X1( X1_Base%f%modes_str:X1_base%f%modes_end))
    SELECT TYPE(precond_X1); TYPE IS(sll_t_spline_matrix_banded)
      DO iMode=X1_Base%f%modes_str,X1_base%f%modes_end
        CALL precond_X1(iMode)%init(X1_Base%s%nBase,X1_Base%s%deg,X1_Base%s%deg)
      END DO !iMode
    END SELECT !TYPE
    ALLOCATE(sll_t_spline_matrix_banded :: precond_X2( X2_Base%f%modes_str:X2_base%f%modes_end))
    SELECT TYPE(precond_X2); TYPE IS(sll_t_spline_matrix_banded)
      DO iMode=X2_Base%f%modes_str,X2_base%f%modes_end
        CALL precond_X2(iMode)%init(X2_Base%s%nBase,X2_Base%s%deg,X2_Base%s%deg)
      END DO !iMode
    END SELECT !TYPE
    ALLOCATE(sll_t_spline_matrix_banded :: precond_LA( LA_Base%f%modes_str:LA_base%f%modes_end))
    SELECT TYPE(precond_LA); TYPE IS(sll_t_spline_matrix_banded)
      DO iMode=LA_Base%f%modes_str,LA_base%f%modes_end
        CALL precond_LA(iMode)%init(LA_Base%s%nBase,LA_Base%s%deg,LA_Base%s%deg)
      END DO !iMode
    END SELECT !TYPE
  END IF !PrecondType>0

  SWRITE(UNIT_stdOut,'(A)')'... DONE'
  SWRITE(UNIT_stdOut,fmt_sep)
  

END SUBROUTINE InitializeMHD3D_evalFunc

!===================================================================================================================================
!> Initialise Profiles at GP!!!
!!
!===================================================================================================================================
SUBROUTINE InitProfilesGP()
! MODULES
  USE MODgvec_MPI             , ONLY: par_Bcast
  USE MODgvec_MHD3D_Profiles  , ONLY: Eval_pres,Eval_chiPrime,Eval_phiPrime
  IMPLICIT NONE
!-----------------------------------------------------------------------------------------------------------------------------------
! INPUT VARIABLES
!-----------------------------------------------------------------------------------------------------------------------------------
! OUTPUT VARIABLES
!-----------------------------------------------------------------------------------------------------------------------------------
! LOCAL VARIABLES
  INTEGER                     :: iGP
!===================================================================================================================================
IF(MPIroot)THEN
!$OMP PARALLEL DO        &  
!$OMP   SCHEDULE(STATIC) DEFAULT(SHARED) PRIVATE(iGP)
  DO iGP=1,nGP
    chiPrime_GP( iGP) = Eval_chiPrime(s_GP(iGP))
    pres_GP(     iGP) = Eval_pres(    s_GP(iGP))
    PhiPrime_GP( iGP) = Eval_PhiPrime(s_GP(iGP))
    PhiPrime2_GP(iGP) = PhiPrime_GP(       iGP)**2
  END DO !iGP
!$OMP END PARALLEL DO
END  IF !MPIroot

CALL par_Bcast(chiPrime_GP,0)
CALL par_Bcast(pres_GP,0)
CALL par_Bcast(PhiPrime_GP,0)
CALL par_Bcast(PhiPrime2_GP,0)

END SUBROUTINE InitProfilesGP


!===================================================================================================================================
!> Evaluate auxiliary variables at input state, writes onto module variables!!!
!!
!===================================================================================================================================
SUBROUTINE EvalAux(Uin,JacCheck)
! MODULES
  USE MODgvec_MPI             , ONLY: par_AllReduce
  USE MODgvec_Globals         , ONLY: n_warnings_occured,myRank
  USE MODgvec_MHD3D_vars      , ONLY: X1_base,X2_base,LA_base,hmap
  USE MODgvec_sol_var_MHD3D   , ONLY: t_sol_var_MHD3D
  IMPLICIT NONE
!-----------------------------------------------------------------------------------------------------------------------------------
! INPUT VARIABLES
  CLASS(t_sol_var_MHD3D), INTENT(IN   ) :: Uin      !! input solution 
  INTEGER               , INTENT(INOUT) :: JacCheck !! if 1 on input: abort if detJ<0. 
                                                    !! if 2 on input, no abort, unchanged if detJ>0 ,return -1 if detJ<=0
!-----------------------------------------------------------------------------------------------------------------------------------
! OUTPUT VARIABLES
!-----------------------------------------------------------------------------------------------------------------------------------
! LOCAL VARIABLES
  INTEGER   :: iGP,i_mn,IP_GP(2)
  REAL(wp)  :: qloc(3),q_thet(3),q_zeta(3),min_detJ
!===================================================================================================================================
  IF(JacCheck.EQ.-1) THEN
      CALL abort(__STAMP__, &
          'You already called EvalAux, with a Jacobian smaller that  1.0e-12!!!' )
  END IF

  __PERFON('EvalAux')

  __PERFON('EvalDOF_1')
  !2D data: interpolation points x gauss-points
  CALL X1_base%evalDOF((/0,0/)         , Uin%X1, X1_IP_GP  )
  CALL X1_base%evalDOF((/DERIV_S,0/)   , Uin%X1, dX1_ds    )
  CALL X1_base%evalDOF((/0,DERIV_THET/), Uin%X1, dX1_dthet )
  CALL X2_base%evalDOF((/0,0/)         , Uin%X2, X2_IP_GP  )
  CALL X2_base%evalDOF((/DERIV_S,0/)   , Uin%X2, dX2_ds    )
  CALL X2_base%evalDOF((/0,DERIV_THET/), Uin%X2, dX2_dthet )
  __PERFOFF('EvalDOF_1')

  __PERFON('loop_1')
  min_detJ =HUGE(1.0_wp)
!$OMP PARALLEL DO        &  
!$OMP   SCHEDULE(STATIC) DEFAULT(NONE)    &
!$OMP   PRIVATE(iGP,i_mn,qloc)  &
!$OMP   REDUCTION(min:min_detJ) &
!$OMP   SHARED(nGP_str,nGP_end,mn_IP,J_p,J_h,detJ,dX1_ds,dX2_dthet,dX2_ds,dX1_dthet,X1_IP_GP,X2_IP_GP,zeta_IP,hmap)
  DO iGP=nGP_str,nGP_end
    DO i_mn=1,mn_IP
      J_p(  i_mn,iGP) = ( dX1_ds(i_mn,iGP)*dX2_dthet(i_mn,iGP) &
                         -dX2_ds(i_mn,iGP)*dX1_dthet(i_mn,iGP) )

      qloc(  1:3) = (/ X1_IP_GP(i_mn,iGP), X2_IP_GP(i_mn,iGP),zeta_IP(i_mn)/)

      J_h( i_mn,iGP) = hmap%eval_Jh(qloc)
      detJ(i_mn,iGP) = J_p(i_mn,iGP)*J_h(i_mn,iGP)
      min_detJ = MIN(min_detJ,detJ(i_mn,iGP))
    END DO !i_mn
  END DO !iGP
!$OMP END PARALLEL DO
  __PERFOFF('loop_1')

  !check Jacobian
  IF(min_detJ .LT.1.0e-12) THEN
    SELECT CASE(JacCheck)
    CASE(1)
      n_warnings_occured=n_warnings_occured+1
      IP_GP= MINLOC(detJ(:,nGP_str:nGP_end))
      WRITE(UNIT_stdOut,'(4X,A8,I8,4(A,E11.3))')'WARNING ',n_warnings_occured, &
           &                                       ' : min(J)= ',MINVAL(detJ(:,nGP_str:nGP_end)),' at s= ',s_GP(IP_GP(2)), &
           &                                                             ' theta= ',X1_base%f%x_IP(1,IP_GP(1)), &
           &                                                              ' zeta= ',X1_base%f%x_IP(2,IP_GP(1)) 
      IP_GP= MAXLOC(detJ(:,:))
      WRITE(UNIT_stdOut,'(4X,16X,4(A,E11.3))')'     ...max(J)= ',MAXVAL(detJ(:,nGP_str:nGP_end)),' at s= ',s_GP(IP_GP(2)), &
           &                                                             ' theta= ',X1_base%f%x_IP(1,IP_GP(1)), &
           &                                                              ' zeta= ',X1_base%f%x_IP(2,IP_GP(1)) 
      CALL abort(__STAMP__, &
           'EvalAux: Jacobian smaller that  1.0e-12 !!!', IntInfo=myRank )
    CASE(2) !quiet check, give back
      JacCheck=-1
    END SELECT
  ELSE
    JacCheck=1 !set to default for safety (abort if detJ<0)
  END IF
  CALL par_AllReduce(JacCheck,'MIN')
  IF(JacCheck.EQ.-1) THEN
    __PERFOFF('EvalAux')
    RETURN
  END IF

  __PERFON('EvalDOF_2')
  !2D data: interpolation points x gauss-points
  CALL X1_base%evalDOF((/0,DERIV_ZETA/),Uin%X1,dX1_dzeta)
  CALL X2_base%evalDOF((/0,DERIV_ZETA/),Uin%X2,dX2_dzeta)
  CALL LA_base%evalDOF((/0,DERIV_THET/),Uin%LA,dLA_dthet)
  CALL LA_base%evalDOF((/0,DERIV_ZETA/),Uin%LA,dLA_dzeta)
  __PERFOFF('EvalDOF_2')


  __PERFON('loop_2')
!$OMP PARALLEL DO        &
!$OMP   SCHEDULE(STATIC) DEFAULT(NONE)    &
!$OMP   PRIVATE(iGP,i_mn,qloc,q_thet,q_zeta)  &
!$OMP   SHARED(nGP_str,nGP_end,mn_IP,b_thet,b_zeta,g_tt,g_tz,g_zz,sJ_p,sJ_h,sdetJ,sJ_bcov_thet,sJ_bcov_zeta,bbcov_sJ, &
!$OMP          J_p,J_h,hmap,dX1_dzeta,dX2_dzeta,dX1_dthet,dX2_dthet,chiPrime_GP,phiPrime_GP,dLA_dzeta,    &
!$OMP          dLA_dthet,X1_IP_GP,X2_IP_GP,zeta_IP)
  DO iGP=nGP_str,nGP_end
    DO i_mn=1,mn_IP
      b_thet(i_mn,iGP) = (chiPrime_GP(iGP)- phiPrime_GP(iGP)*dLA_dzeta(i_mn,iGP))    !b_theta
      b_zeta(i_mn,iGP) = phiPrime_GP(iGP)*(1.0_wp          + dLA_dthet(i_mn,iGP))    !b_zeta

      qloc(  1:3) = (/ X1_IP_GP(i_mn,iGP), X2_IP_GP(i_mn,iGP),zeta_IP(i_mn)/)
      q_thet(1:2) = (/dX1_dthet(i_mn,iGP),dX2_dthet(i_mn,iGP)/) !dq(1:2)/dtheta
      q_thet(3)   = 0.0_wp                                      !dq(3)/dtheta
      q_zeta(1:2) = (/dX1_dzeta(i_mn,iGP),dX2_dzeta(i_mn,iGP)/) !dq(1:2)/dzeta
      q_zeta(3)   = 1.0_wp                                      !dq(3)/zeta

      g_tt(i_mn,iGP)         = hmap%eval_gij(q_thet,qloc,q_thet)   !g_theta,theta
      g_tz(i_mn,iGP)         = hmap%eval_gij(q_thet,qloc,q_zeta)   !g_theta,zeta =g_zeta,theta
      g_zz(i_mn,iGP)         = hmap%eval_gij(q_zeta,qloc,q_zeta)   !g_zeta,zeta
      sJ_p(i_mn,iGP)         = 1.0_wp/J_p(i_mn,iGP)
      sJ_h(i_mn,iGP)         = 1.0_wp/J_h(i_mn,iGP)
      sdetJ(i_mn,iGP)        =  sJ_p(i_mn,iGP)*  sJ_h(i_mn,iGP)
      sJ_bcov_thet(i_mn,iGP) = (g_tt(i_mn,iGP)*b_thet(i_mn,iGP) + g_tz(i_mn,iGP)*b_zeta(i_mn,iGP))*sdetJ(i_mn,iGP)
      sJ_bcov_zeta(i_mn,iGP) = (g_tz(i_mn,iGP)*b_thet(i_mn,iGP) + g_zz(i_mn,iGP)*b_zeta(i_mn,iGP))*sdetJ(i_mn,iGP)
      bbcov_sJ(    i_mn,iGP) =  b_thet( i_mn,iGP)*sJ_bcov_thet(i_mn,iGP) &
                               +b_zeta( i_mn,iGP)*sJ_bcov_zeta(i_mn,iGP)
    END DO !i_mn
  END DO !iGP
!$OMP END PARALLEL DO
  __PERFOFF('loop_2')

  __PERFOFF('EvalAux')

END SUBROUTINE EvalAux

!===================================================================================================================================
!> Evaluate total volume and average surface
!!
!===================================================================================================================================
SUBROUTINE EvalTotals(Uin,vol,surfAvg)
! MODULES
  USE MODgvec_globals      , ONLY: TWOPI
  USE MODgvec_MPI          , ONLY: par_Reduce
  USE MODgvec_sol_var_MHD3D, ONLY: t_sol_var_MHD3D
  IMPLICIT NONE
!-----------------------------------------------------------------------------------------------------------------------------------
! INPUT VARIABLES
  CLASS(t_sol_var_MHD3D), INTENT(IN ) :: Uin  !! input solution 
!-----------------------------------------------------------------------------------------------------------------------------------
! OUTPUT VARIABLES
  REAL(wp)              , INTENT(OUT) :: vol      !! total integral of the volume
  REAL(wp)              , INTENT(OUT) :: surfAvg  !! average polodial surface 
!-----------------------------------------------------------------------------------------------------------------------------------
! LOCAL VARIABLES
  INTEGER             :: iGP,i_mn,JacCheck
!===================================================================================================================================
  JacCheck=2
  CALL EvalAux(Uin,JacCheck)
  IF(JacCheck.EQ.-1) THEN
      CALL abort(__STAMP__, &
          ' detJ<0 in EvalAux, called from EvalTotals!!!' )
  END IF
  vol=0.0_wp
  surfAvg=0.0_wp
!$OMP PARALLEL DO       &  
!$OMP   SCHEDULE(STATIC) DEFAULT(NONE)    &
!$OMP   REDUCTION(+:vol,surfAvg) PRIVATE(iGP,i_mn) &
!$OMP   SHARED(nGP_str,nGP_end,mn_IP,J_h,J_p,w_GP)
  DO iGP=nGP_str,nGP_end
    DO i_mn=1,mn_IP
      vol    =vol    +ABS(J_h(i_mn,iGP)*J_p(i_mn,iGP))*w_GP(iGP)
      surfAvg=surfAvg+ABS(J_p(i_mn,iGP))*w_GP(iGP)
    END DO
  END DO 
!$OMP END PARALLEL DO
  CALL par_Reduce(vol,'SUM',0)
  CALL par_Reduce(surfAvg,'SUM',0)
  vol     = dthet_dzeta *vol
  surfAvg = dthet_dzeta *surfAvg /TWOPI

END SUBROUTINE EvalTotals

!===================================================================================================================================
!> Evaluate 3D MHD energy
!! NOTE: set callEvalaux >0 if not called before for the same Uin !!
!!
!===================================================================================================================================
FUNCTION EvalEnergy(Uin,callEvalAux,JacCheck) RESULT(W_MHD3D)
! MODULES
  USE MODgvec_MPI          , ONLY: par_AllReduce
  USE MODgvec_MHD3D_Vars   , ONLY: mu_0,sgammM1
  USE MODgvec_sol_var_MHD3D, ONLY:t_sol_var_MHD3D
  IMPLICIT NONE
!-----------------------------------------------------------------------------------------------------------------------------------
! INPUT VARIABLES
  CLASS(t_sol_var_MHD3D), INTENT(IN   ) :: Uin         !! input solution 
  LOGICAL               , INTENT(IN   ) :: callEvalAux !! set True if evalAux was not called on Uin 
  INTEGER               , INTENT(INOUT) :: JacCheck !! if 1 on input: abort if detJ<0. 
                                                    !! if 2 on input, no abort, unchanged if detJ>0 ,return -1 if detJ<=0
!-----------------------------------------------------------------------------------------------------------------------------------
! OUTPUT VARIABLES
  REAL(wp)                              :: W_MHD3D     !! total integral of MHD3D energy 
                                                       !! W_MHD3D= int ( p/(gamma-1) + 1/(2mu_0) |B|^2) detJ ds dtheta dzeta
!-----------------------------------------------------------------------------------------------------------------------------------
! LOCAL VARIABLES
  INTEGER  :: iGP,i_mn
  REAL(wp) :: Wmag_GP    !! magnetic energy at gauss points 
                         !! = 1/(dtheta*dzeta) * ( int [1/detJ * b_alpha*g_{alpha,beta}*b_beta]_iGP dtheta dzeta )
  REAL(wp) :: Vprime_GP  !! =  1/(dtheta*dzeta) *( int detJ|_iGP ,dtheta dzeta)
  REAL(wp) :: Wmag,Wpres
!===================================================================================================================================
  !WRITE(UNIT_stdOut,'(4X,A,I4)')'COMPUTE ENERGY... on rank:',myRank
  __PERFON('EvalEnergy')

  IF(callEvalAux) THEN
    CALL EvalAux(Uin,JacCheck)
    IF(JacCheck.EQ.-1) THEN
      W_MHD3D=1.0e30_wp
      WRITE(UNIT_stdOut,'(A)')'... detJ<0 in EvalAux '
      __PERFOFF('EvalEnergy')
      RETURN !accept detJ<0
    END IF
  ELSE
    IF(JacCheck.EQ.-1) THEN
        CALL abort(__STAMP__, &
            'You seem to have called EvalAux before, with a Jacobian smaller that  1.0e-12!!!' )
    END IF
  END IF

  Wmag = 0.0_wp
  Wpres= 0.0_wp
!$OMP PARALLEL DO        &  
!$OMP   SCHEDULE(STATIC)  DEFAULT(NONE)  &
!$OMP   PRIVATE(iGP,i_mn,Wmag_GP,Vprime_GP)   &
!$OMP   REDUCTION(+:Wmag,Wpres)          &
!$OMP   SHARED(nGP_str,nGP_end,mn_IP,bbcov_sJ,detJ,pres_GP,w_GP)
  DO iGP=nGP_str,nGP_end
    Wmag_GP=0.0_wp
!$OMP SIMD REDUCTION(+:Wmag_GP)
    DO i_mn=1,mn_IP
      Wmag_GP   = Wmag_GP+ bbcov_sJ(i_mn,iGP)
    END DO
    Vprime_GP = 0.0_wp
!$OMP SIMD REDUCTION(+:Vprime_GP)
    DO i_mn=1,mn_IP
      Vprime_GP = Vprime_GP+ detJ(i_mn,iGP)
    END DO
    Wmag  = Wmag  + Wmag_GP*w_GP(iGP)
    Wpres = Wpres + Vprime_GP*pres_GP(iGP)*w_GP(iGP)
  END DO !iGP
!$OMP END PARALLEL DO 

  W_MHD3D= dthet_dzeta* (  0.5_wp      *Wmag + mu_0*sgammM1*Wpres)
  __PERFON('reduce_W_MHD3D')
  CALL par_AllReduce(W_MHD3D,'SUM')
  __PERFOFF('reduce_W_MHD3D')

   __PERFOFF('EvalEnergy')

!  SWRITE(UNIT_stdOut,'(A,E21.11)')'... DONE: ',W_MHD3D
END FUNCTION EvalEnergy

!===================================================================================================================================
!> Evaluate the variation of the Energy = Force... F_j=-(D_U W(U))_j = -DW(u_h)*testfunc_j
!! NOTE: set callEvalaux TRUE if not called before for the same Uin !!
!!
!===================================================================================================================================
SUBROUTINE EvalForce(Uin,callEvalAux,JacCheck,F_MHD3D,noBC)
! MODULES
  USE MODgvec_Globals,       ONLY : nRanks,myRank
  USE MODgvec_MPI,           ONLY : par_IReduce,par_IBcast,par_Wait,req1,req2,req3,par_Barrier,par_BCast
  USE MODgvec_MHD3D_Vars,    ONLY : X1_base,X2_base,LA_base,hmap,mu_0,PrecondType
  USE MODgvec_MHD3D_Vars,    ONLY : X1_BC_type,X2_BC_type,LA_BC_type
  USE MODgvec_sol_var_MHD3D, ONLY : t_sol_var_MHD3D
  IMPLICIT NONE
!-----------------------------------------------------------------------------------------------------------------------------------
! INPUT VARIABLES
  CLASS(t_sol_var_MHD3D), INTENT(IN   ) :: Uin         !! input solution
  LOGICAL               , INTENT(IN   ) :: callEvalAux !! set True if evalAux was not called on Uin
  INTEGER               , INTENT(INOUT) :: JacCheck !! if 1 on input: abort if detJ<0.
                                                    !! if 2 on input, no abort, unchanged if detJ>0 ,return -1 if detJ<=0
  LOGICAL, OPTIONAL     , INTENT(IN)    :: noBC
!-----------------------------------------------------------------------------------------------------------------------------------
! OUTPUT VARIABLES
  CLASS(t_sol_var_MHD3D), INTENT(INOUT) :: F_MHD3D     !! variation of the energy projected onto the basis functions of Uin
!-----------------------------------------------------------------------------------------------------------------------------------
! LOCAL VARIABLES
  INTEGER   :: ibase,nBase,iMode,modes,iGP,i_mn,Deg,iElem,modes_str,modes_end,iRank,offset_modes(0:nRanks)
  REAL(wp)  :: qloc(3),q_thet(3),q_zeta(3),w_GP_IP,p_mu_0
  REAL(wp)  :: hmap_g_t1,hmap_g_z1,hmap_Jh_dq1,hmap_g_tt_dq1,hmap_g_tz_dq1,hmap_g_zz_dq1
  REAL(wp)  :: hmap_g_t2,hmap_g_z2,hmap_Jh_dq2,hmap_g_tt_dq2,hmap_g_tz_dq2,hmap_g_zz_dq2
  REAL(wp)  ::    F_X1_GP_IP(nGP_str:nGP_end,1:X1_base%f%modes)
  REAL(wp)  ::  F_X1ds_GP_IP(nGP_str:nGP_end,1:X1_base%f%modes)
  REAL(wp)  ::    F_X2_GP_IP(nGP_str:nGP_end,1:X2_base%f%modes)
  REAL(wp)  ::  F_X2ds_GP_IP(nGP_str:nGP_end,1:X2_base%f%modes)
  REAL(wp)  ::    F_LA_GP_IP(nGP_str:nGP_end,1:LA_base%f%modes)
  REAL(wp)  ::    dW(1:mn_IP,nGP_str:nGP_end)        != p+1/2*B^2=p(s)+|Phi'(s)|^2 (b^alpha *g_{alpha,beta} *b^beta)/(2 *detJ^2)
  REAL(wp),DIMENSION(1:mn_IP,nGP_str:nGP_end)  :: btt_sJ,btz_sJ,bzz_sJ,  & != b^theta*b^theta/detJ, b^theta*b^zeta/detJ,b^zeta*b^zeta/detJ 
                                                  coefY,coefY_thet,coefY_zeta,coefY_s
!===================================================================================================================================
!  SWRITE(UNIT_stdOut,'(4X,A)',ADVANCE='NO')'COMPUTE FORCE...'
#if MPIDEBUG==1
  WRITE(UNIT_stdOut,'(4X,A,I4)')'COMPUTE FORCE...',myRank
  CALL par_Barrier(beforeScreenOut="DEBUG ENTER FORCE")
#endif
  __PERFON('EvalForce')
  IF(callEvalAux) THEN
    CALL EvalAux(Uin,JacCheck)
  END IF
  IF(JacCheck.EQ.-1) THEN
    CALL abort(__STAMP__, &
         'negative Jacobian was found when you call EvalAux before!!!')
  END IF

  __PERFON('buildPrecond')
  IF(PrecondType.GT.0) CALL BuildPrecond()
  __PERFOFF('buildPrecond')

  !additional auxiliary variables for X1 and X2 force
  __PERFON('loop_prepare')
!$OMP PARALLEL DO    &
!$OMP   SCHEDULE(STATIC) DEFAULT(SHARED) PRIVATE(iGP,i_mn,p_mu_0)
  DO iGP=nGP_str,nGP_end
    p_mu_0=mu_0*pres_GP(iGP)
    DO i_mn=1,mn_IP
      dW(    i_mn,iGP)=  0.5_wp*bbcov_sJ(i_mn,iGP)                 *sdetJ(i_mn,iGP) + p_mu_0 !=1/(2)*B^2+p
      btt_sJ(i_mn,iGP)=  0.5_wp*b_thet(  i_mn,iGP)*b_thet(i_mn,iGP)*sdetJ(i_mn,iGP)
      btz_sJ(i_mn,iGP)=  0.5_wp*b_thet(  i_mn,iGP)*b_zeta(i_mn,iGP)*sdetJ(i_mn,iGP)
      bzz_sJ(i_mn,iGP)=  0.5_wp*b_zeta(  i_mn,iGP)*b_zeta(i_mn,iGP)*sdetJ(i_mn,iGP)
    END DO !i_mn
  END DO !iGP
!$OMP END PARALLEL DO
  __PERFOFF('loop_prepare')

  nBase = X1_Base%s%nBase
  modes = X1_Base%f%modes
  modes_str = X1_Base%f%modes_str
  modes_end = X1_Base%f%modes_end
  offset_modes = X1_Base%f%offset_modes
  deg   = X1_base%s%deg

  __PERFON('EvalForce_modes1')
  __PERFON('loop_prep_coefs')
!$OMP PARALLEL DO        &
!$OMP   SCHEDULE(STATIC) DEFAULT(NONE)    &
!$OMP   PRIVATE(iGP,i_mn,qloc,q_thet,q_zeta,                                                &
!$OMP           hmap_Jh_dq1,hmap_g_t1,hmap_g_tt_dq1,hmap_g_z1,hmap_g_zz_dq1,hmap_g_tz_dq1)  &
!$OMP   SHARED(nGP_str,nGP_end,mn_IP,X1_IP_GP,X2_IP_GP,zeta_IP,dX1_dthet,dX2_dthet,dX1_dzeta,dX2_dzeta, &
!$OMP          hmap,dW,J_h,J_p,dX2_ds,btt_sJ,bzz_sJ,btz_sJ,                                 &
!$OMP          coefY,coefY_thet,coefY_zeta,coefY_s)
  DO iGP=nGP_str,nGP_end
    DO i_mn=1,mn_IP
      qloc(1:3)      = (/ X1_IP_GP(i_mn,iGP), X2_IP_GP(i_mn,iGP),zeta_IP(i_mn)/)
      q_thet(1:3)    = (/dX1_dthet(i_mn,iGP),dX2_dthet(i_mn,iGP),0.0_wp/)
      q_zeta(1:3)    = (/dX1_dzeta(i_mn,iGP),dX2_dzeta(i_mn,iGP),1.0_wp/)
      !Y1tilde=(1,0,0)
      hmap_Jh_dq1   = hmap%eval_Jh_dq1(        qloc        ) !~Y1
      hmap_g_t1     = hmap%eval_gij(    q_thet,qloc,(/1.0_wp,0.0_wp,0.0_wp/)) !~Y1_thet
      hmap_g_z1     = hmap%eval_gij(    q_zeta,qloc,(/1.0_wp,0.0_wp,0.0_wp/)) !~Y1_zeta
      hmap_g_tt_dq1 = hmap%eval_gij_dq1(q_thet,qloc, q_thet) !~Y1
      hmap_g_tz_dq1 = hmap%eval_gij_dq1(q_thet,qloc, q_zeta) !~Y1
      hmap_g_zz_dq1 = hmap%eval_gij_dq1(q_zeta,qloc, q_zeta) !~Y1

! ADDED TO F_X1_GP_IP(iGP,iMode):
!                         -dW(    i_mn,iGP)*J_h(i_mn,iGP)*dX2_ds(     i_mn,iGP)*Y1_thet   & ![deltaJ]_Y1
!                         +dW(    i_mn,iGP)*J_p(i_mn,iGP)*hmap_Jh_dq1(i_mn,iGP)*Y1        & ![deltaJ]_Y1
!                         -btt_sJ(i_mn,iGP)*2.0_wp*hmap_g_t1(         i_mn,iGP)*Y1_thet   & ![delta g_tt]_Y1
!                         -btt_sJ(i_mn,iGP)*       hmap_g_tt_dq1(     i_mn,iGP)*Y1        & ![delta g_tt]_Y1
!                         -bzz_sJ(i_mn,iGP)*2.0_wp*hmap_g_z1(         i_mn,iGP)*Y1_zeta   & ![delta g_zz]_Y1
!                         -bzz_sJ(i_mn,iGP)*       hmap_g_zz_dq1(     i_mn,iGP)*Y1        & ![delta g_zz]_Y1
!                         -btz_sJ(i_mn,iGP)*2.0_wp*hmap_g_t1(         i_mn,iGP)*Y1_zeta   & !2*[delta g_tz]_y1
!                         -btz_sJ(i_mn,iGP)*2.0_wp*hmap_g_z1(         i_mn,iGP)*Y1_thet   & !2*[delta g_tz]_y1
!                         -btz_sJ(i_mn,iGP)*2.0_wp*hmap_g_tz_dq1(     i_mn,iGP)*Y1        & !2*[delta g_tz]_y1

      coefY     (i_mn,iGP)=( dW(    i_mn,iGP)*J_p(i_mn,iGP)*hmap_Jh_dq1    & ![deltaJ]_Y1
                            -btt_sJ(i_mn,iGP)*       hmap_g_tt_dq1         & ![delta g_tt]_Y1
                            -bzz_sJ(i_mn,iGP)*       hmap_g_zz_dq1         & ![delta g_zz]_Y1
                            -btz_sJ(i_mn,iGP)*2.0_wp*hmap_g_tz_dq1      )  !2*[delta g_tz]_y1

      coefY_thet(i_mn,iGP)=(-dW(i_mn,iGP)*J_h(i_mn,iGP)*dX2_ds(i_mn,iGP)   & ![deltaJ]_Y1
                            +2.0_wp*(-btt_sJ(i_mn,iGP)*hmap_g_t1           & ![delta g_tt]_Y1
                                     -btz_sJ(i_mn,iGP)*hmap_g_z1  )      )   !2*[delta g_tz]_y1

      coefY_zeta(i_mn,iGP)=( 2.0_wp*(-bzz_sJ(i_mn,iGP)*hmap_g_z1           & ![delta g_zz]_Y1
                                     -btz_sJ(i_mn,iGP)*hmap_g_t1  )      )   !2*[delta g_tz]_y1

      coefY_s   (i_mn,iGP)=(dW(i_mn,iGP)*J_h(i_mn,iGP)*dX2_dthet( i_mn,iGP))
    END DO !i_mn
  END DO !iGP
!$OMP END PARALLEL DO
  __PERFOFF('loop_prep_coefs')

  __PERFON('fbase')
!$OMP PARALLEL DO &
!$OMP   SCHEDULE(STATIC) DEFAULT(SHARED) PRIVATE(iGP,w_GP_IP)
  DO iGP=nGP_str,nGP_end
    w_GP_IP=w_GP(iGP)*dthet_dzeta
    CALL X1_base%f%projectIPtoDOF(.FALSE.,w_GP_IP,         0,coefY(     :,iGP),F_X1_GP_IP(  iGP,:))
    CALL X1_base%f%projectIPtoDOF(.TRUE. ,w_GP_IP,DERIV_THET,coefY_thet(:,iGP),F_X1_GP_IP(  iGP,:))!d/dthet
    CALL X1_base%f%projectIPtoDOF(.TRUE. ,w_GP_IP,DERIV_ZETA,coefY_zeta(:,iGP),F_X1_GP_IP(  iGP,:))!d/dzeta
    CALL X1_base%f%projectIPtoDOF(.FALSE.,w_GP_IP,         0,coefY_s(   :,iGP),F_X1ds_GP_IP(iGP,:))
  END DO !iGP
!$OMP END PARALLEL DO
  __PERFOFF('fbase')

  __PERFON('sbase')
!$OMP PARALLEL DO &
!$OMP   SCHEDULE(STATIC) DEFAULT(SHARED) PRIVATE(iMode,iElem,iGP,iBase)
  DO iMode=1,modes
    F_MHD3D%X1(:,iMode)=0.0_wp
    DO iElem=nElems_str,nElems_end 
      iGP=(iElem-1)*(degGP+1)+1
      iBase=X1_base%s%base_offset(iElem)
      F_MHD3D%X1(iBase:iBase+deg,iMode) = F_MHD3D%X1(iBase:iBase+deg,iMode) &
                                    + MATMUL(F_X1_GP_IP(  iGP:iGP+degGP,iMode),X1_base%s%base_GP(   0:degGP,0:deg,iElem)) &
                                    + MATMUL(F_X1ds_GP_IP(iGP:iGP+degGP,iMode),X1_base%s%base_ds_GP(0:degGP,0:deg,iElem))
    END DO !iElem
  END DO !iMode
!$OMP END PARALLEL DO
  __PERFOFF('sbase')

#if MPIDEBUG==1
  CALL par_Barrier(beforeScreenOut="DEBUG BEFORE FIRST REDUCE")
#endif
  !. add up all the pieces of X1 calculated by the different MPI tasks
  __PERFON('reduce_solution_X1')
  !!!CALL par_AllReduce(F_MHD3D%X1,'SUM') !<< possible alternative
  DO iRank=0,nRanks-1 !<<<<
    IF(offset_modes(iRank+1)-offset_modes(iRank).GT.0) &
      !!!CALL par_Reduce(F_MHD3D%X1(:,offset_modes(iRank)+1:offset_modes(iRank+1)),'SUM',iRank) !<<<< possible alternative
      CALL par_IReduce(F_MHD3D%X1(1:nBase,offset_modes(iRank)+1:offset_modes(iRank+1)),'SUM',iRank,req1(iRank)) !<<<< I-reduce different mode ranges to different ranks
  END DO
  __PERFOFF('reduce_solution_X1')

  __PERFOFF('EvalForce_modes1')

  __PERFON('EvalForce_modes2')
  __PERFON('loop_prep_coefs')
!$OMP PARALLEL DO        &
!$OMP   SCHEDULE(STATIC) DEFAULT(NONE)    &
!$OMP   PRIVATE(iGP,i_mn,qloc,q_thet,q_zeta, &
!$OMP           hmap_Jh_dq2,hmap_g_t2,hmap_g_tt_dq2,hmap_g_z2,hmap_g_zz_dq2,hmap_g_tz_dq2) &
!$OMP   SHARED(nGP_str,nGP_end,mn_IP,X1_IP_GP,X2_IP_GP,zeta_IP,dX1_dthet,dX1_dzeta,dX2_dthet,dX2_dzeta,&
!$OMP          hmap,dW,J_h,J_p,dX2_ds,btt_sJ,bzz_sJ,btz_sJ,dX1_ds,  &
!$OMP          coefY,coefY_thet,coefY_zeta,coefY_s)
  DO iGP=nGP_str,nGP_end
    DO i_mn=1,mn_IP

      qloc(1:3)      = (/ X1_IP_GP(i_mn,iGP), X2_IP_GP(i_mn,iGP),zeta_IP(i_mn)/)
      q_thet(1:3)    = (/dX1_dthet(i_mn,iGP),dX2_dthet(i_mn,iGP),0.0_wp/)
      q_zeta(1:3)    = (/dX1_dzeta(i_mn,iGP),dX2_dzeta(i_mn,iGP),1.0_wp/)
      !Y2tilde=(0,1,0)
      hmap_Jh_dq2    = hmap%eval_Jh_dq2(        qloc        ) !~Y2
      hmap_g_t2      = hmap%eval_gij(    q_thet,qloc,(/0.0_wp,1.0_wp,0.0_wp/)) !~Y2_thet
      hmap_g_z2      = hmap%eval_gij(    q_zeta,qloc,(/0.0_wp,1.0_wp,0.0_wp/)) !~Y2_zeta
      hmap_g_tt_dq2  = hmap%eval_gij_dq2(q_thet,qloc, q_thet) !~Y2
      hmap_g_tz_dq2  = hmap%eval_gij_dq2(q_thet,qloc, q_zeta) !~Y2
      hmap_g_zz_dq2  = hmap%eval_gij_dq2(q_zeta,qloc, q_zeta) !~Y2

! ADDED TO F_X2_GP_IP(iGP,iMode):
!                         +dW(    i_mn,iGP)*J_h(i_mn,iGP)*dX1_ds(i_mn,iGP)*Y2_thet  & ! [deltaJ]_Y2
!                         +dW(    i_mn,iGP)*J_p(i_mn,iGP)*hmap_Jh_dq2     *Y2       & ! [deltaJ]_Y2
!                         -btt_sJ(i_mn,iGP)*2.0_wp*hmap_g_t2              *Y2_thet  & ! [delta g_tt]_Y2
!                         -btt_sJ(i_mn,iGP)*       hmap_g_tt_dq2          *Y2       & ! [delta g_tt]_Y2
!                         -bzz_sJ(i_mn,iGP)*2.0_wp*hmap_g_z2              *Y2_zeta  & ! [delta g_zz]_Y2
!                         -bzz_sJ(i_mn,iGP)*       hmap_g_zz_dq2          *Y2       & ! [delta g_zz]_Y2
!                         -btz_sJ(i_mn,iGP)*2.0_wp*hmap_g_t2              *Y2_zeta  & ! 2*[delta g_tz]_Y1
!                         -btz_sJ(i_mn,iGP)*2.0_wp*hmap_g_z2              *Y2_thet  & ! 2*[delta g_tz]_Y1
!                         -btz_sJ(i_mn,iGP)*2.0_wp*hmap_g_tz_dq2          *Y2       & ! 2*[delta g_tz]_Y1

      coefY     (i_mn,iGP)=( dW(i_mn,iGP)*J_p(i_mn,iGP)*hmap_Jh_dq2       & ! [deltaJ]_Y2
                            -btt_sJ(i_mn,iGP)*       hmap_g_tt_dq2        & ! [delta g_tt]_Y2
                            -bzz_sJ(i_mn,iGP)*       hmap_g_zz_dq2        & ! [delta g_zz]_Y2
                            -btz_sJ(i_mn,iGP)*2.0_wp*hmap_g_tz_dq2      )   ! 2*[delta g_tz]_Y1

      coefY_thet(i_mn,iGP)=( dW(i_mn,iGP)*J_h(i_mn,iGP)*dX1_ds(i_mn,iGP)  & ! [deltaJ]_Y2
                            +2.0_wp*(-btt_sJ(i_mn,iGP)*hmap_g_t2          & ! [delta g_tt]_Y2
                                     -btz_sJ(i_mn,iGP)*hmap_g_z2 )      )   ! 2*[delta g_tz]_Y1

      coefY_zeta(i_mn,iGP)=( 2.0_wp*(-bzz_sJ(i_mn,iGP)*hmap_g_z2          & ! [delta g_zz]_Y2
                                     -btz_sJ(i_mn,iGP)*hmap_g_t2 )      )   ! 2*[delta g_tz]_Y1

      coefY_s   (i_mn,iGP)=(-dW(i_mn,iGP)*J_h(i_mn,iGP)*dX1_dthet( i_mn,iGP))
    END DO !i_mn
  END DO !iGP
!$OMP END PARALLEL DO
  __PERFOFF('loop_prep_coefs')

  nBase = X2_base%s%nBase
  modes = X2_base%f%modes
  modes_str = X2_base%f%modes_str
  modes_end = X2_base%f%modes_end
  offset_modes = X2_Base%f%offset_modes
  deg   = X2_base%s%deg

  __PERFON('fbase')
!$OMP PARALLEL DO &
!$OMP   SCHEDULE(STATIC) DEFAULT(SHARED) PRIVATE(iGP,w_GP_IP)
  DO iGP=nGP_str,nGP_end
    w_GP_IP = w_GP(iGP)*dthet_dzeta
    CALL X2_base%f%projectIPtoDOF(.FALSE.,w_GP_IP,         0,coefY(     :,iGP),F_X2_GP_IP(  iGP,:))
    CALL X2_base%f%projectIPtoDOF(.TRUE. ,w_GP_IP,DERIV_THET,coefY_thet(:,iGP),F_X2_GP_IP(  iGP,:))!d/dthet
    CALL X2_base%f%projectIPtoDOF(.TRUE. ,w_GP_IP,DERIV_ZETA,coefY_zeta(:,iGP),F_X2_GP_IP(  iGP,:))!d/dzeta
    CALL X2_base%f%projectIPtoDOF(.FALSE.,w_GP_IP,         0,coefY_s(   :,iGP),F_X2ds_GP_IP(iGP,:))
  END DO !iGP
!$OMP END PARALLEL DO
  __PERFOFF('fbase')
  __PERFON('sbase')
!$OMP PARALLEL DO &
!$OMP   SCHEDULE(STATIC) DEFAULT(SHARED) PRIVATE(iMode,iElem,iGP,iBase)
  DO iMode=1,modes
    F_MHD3D%X2(:,iMode)=0.0_wp
    DO iElem=nElems_str,nElems_end
      iGP=(iElem-1)*(degGP+1)+1
      ibase=X2_base%s%base_offset(iElem)
      F_MHD3D%X2(iBase:iBase+deg,iMode) = F_MHD3D%X2(iBase:iBase+deg,iMode) &
                                    + MATMUL(F_X2_GP_IP(  iGP:iGP+degGP,iMode),X2_base%s%base_GP(   0:degGP,0:deg,iElem)) & 
                                    + MATMUL(F_X2ds_GP_IP(iGP:iGP+degGP,iMode),X2_base%s%base_ds_GP(0:degGP,0:deg,iElem)) 
    END DO !iElem
  END DO !iMode
!$OMP END PARALLEL DO 
  __PERFOFF('sbase')

#if MPIDEBUG==1
  CALL par_Barrier(beforeScreenOut="DEBUG BEFORE X2 REDUCE")
#endif
  __PERFON('reduce_solution_X2')
  !. add up all the pieces of X2 calculated by the different MPI tasks
  !!!CALL par_AllReduce(F_MHD3D%X2,'SUM') !<< possible alternative
  DO iRank=0,nRanks-1
    IF(offset_modes(iRank+1)-offset_modes(iRank).GT.0) &
      !!!CALL par_Reduce(F_MHD3D%X2(:,offset_modes(iRank)+1:offset_modes(iRank+1)),'SUM',iRank) !<< possible alternative
      CALL par_IReduce(F_MHD3D%X2(1:nBase,offset_modes(iRank)+1:offset_modes(iRank+1)),'SUM',iRank,req2(iRank)) !<<<< I-reduce different mode ranges to different ranks
  END DO
  __PERFOFF('reduce_solution_X2')

  __PERFOFF('EvalForce_modes2')


  __PERFON('EvalForce_modes3')

  nBase = LA_base%s%nBase
  modes = LA_base%f%modes
  modes_str = LA_base%f%modes_str
  modes_end = LA_base%f%modes_end
  offset_modes = LA_Base%f%offset_modes
  deg   = LA_base%s%deg

  __PERFON('fbase')
!   coefY_zeta(i_mn,iGP)= w_GP_IP*sJ_bcov_thet(i_mn,iGP)
!   coefY_thet(i_mn,iGP)=-w_GP_IP*sJ_bcov_zeta(i_mn,iGP)
!$OMP PARALLEL DO SCHEDULE(STATIC) DEFAULT(SHARED) PRIVATE(iGP,w_GP_IP)
  DO iGP=nGP_str,nGP_end
    w_GP_IP=PhiPrime_GP(iGP)*w_GP(iGP)*dthet_dzeta
    CALL LA_base%f%projectIPtoDOF(.FALSE., w_GP_IP,DERIV_ZETA, sJ_bcov_thet(:,iGP),F_LA_GP_IP(iGP,:)) !d/dzeta
    CALL LA_base%f%projectIPtoDOF(.TRUE. ,-w_GP_IP,DERIV_THET, sJ_bcov_zeta(:,iGP),F_LA_GP_IP(iGP,:)) !d/dthet
  END DO !iGP
!$OMP END PARALLEL DO
  __PERFOFF('fbase')
  __PERFON('sbase')
!$OMP PARALLEL DO        &
!$OMP   SCHEDULE(STATIC) DEFAULT(SHARED) PRIVATE(iMode,iElem,iGP,iBase)
  DO iMode=1,modes
    F_MHD3D%LA(:,iMode)=0.0_wp
    DO iElem=nElems_str,nElems_end
      iGP=(iElem-1)*(degGP+1)+1
      ibase=LA_base%s%base_offset(iElem)
      F_MHD3D%LA(iBase:iBase+deg,iMode) = F_MHD3D%LA(iBase:iBase+deg,iMode) &
                                    + MATMUL(F_LA_GP_IP(iGP:iGP+degGP,iMode),LA_base%s%base_GP(0:degGP,0:deg,iElem))
    END DO !iElem
  END DO !iMode
!$OMP END PARALLEL DO
  __PERFOFF('sbase')

#if MPIDEBUG==1
  CALL par_Barrier(beforeScreenOut="DEBUG BEFORE LA REDUCE")
#endif
  __PERFON('reduce_solution_LA')
  !. Add up all the pieces of LA calculated by the different MPI tasks
  !!!CALL par_AllReduce(F_MHD3D%LA,'SUM') !<< possible alternative
  DO iRank=0,nRanks-1
    IF(offset_modes(iRank+1)-offset_modes(iRank).GT.0) &
      !!!CALL par_Reduce(F_MHD3D%LA(:,offset_modes(iRank)+1:offset_modes(iRank+1)),'SUM',iRank) !<< possible alternative
      CALL par_IReduce(F_MHD3D%LA(1:nBase,offset_modes(iRank)+1:offset_modes(iRank+1)),'SUM',iRank,req3(iRank)) !<<<< I-reduce different mode ranges to different ranks
  END DO
  __PERFOFF('reduce_solution_LA')

  __PERFOFF('EvalForce_modes3')


  __PERFON('EvalForce_modes1_finalize')
  nBase     = X1_base%s%nbase
  modes     = X1_base%f%modes
  modes_str = X1_base%f%modes_str
  modes_end = X1_base%f%modes_end
  offset_modes = X1_Base%f%offset_modes

  __PERFON('reduce_solution_X1')
  CALL par_Wait(req1(0:nRanks-1))
#if MPIDEBUG==1
  CALL par_Barrier(beforeScreenOut="DEBUG AFTER FINISH REDUCE")
#endif
  __PERFOFF('reduce_solution_X1')

  __PERFON('apply_precond')
!$OMP PARALLEL DO &
!$OMP   SCHEDULE(STATIC) DEFAULT(NONE) SHARED(modes_str,modes_end,F_MHD3D,X1_BC_type,X1_base) PRIVATE(iMode)
  DO iMode=modes_str,modes_end
    CALL X1_base%s%applyBCtoRHS(F_MHD3D%X1(:,iMode),X1_BC_type(:,iMode))
  END DO !iMode
!$OMP END PARALLEL DO

  IF(PrecondType.GT.0)THEN
    SELECT TYPE(precond_X1); TYPE IS(sll_t_spline_matrix_banded)
!$OMP PARALLEL DO &
!$OMP   SCHEDULE(STATIC) PRIVATE(iMode) &
#ifdef __INTEL_COMPILER
!$OMP   DEFAULT(NONE) SHARED(modes_str,modes_end,nBase,F_MHD3D,precond_X1)
#else
!$OMP   DEFAULT(SHARED)
#endif
      DO iMode=modes_str,modes_end !<<<<
        CALL ApplyPrecond(nBase,precond_X1(iMode),F_MHD3D%X1(:,iMode))
      END DO !iMode
!$OMP END PARALLEL DO
    END SELECT !TYPE(precond_X1)
  END IF !PrecondType.GT.0
  __PERFOFF('apply_precond')
  IF(PrecondType.LE.0)THEN
    !apply strong BC to X1 if no Precond
    CALL ApplyBC_Fstrong(1,F_MHD3D)  
  END IF 

  __PERFON('Bcast_solution_X1')
  DO iRank=0,nRanks-1
    IF(offset_modes(iRank+1)-offset_modes(iRank).GT.0) &
      CALL par_Bcast(F_MHD3D%X1(1:nBase,offset_modes(iRank)+1:offset_modes(iRank+1)),iRank) !<<<< broadcast different mode ranges to different ranks
      !CALL par_IBcast(F_MHD3D%X1(:,offset_modes(iRank)+1:offset_modes(iRank+1)),iRank,req1(iRank)) !<<<< broadcast different mode ranges to different ranks
  END DO
  __PERFOFF('Bcast_solution_X1')

  __PERFOFF('EvalForce_modes1_finalize')

  __PERFON('EvalForce_modes2_finalize')

  nBase     = X2_base%s%nBase
  modes     = X2_base%f%modes
  modes_str = X2_base%f%modes_str
  modes_end = X2_base%f%modes_end
  offset_modes = X2_Base%f%offset_modes

  __PERFON('reduce_solution_X2')
  CALL par_Wait(req2(0:nRanks-1))
#if MPIDEBUG==1
  CALL par_Barrier(beforeScreenOut="DEBUG AFTER FINISH REDUCE X2")
#endif
  __PERFOFF('reduce_solution_X2')

  __PERFON('apply_precond')
!$OMP PARALLEL DO &
!$OMP   SCHEDULE(STATIC) PRIVATE(iMode) &
#ifdef __INTEL_COMPILER
!$OMP   DEFAULT(NONE) SHARED(modes_str,modes_end,X2_base,F_MHD3D,X2_BC_type) 
#else
!$OMP   DEFAULT(SHARED)       
#endif    
  DO iMode=modes_str,modes_end
    CALL X2_base%s%applyBCtoRHS(F_MHD3D%X2(:,iMode),X2_BC_type(:,iMode))
  END DO !iMode
!$OMP END PARALLEL DO

  IF(PrecondType.GT.0)THEN
    SELECT TYPE(precond_X2); TYPE IS(sll_t_spline_matrix_banded)
!$OMP PARALLEL DO &
!$OMP   SCHEDULE(STATIC) PRIVATE(iMode) &
#ifdef __INTEL_COMPILER
!$OMP   DEFAULT(NONE) SHARED(modes_str,modes_end,nBase,precond_X2,F_MHD3D)
#else
!$OMP   DEFAULT(SHARED)
#endif
      DO iMode=modes_str,modes_end
        CALL ApplyPrecond(nBase,precond_X2(iMode),F_MHD3D%X2(:,iMode))
      END DO !iMode
!$OMP END PARALLEL DO
    END SELECT !TYPE(precond_X2)
  END IF !PrecondType.GT.0
  __PERFOFF('apply_precond')
  IF(PrecondType.LE.0)THEN
    !apply strong BC to X2 if no Precond
    CALL ApplyBC_Fstrong(2,F_MHD3D)  
  END IF 

  __PERFON('Bcast_solution_X2')
  DO iRank=0,nRanks-1
    IF(offset_modes(iRank+1)-offset_modes(iRank).GT.0) &
      CALL par_Bcast(F_MHD3D%X2(1:nBase,offset_modes(iRank)+1:offset_modes(iRank+1)),iRank) !<<<< reduce different mode ranges to different ranks
      !CALL par_IBcast(F_MHD3D%X2(:,offset_modes(iRank)+1:offset_modes(iRank+1)),iRank,req2(iRank)) !<<<< reduce different mode ranges to different ranks
  END DO
  __PERFOFF('Bcast_solution_X2')

  __PERFOFF('EvalForce_modes2_finalize')


  __PERFON('EvalForce_modes3_finalize')

  nBase     = LA_base%s%nBase
  modes     = LA_base%f%modes
  modes_str = LA_base%f%modes_str
  modes_end = LA_base%f%modes_end
  offset_modes = LA_Base%f%offset_modes

  __PERFON('reduce_solution_LA')
  CALL par_Wait(req3(0:nRanks-1))
#if MPIDEBUG==1
  CALL par_Barrier(beforeScreenOut="DEBUG AFTER FINISH REDUCE LA")
#endif
  __PERFOFF('reduce_solution_LA')

  __PERFON('apply_precond')
!$OMP PARALLEL DO        &
!$OMP   SCHEDULE(STATIC) PRIVATE(iMode) &
#ifdef __INTEL_COMPILER
!$OMP   DEFAULT(NONE) SHARED(modes_str,modes_end,LA_base,F_MHD3D,LA_BC_type) 
#else
!$OMP   DEFAULT(SHARED)       
#endif
  DO iMode=modes_str,modes_end
    CALL LA_base%s%applyBCtoRHS(F_MHD3D%LA(:,iMode),LA_BC_type(:,iMode))
  END DO !iMode
!$OMP END PARALLEL DO

  IF(PrecondType.GT.0)THEN
    SELECT TYPE(precond_LA); TYPE IS(sll_t_spline_matrix_banded)
!$OMP PARALLEL DO        &
!$OMP   SCHEDULE(STATIC) PRIVATE(iMode) &
#ifdef __INTEL_COMPILER
!$OMP   DEFAULT(NONE) SHARED(modes_str,modes_end,nBase,precond_LA,F_MHD3D)
#else
!$OMP   DEFAULT(SHARED)
#endif
      DO iMode=modes_str,modes_end
        CALL ApplyPrecond(nBase,precond_LA(iMode),F_MHD3D%LA(:,iMode))
      END DO !iMode
!$OMP END PARALLEL DO
    END SELECT !TYPE(precond_LA)
  ELSE
!$OMP PARALLEL DO        &
!$OMP   SCHEDULE(STATIC) PRIVATE(iMode) &
#ifdef __INTEL_COMPILER
!$OMP   DEFAULT(NONE) SHARED(modes_str,modes_end,LA_base,F_MHD3D)
#else
!$OMP   DEFAULT(SHARED)
#endif
    DO iMode=modes_str,modes_end
      CALL LA_base%s%mass%solve_inplace(1,F_MHD3D%LA(:,iMode))
    END DO !iMode
!$OMP END PARALLEL DO
  END IF !PrecondType.GT.0
  __PERFOFF('apply_precond')
  IF(PrecondType.LE.0)THEN
    !apply strong BC to LA if no Precond
    CALL ApplyBC_Fstrong(3,F_MHD3D)  
  END IF 

#if MPIDEBUG==1
  WRITE(*,*)'DEBUG',myRank, offset_modes(myRank),offset_modes(myRank+1)
#endif
  __PERFON('Bcast_solution_LA')
  DO iRank=0,nRanks-1
    IF(offset_modes(iRank+1)-offset_modes(iRank).GT.0) &
!      CALL par_Bcast(F_MHD3D%LA(:,offset_modes(iRank)+1:offset_modes(iRank+1)),iRank) !<< possible alternative
      CALL par_IBcast(F_MHD3D%LA(1:nBase,offset_modes(iRank)+1:offset_modes(iRank+1)),iRank,req3(iRank)) !<<<< reduce different mode ranges to different ranks
  END DO

!  CALL par_Wait(req1(0:nRanks-1))
!  CALL par_Wait(req2(0:nRanks-1))
#if MPIDEBUG==1
  CALL par_Barrier(beforeScreenOut="DEBUG BEFORE FINISH LA BCAST")
#endif
  CALL par_Wait(req3(0:nRanks-1))
#if MPIDEBUG==1
  CALL par_Barrier(beforeScreenOut="DEBUG AFTER FINISH BCASTS")
#endif
  __PERFOFF('Bcast_solution_LA')

  __PERFOFF('EvalForce_modes3_finalize')

  IF(PRESENT(noBC))THEN
    IF(noBC)THEN
      __PERFOFF('EvalForce')
      RETURN !DEBUG
    END IF
  END IF

  __PERFOFF('EvalForce')

!  SWRITE(UNIT_stdOut,'(A,3E21.11)')'... DONE: Norm of force |X1|,|X2|,|LA|: ',SQRT(F_MHD3D%norm_2())
END SUBROUTINE EvalForce


!===================================================================================================================================
!> Applies strong boundary condition to force DOF
!!
!===================================================================================================================================
SUBROUTINE ApplyBC_Fstrong(whichVar,F_MHD3D) 
! MODULES
  USE MODgvec_MHD3D_Vars,ONLY:X1_base,X2_base,LA_base
  USE MODgvec_MHD3D_Vars,ONLY:X1_BC_Type,X2_BC_Type,LA_BC_type
  USE MODgvec_sol_var_MHD3D, ONLY:t_sol_var_MHD3D
  IMPLICIT NONE
!-----------------------------------------------------------------------------------------------------------------------------------
! INPUT VARIABLES
  INTEGER, INTENT(IN) :: whichVar !! =1: X1, =2: X2,  =3: LA
!-----------------------------------------------------------------------------------------------------------------------------------
! OUTPUT VARIABLES
  CLASS(t_sol_var_MHD3D), INTENT(INOUT) :: F_MHD3D     !! variation of the energy projected onto the basis functions of Uin 
!-----------------------------------------------------------------------------------------------------------------------------------
! LOCAL VARIABLES
  INTEGER   :: iMode
  REAL(wp)  :: BC_val(2)
!===================================================================================================================================
  !apply strong boundary conditions
  
  BC_val =(/      0.0_wp,      0.0_wp/)

  SELECT CASE(whichVar)  
  CASE(1)  !X1 BC
!$OMP PARALLEL DO        &  
!$OMP   SCHEDULE(STATIC) DEFAULT(NONE) SHARED(X1_base,F_MHD3D,X1_BC_type,BC_val) PRIVATE(iMode)
    DO imode=X1_base%f%modes_str,X1_base%f%modes_end
      CALL X1_base%s%applyBCtoDOF(F_MHD3D%X1(:,iMode),X1_BC_type(:,iMode),BC_val)
    END DO 
!$OMP END PARALLEL DO 
  
  CASE(2)  !X2 BC
!$OMP PARALLEL DO        &  
!$OMP   SCHEDULE(STATIC) DEFAULT(NONE) SHARED(X2_base,F_MHD3D,X2_BC_type,BC_val) PRIVATE(iMode)
    DO imode=X2_base%f%modes_str,X2_base%f%modes_end
      CALL X2_base%s%applyBCtoDOF(F_MHD3D%X2(:,iMode),X2_BC_type(:,iMode),BC_val)
    END DO 
!$OMP END PARALLEL DO 
  
  CASE(3)  !LA BC
!$OMP PARALLEL DO        &  
!$OMP   SCHEDULE(STATIC) DEFAULT(NONE) SHARED(LA_base,F_MHD3D,LA_BC_type,BC_val) PRIVATE(iMode)
    DO imode=LA_base%f%modes_str,LA_base%f%modes_end
      CALL LA_base%s%applyBCtoDOF(F_MHD3D%LA(:,iMode),LA_BC_type(:,iMode),BC_val)
    END DO 
!$OMP END PARALLEL DO 
  END SELECT !whichVar

END SUBROUTINE ApplyBC_Fstrong


!===================================================================================================================================
!> Build preconditioner matrices for X1,X2,LA and factorize, for all modes
!! the matrix is only radially dependent, and has the form
!! K_ij = int(s,0,1) d/ds sbase_i(s) <D_ss>(s) d/ds sbase_j(s)
!!                   + sbase_i(s) (<S>(s) + |Phi'(s)|^2 (-m^2 <D_tt>(s) - n^2 <D_zz>(s) ) ) sbase_j(s)
!! where < > denote an average over the angular coordinates
!!
!===================================================================================================================================
SUBROUTINE BuildPrecond() 
! MODULES
  USE MODgvec_MPI,        ONLY : par_AllReduce
  USE MODgvec_MHD3D_Vars, ONLY : X1_base,X2_base,LA_base,hmap
  USE MODgvec_MHD3D_Vars, ONLY : X1_BC_Type,X2_BC_Type,LA_BC_type
  IMPLICIT NONE
!-----------------------------------------------------------------------------------------------------------------------------------
! INPUT VARIABLES
!-----------------------------------------------------------------------------------------------------------------------------------
! OUTPUT VARIABLES
!-----------------------------------------------------------------------------------------------------------------------------------
! LOCAL VARIABLES
  INTEGER                     :: ibase,nBase,iMode,modes_str,modes_end,iGP,i_mn,Deg,iElem,i,j
  INTEGER                     :: nD,tBC
  REAL(wp)                    :: qloc(3),q_thet(3),q_zeta(3),smn_IP,smn_IP_w_GP,norm_mn
  REAL(wp),DIMENSION(1:mn_IP) :: G11, G21, G31, G22, G32, dJh_dq1, dJh_dq2, bt_sJ, bz_sJ, &
       &                         b_dX1_tz,b_dX2_tz,gtt_dq1,gtz_dq1,gzz_dq1,gtt_dq2,gtz_dq2,gzz_dq2
!  REAL(wp),DIMENSION(nGP_str:nGP_end)   :: DX1_tt, DX1_tz, DX1_zz, DX1, DX1_ss
!  REAL(wp),DIMENSION(nGP_str:nGP_end)   :: DX2_tt, DX2_tz, DX2_zz, DX2, DX2_ss
!  REAL(wp),DIMENSION(nGP_str:nGP_end)   :: DLA_tt, DLA_tz, DLA_zz

  REAL(wp),ALLOCATABLE        :: D_mn(:),P_BCaxis(:,:), P_BCedge(:,:) !only needed on MPIroot
!===================================================================================================================================
!  WRITE(*,*)'BUILD PRECONDITIONER MATRICES'
  __PERFON('loop_1')
  
  !WHEN COMM CHANGED TO GATHER, ZEROING NOT NEEDED ANYMORE
  D_buf=0.0_wp
  smn_IP=1.0_wp/REAL(mn_IP,wp)
  
!$OMP PARALLEL DO        &
!$OMP   SCHEDULE(STATIC) DEFAULT(SHARED)   &
!$OMP   PRIVATE(iGP,i_mn,qloc,q_thet,q_zeta,G11,G21,G31,G22,G32,dJh_dq1,dJh_dq2,bt_sJ,bz_sJ,&
!$OMP           b_dX1_tz,b_dX2_tz,gtt_dq1,gtz_dq1,gzz_dq1,gtt_dq2,gtz_dq2,gzz_dq2,smn_IP_w_GP)
  loop_nGP: DO iGP=nGP_str,nGP_end  !<<<<
    !dont forget to average
    !additional variables
    smn_IP_w_GP=smn_IP*w_GP(iGP) !include gauss weight here!
    loop_mn_IP: DO i_mn=1,mn_IP
      qloc(1:3)     = (/ X1_IP_GP(i_mn,iGP), X2_IP_GP(i_mn,iGP),zeta_IP(i_mn)/)
      q_thet(1:3)   = (/dX1_dthet(i_mn,iGP),dX2_dthet(i_mn,iGP),0.0_wp/)
      q_zeta(1:3)   = (/dX1_dzeta(i_mn,iGP),dX2_dzeta(i_mn,iGP),1.0_wp/)
      gtt_dq1(i_mn) = hmap%eval_gij_dq1(q_thet,qloc, q_thet)
      gtz_dq1(i_mn) = hmap%eval_gij_dq1(q_thet,qloc, q_zeta)
      gzz_dq1(i_mn) = hmap%eval_gij_dq1(q_zeta,qloc, q_zeta)
      gtt_dq2(i_mn) = hmap%eval_gij_dq2(q_thet,qloc, q_thet)
      gtz_dq2(i_mn) = hmap%eval_gij_dq2(q_thet,qloc, q_zeta)
      gzz_dq2(i_mn) = hmap%eval_gij_dq2(q_zeta,qloc, q_zeta)
      G11(    i_mn) = hmap%eval_gij((/1.0_wp,0.0_wp,0.0_wp/),qloc,(/1.0_wp,0.0_wp,0.0_wp/))
      G21(    i_mn) = hmap%eval_gij((/0.0_wp,1.0_wp,0.0_wp/),qloc,(/1.0_wp,0.0_wp,0.0_wp/))
      G31(    i_mn) = hmap%eval_gij((/0.0_wp,0.0_wp,1.0_wp/),qloc,(/1.0_wp,0.0_wp,0.0_wp/))
     !G12=G21
      G22(    i_mn) = hmap%eval_gij((/0.,1.,0./),qloc,(/0.,1.,0./))
      G32(    i_mn) = hmap%eval_gij((/0.,0.,1./),qloc,(/0.,1.,0./))
      dJh_dq1(i_mn) = hmap%eval_Jh_dq1(qloc)
      dJh_dq2(i_mn) = hmap%eval_Jh_dq2(qloc)
      bt_sJ(  i_mn) = b_thet(i_mn,iGP)*sdetJ(i_mn,iGP)
      bz_sJ(  i_mn) = b_zeta(i_mn,iGP)*sdetJ(i_mn,iGP)
      b_dX1_tz(i_mn)= b_thet(i_mn,iGP)*dX1_dthet(i_mn,iGP)+b_zeta(i_mn,iGP)*dX1_dzeta(i_mn,iGP)
      b_dX2_tz(i_mn)= b_thet(i_mn,iGP)*dX2_dthet(i_mn,iGP)+b_zeta(i_mn,iGP)*dX2_dzeta(i_mn,iGP)
    END DO loop_mn_IP !i_mn
    !averaged quantities
    !X1
    DX1_ss(iGP) =smn_IP_w_GP*SUM(bbcov_sJ(:,iGP)*(   sJ_p(:,iGP)*dX2_dthet(:,iGP) )**2 )
    DX1(   iGP) =smn_IP_w_GP*SUM((sJ_h(:,iGP)*dJh_dq1(:))*(bbcov_sJ(:,iGP)*(  sJ_h(:,iGP)*dJh_dq1(:)) &
                                  -( bt_sJ(:)*(b_thet(:,iGP)*gtt_dq1(:)+2.0*b_zeta(:,iGP)*gtz_dq1(:))    &
                                    +bz_sJ(:)*                              b_zeta(:,iGP)*gzz_dq1(:))  ) )
    DX1_tt(iGP) =smn_IP_w_GP*SUM(bbcov_sJ(:,iGP)*(   sJ_p(:,iGP)*dX2_ds(   :,iGP) )**2  &
                                +bt_sJ(:)*( (2.0_wp*(sJ_p(:,iGP)*dX2_ds(   :,iGP) )      &
                                            *( b_dX1_tz(:    )*G11(:)   &
                                              +b_dX2_tz(:    )*G21(:)   &
                                              +b_zeta(  :,iGP)*G31(:))) &
                                           +b_thet(:,iGP)*G11(:))                                                   )
    DX1_tz(iGP) =smn_IP_w_GP*SUM(bz_sJ(:)*( (2.0_wp*(sJ_p(:,iGP)*dX2_ds(   :,iGP) )      &
                                            *( b_dX1_tz(:    )*G11(:)   &
                                              +b_dX2_tz(:    )*G21(:)   &
                                              +b_zeta(  :,iGP)*G31(:))) &
                                           +b_thet(:,iGP)*2.0*G11(:))                                               )
    DX1_zz(iGP) =smn_IP_w_GP*SUM(b_zeta(:,iGP)*bz_sJ(:)*G11(:))
    !X2
    DX2_ss(iGP) =smn_IP_w_GP*SUM(bbcov_sJ(:,iGP)*(   sJ_p(:,iGP)*dX1_dthet(:,iGP) )**2 )
    DX2(   iGP) =smn_IP_w_GP*SUM((sJ_h(:,iGP)*dJh_dq2(:))*(bbcov_sJ(:,iGP)*(  sJ_h(:,iGP)*dJh_dq2(:)) &
                                  -( bt_sJ(:)*(b_thet(:,iGP)*gtt_dq2(:)+2.0*b_zeta(:,iGP)*gtz_dq2(:))    &
                                    +bz_sJ(:)*                              b_zeta(:,iGP)*gzz_dq2(:))  ) )
    DX2_tt(iGP) =smn_IP_w_GP*SUM(bbcov_sJ(:,iGP)*(   sJ_p(:,iGP)*dX1_ds(   :,iGP) )**2  &
                                +bt_sJ(:)*(-(2.0_wp*(sJ_p(:,iGP)*dX1_ds(   :,iGP) )      &
                                            *( b_dX1_tz(:    )*G21(:)   &
                                              +b_dX2_tz(:    )*G22(:)   &
                                              +b_zeta(  :,iGP)*G32(:))) &
                                           +b_thet(:,iGP)*G22(:))                                                   )
    DX2_tz(iGP) =smn_IP_w_GP*SUM(bz_sJ(:)*(-(2.0_wp*(sJ_p(:,iGP)*dX1_ds(   :,iGP) )      &
                                            *( b_dX1_tz(:    )*G21(:)   &
                                              +b_dX2_tz(:    )*G22(:)   &
                                              +b_zeta(  :,iGP)*G32(:))) &
                                           +b_thet(:,iGP)*2.0*G22(:))                  )
    DX2_zz(iGP) =smn_IP_w_GP*SUM(b_zeta(:,iGP)*bz_sJ(:)*G22(:))
    !LA
    DLA_tt(iGP) =         smn_IP_w_GP*phiPrime2_GP(iGP)*SUM(g_zz(:,iGP)*sdetJ(:,iGP))
    DLA_tz(iGP) = -2.0_wp*smn_IP_w_GP*phiPrime2_GP(iGP)*SUM(g_tz(:,iGP)*sdetJ(:,iGP))
    DLA_zz(iGP) =         smn_IP_w_GP*phiPrime2_GP(iGP)*SUM(g_tt(:,iGP)*sdetJ(:,iGP))
  END DO loop_nGP !iGP
!$OMP END PARALLEL DO
  __PERFOFF('loop_1')

  __PERFON('par_Reduce_D_buf')
  !gather all D** (already stored contiguously in D_buf)
  !THIS SHOULD BE A ALLGATHERV of (nGP_str:nGP_end,:)<=>(1:nGP,:) , NOT A ALLREDUCE (BUT CHEAP ANYWAYS)!
  CALL par_AllReduce(D_buf,'SUM')
  __PERFOFF('par_Reduce_D_buf')
  
  ALLOCATE(D_mn(1:nGP))
  SELECT TYPE(precond_X1); TYPE IS(sll_t_spline_matrix_banded)
    nBase = X1_Base%s%nBase
    modes_str = X1_Base%f%modes_str
    modes_end = X1_Base%f%modes_end
    deg   = X1_base%s%deg
    ALLOCATE(P_BCaxis(1:deg+1,1:2*deg+1),P_BCedge(nBase-deg:nBase,nBase-2*deg:nBase))

      !CHECK =0
    IF(MPIroot)THEN
      IF(SUM(ABS(DX1_ss(1:nGP))).LT.REAL(nGP,wp)*1.0E-10)  &
         WRITE(*,*)'WARNING: very small DX1_ss: m,n,SUM(|DX1_ss|)= ',SUM(ABS(DX1_ss(1:nGP)))
    END IF

    __PERFON('modes_loop_1')
!$OMP PARALLEL DO        &
!$OMP   SCHEDULE(STATIC)   &
!$OMP   PRIVATE(iMode,iGP,D_mn,iElem,i,j,iBase,tBC,nD,norm_mn) &
!$OMP   FIRSTPRIVATE(P_BCaxis,P_BCedge) & 
#ifdef __INTEL_COMPILER
!$OMP   DEFAULT(NONE) SHARED(nGP,X1_base,precond_X1,DX1,DX1_tt,DX1_tz,DX1_zz,DX1_ss,X1_BC_Type, &
!$OMP          modes_str,modes_end,nElems,deg,degGP,nBase)
#else
!$OMP   DEFAULT(SHARED)
#endif
    DO iMode=modes_str,modes_end !<<<
      norm_mn=1.0_wp/X1_base%f%snorm_base(iMode)
      CALL precond_X1(iMode)%reset() !set all values to zero
      D_mn(1:nGP)=    (DX1(1:nGP)+(X1_Base%f%Xmn(1,iMode)**2)  *DX1_tt(1:nGP)   &
             -(X1_Base%f%Xmn(1,iMode)*X1_Base%f%Xmn(2,iMode))  *DX1_tz(1:nGP)   &  !correct sign of theta,zeta derivative!
                          +       (X1_Base%f%Xmn(2,iMode)**2)  *DX1_zz(1:nGP) ) 
      iGP=1
      DO iElem=1,nElems
        iBase=X1_base%s%base_offset(iElem)
        DO i=0,deg
          DO j=0,deg
            CALL precond_X1(iMode)%add_element(iBase+i,iBase+j,                   &
                                   (SUM( X1_base%s%base_ds_GP(0:degGP,i,iElem)    &
                                        *DX1_ss(iGP:iGP+degGP)                    &
                                        *X1_base%s%base_ds_GP(0:degGP,j,iElem)    &
                                       + X1_base%s%base_GP(0:degGP,i,iElem)       &
                                        *D_mn(iGP:iGP+degGP)                      &
                                        *X1_base%s%base_GP(0:degGP,j,iElem)       &
                                   )*norm_mn)  )
          END DO !j=0,deg
        END DO !i=0,deg
        iGP=iGP+(degGP+1)
      END DO !iElem=1,nElems
      !ACCOUNT FOR BOUNDARY CONDITIONS!
      P_BCaxis=0.0_wp; P_BCedge=0.0_wp
      tBC = X1_BC_Type(BC_AXIS,iMode)
      nD  = X1_base%s%nDOF_BC(tBC) 
      IF(nD.GT.0)THEN
        !save 1:deg rows
        DO i=1,deg+1; DO j=1,MIN(deg+i,nBase)
          P_BCaxis(i,j)=precond_X1(iMode)%get_element(i,j) 
        END DO; END DO !j,i
        P_BCaxis(:,1:MIN(2*deg+1,nBase))     =MATMUL(X1_base%s%R_axis(:,:,tBC),P_BCaxis(:,1:MIN(2*deg+1,nBase))) !also sets rows 1:nD =0
        P_BCaxis(1:nD,1:deg+1) =X1_base%s%A_axis(1:nD,:,tBC)
        DO i=1,deg+1; DO j=1,MIN(deg+i,nBase)
          CALL Precond_X1(iMode)%set_element( i,j,P_BCaxis(i,j))
        END DO; END DO !j,i
      END IF !nDOF_BCaxis>0
      tBC = X1_BC_Type(BC_EDGE,iMode)
      nD  = X1_base%s%nDOF_BC(tBC) 
      IF(nD.GT.0)THEN
        !save nBase-deg:nBase rows
        DO i=nBase-deg,nBase; DO j=MAX(1,i-deg),nBase
          P_BCedge(i,j)=precond_X1(iMode)%get_element(i,j) 
        END DO; END DO !j,i
        P_BCedge(:,MAX(1,nBase-2*deg):nBase) =MATMUL(X1_base%s%R_edge(:,:,tBC),P_BCedge(:,MAX(1,nBase-2*deg):nBase)) !also sets rows nBase-nD+1:nBase =0 
        P_BCedge(nBase-nD+1:nBase,nBase-deg:nBase)=X1_base%s%A_edge(nBase-nD+1:nBase,:,tBC)
        DO i=nBase-deg,nBase; DO j=MAX(1,i-deg),nBase
          CALL Precond_X1(iMode)%set_element( i,j,P_BCedge(i,j) )
        END DO; END DO !j,i
      END IF !nDOF_BCedge>0
    END DO !iMode
!$OMP END PARALLEL DO
    __PERFOFF('modes_loop_1')

    DEALLOCATE(P_BCaxis,P_BCedge)
  END SELECT !TYPE X1

  SELECT TYPE(precond_X2); TYPE IS(sll_t_spline_matrix_banded)
    nBase = X2_Base%s%nBase 
    modes_str = X2_Base%f%modes_str
    modes_end = X2_Base%f%modes_end
    deg   = X2_base%s%deg
    ALLOCATE(P_BCaxis(1:deg+1,1:2*deg+1),P_BCedge(nBase-deg:nBase,nBase-2*deg:nBase))
  
    IF(MPIroot)THEN
      !CHECK =0
      IF(SUM(ABS(DX2_ss(1:nGP))).LT.REAL(nGP,wp)*1.0E-10)  &
           WRITE(*,*)'WARNING: very small DX2_ss: m,n,SUM(|DX2_ss|)= ',SUM(ABS(DX2_ss(1:nGP)))
    END IF
  
    __PERFON('modes_loop_2')
!$OMP PARALLEL DO        &
!$OMP   SCHEDULE(STATIC)  &
!$OMP   PRIVATE(iMode,iGP,D_mn,iElem,i,j,iBase,tBC,nD,norm_mn) &
!$OMP   FIRSTPRIVATE(P_BCaxis,P_BCedge)  &
#ifdef __INTEL_COMPILER
!$OMP   DEFAULT(NONE) SHARED(nGP,X2_base,precond_X2,DX2,DX2_tt,DX2_tz,DX2_zz,DX2_ss,X2_BC_Type, &
!$OMP          modes_str,modes_end,nElems,deg,degGP,nBase) 
#else
!$OMP   DEFAULT(SHARED)
#endif
    DO iMode=modes_str,modes_end !<<<
      norm_mn=1.0_wp/X2_base%f%snorm_base(iMode)
      CALL precond_X2(iMode)%reset() !set all values to zero
      D_mn(1:nGP)=    (DX2(1:nGP)+(X2_Base%f%Xmn(1,iMode)**2)  *DX2_tt(1:nGP)   &
             -(X2_Base%f%Xmn(1,iMode)*X2_Base%f%Xmn(2,iMode))  *DX2_tz(1:nGP)   & !correct sign of theta,zeta derivative!
                          +       (X2_Base%f%Xmn(2,iMode)**2)  *DX2_zz(1:nGP) ) 
      iGP=1
      DO iElem=1,nElems
        iBase=X2_base%s%base_offset(iElem)
        DO i=0,deg
          DO j=0,deg
            CALL precond_X2(iMode)%add_element(iBase+i,iBase+j,                   &
                                   (SUM( X2_base%s%base_ds_GP(0:degGP,i,iElem)    &
                                        *DX2_ss(iGP:iGP+degGP)                    &
                                        *X2_base%s%base_ds_GP(0:degGP,j,iElem)    &
                                       + X2_base%s%base_GP(0:degGP,i,iElem)       &
                                        *D_mn(iGP:iGP+degGP)                      &
                                        *X2_base%s%base_GP(0:degGP,j,iElem)       &
                                   )*norm_mn)  )
          END DO !j=0,deg
        END DO !i=0,deg
        iGP=iGP+(degGP+1)
      END DO !iElem=1,nElems
      !ACCOUNT FOR BOUNDARY CONDITIONS!
      P_BCaxis=0.0_wp; P_BCedge=0.0_wp
      tBC = X2_BC_Type(BC_AXIS,iMode)
      nD  = X2_base%s%nDOF_BC(tBC) 
      IF(nD.GT.0)THEN
        !save 1:deg rows
        DO i=1,deg+1; DO j=1,MIN(deg+i,nBase)
          P_BCaxis(i,j)=precond_X2(iMode)%get_element(i,j) 
        END DO; END DO !j,i
        P_BCaxis(:,1:MIN(2*deg+1,nBase))=MATMUL(X2_base%s%R_axis(:,:,tBC),P_BCaxis(:,1:MIN(2*deg+1,nBase))) !also sets rows 1:nD =0
        P_BCaxis(1:nD,1:deg+1) =X2_base%s%A_axis(1:nD,:,tBC)
        DO i=1,deg+1; DO j=1,MIN(deg+i,nBase)
          CALL Precond_X2(iMode)%set_element( i,j,P_BCaxis(i,j))
        END DO; END DO !j,i
      END IF !nDOF_BCaxis>0
      tBC = X2_BC_Type(BC_EDGE,iMode)
      nD  = X2_base%s%nDOF_BC(tBC) 
      IF(nD.GT.0)THEN
        !save nBase-deg:nBase rows
        DO i=nBase-deg,nBase; DO j=MAX(1,i-deg),nBase
          P_BCedge(i,j)=precond_X2(iMode)%get_element(i,j) 
        END DO; END DO !j,i
        P_BCedge(:,MAX(1,nBase-2*deg):nBase) =MATMUL(X2_base%s%R_edge(:,:,tBC),P_BCedge(:,MAX(1,nBase-2*deg):nBase)) !also sets rows nBase-nD+1:nBase =0 
        P_BCedge(nBase-nD+1:nBase,nBase-deg:nBase)=X2_base%s%A_edge(nBase-nD+1:nBase,:,tBC)
        DO i=nBase-deg,nBase; DO j=MAX(1,i-deg),nBase
          CALL Precond_X2(iMode)%set_element( i,j,P_BCedge(i,j) )
        END DO; END DO !j,i
      END IF !nDOF_BCedge>0
    END DO !iMode
!$OMP END PARALLEL DO
    __PERFOFF('modes_loop_2')
  
    DEALLOCATE(P_BCaxis,P_BCedge)
  END SELECT !TYPE X2
 
  SELECT TYPE(precond_LA); TYPE IS(sll_t_spline_matrix_banded)
    nBase = LA_Base%s%nBase 
    modes_str = LA_Base%f%modes_str
    modes_end = LA_Base%f%modes_end
    deg   = LA_base%s%deg
    ALLOCATE(P_BCaxis(1:deg+1,1:2*deg+1),P_BCedge(nBase-deg:nBase,nBase-2*deg:nBase))

    __PERFON('modes_loop_3')
!$OMP PARALLEL DO        &  
!$OMP   SCHEDULE(STATIC)   &
!$OMP   PRIVATE(iMode,iGP,D_mn,iElem,i,j,iBase,tBC,nD,norm_mn) &
!$OMP   FIRSTPRIVATE(P_BCaxis,P_BCedge) & 
#ifdef __INTEL_COMPILER
!$OMP   DEFAULT(NONE) SHARED(nGP,LA_base,precond_LA,DLA_tt,DLA_tz,DLA_zz,LA_BC_Type, &
!$OMP          modes_str,modes_end,nElems,deg,degGP,nBase) 
#else
!$OMP   DEFAULT(SHARED)       
#endif       
    DO iMode=modes_str,modes_end !<<<
      norm_mn=1.0_wp/LA_base%f%snorm_base(iMode)
      CALL precond_LA(iMode)%reset() !set all values to zero
      IF(LA_base%f%zero_odd_even(iMode) .NE. MN_ZERO) THEN !MN_ZERO should not exist
        D_mn(1:nGP)=(    (        (LA_Base%f%Xmn(1,iMode)**2)  *DLA_tt(1:nGP) &
             -(LA_Base%f%Xmn(1,iMode)*LA_Base%f%Xmn(2,iMode))  *DLA_tz(1:nGP) & !correct sign of theta,zeta derivative!
                          +       (LA_Base%f%Xmn(2,iMode)**2)  *DLA_zz(1:nGP) ))*norm_mn
        !CHECK =0
        IF(SUM(ABS(D_mn(1:nGP))).LT.REAL(nGP,wp)*1.0E-10) WRITE(*,*)'WARNING: small DLA: m,n,SUM(|DLA_mn|)= ', &
             LA_Base%f%Xmn(1,iMode),LA_Base%f%Xmn(2,iMode),SUM(D_mn(1:nGP))
        iGP=1
        DO iElem=1,nElems
          iBase=LA_base%s%base_offset(iElem)
          DO i=0,deg
            DO j=0,deg
              CALL precond_LA(iMode)%add_element(iBase+i,iBase+j,               &
                                     (SUM( LA_base%s%base_GP(0:degGP,i,iElem)   &
                                          *D_mn(iGP:iGP+degGP)                  &
                                          *LA_base%s%base_GP(0:degGP,j,iElem))) )
            END DO !j=0,deg
          END DO !i=0,deg
          iGP=iGP+(degGP+1)
        END DO !iElem=1,nElems
      ELSE !safety, unit matrix, if MN_ZERO exists
        DO iBase=1,nBase
          CALL precond_LA(iMode)%set_element(iBase,iBase,1.0_wp)
        END DO
      END IF !MN_ZERO does not exists
      !ACCOUNT FOR BOUNDARY CONDITIONS!
      P_BCaxis=0.0_wp; P_BCedge=0.0_wp
      tBC = LA_BC_Type(BC_AXIS,iMode)
      nD  = LA_base%s%nDOF_BC(tBC) 
      IF(nD.GT.0)THEN
        !save 1:deg rows
        DO i=1,deg+1; DO j=1,MIN(deg+i,nBase)
          P_BCaxis(i,j)=precond_LA(iMode)%get_element(i,j) 
        END DO; END DO !j,i
        P_BCaxis(:,1:MIN(2*deg+1,nBase)) =MATMUL(LA_base%s%R_axis(:,:,tBC),P_BCaxis(:,1:MIN(2*deg+1,nBase))) !also sets rows 1:nD =0
        P_BCaxis(1:nD,1:deg+1) =LA_base%s%A_axis(1:nD,:,tBC)
        DO i=1,deg+1; DO j=1,MIN(deg+i,nBase)
          CALL Precond_LA(iMode)%set_element( i,j,P_BCaxis(i,j))
        END DO; END DO !j,i
      END IF !nDOF_BCaxis>0
      tBC = LA_BC_Type(BC_EDGE,iMode)
      nD  = LA_base%s%nDOF_BC(tBC) 
      IF(nD.GT.0)THEN
        !save nBase-deg:nBase rows
        DO i=nBase-deg,nBase; DO j=MAX(1,i-deg),nBase
          P_BCedge(i,j)=precond_LA(iMode)%get_element(i,j) 
        END DO; END DO !j,i
        P_BCedge(:,MAX(1,nBase-2*deg):nBase) =MATMUL(LA_base%s%R_edge(:,:,tBC),P_BCedge(:,MAX(1,nBase-2*deg):nBase)) !also sets rows nBase-nD+1:nBase =0 
        P_BCedge(nBase-nD+1:nBase,nBase-deg:nBase)=LA_base%s%A_edge(nBase-nD+1:nBase,:,tBC)
        DO i=nBase-deg,nBase; DO j=MAX(1,i-deg),nBase
          CALL Precond_LA(iMode)%set_element( i,j,P_BCedge(i,j) )
        END DO; END DO !j,i
      END IF !nDOF_BCedge>0
    END DO !iMode
!$OMP END PARALLEL DO
    __PERFOFF('modes_loop_3')

    DEALLOCATE(P_BCaxis,P_BCedge)
  END SELECT !TYPE LA

  DEALLOCATE(D_mn)

  !  WRITE(*,*)'    ---> FACTORIZE PRECONDITIONER MATRICES ...'

  SELECT TYPE(precond_X1); TYPE IS(sll_t_spline_matrix_banded)
    __PERFON('modes_loop_4')
!$OMP PARALLEL DO        &  
!$OMP   SCHEDULE(STATIC) PRIVATE(iMode) &
#ifdef __INTEL_COMPILER
!$OMP   DEFAULT(NONE) SHARED(precond_X1,X1_Base)
#else
!$OMP   DEFAULT(SHARED)       
#endif       
    DO iMode=X1_Base%f%modes_str,X1_Base%f%modes_end !<<<
      CALL precond_X1(iMode)%factorize()
    END DO !iMode
!$OMP END PARALLEL DO 
    __PERFOFF('modes_loop_4')
  END SELECT !TYPE X1

  SELECT TYPE(precond_X2); TYPE IS(sll_t_spline_matrix_banded)
    __PERFON('modes_loop_5')
!$OMP PARALLEL DO        &  
!$OMP   SCHEDULE(STATIC) PRIVATE(iMode) &
#ifdef __INTEL_COMPILER
!$OMP   DEFAULT(NONE) SHARED(precond_X2,X2_Base)
#else
!$OMP   DEFAULT(SHARED)       
#endif       
    DO iMode=X2_base%f%modes_str,X2_Base%f%modes_end !<<<
      CALL precond_X2(iMode)%factorize()
    END DO !iMode
!$OMP END PARALLEL DO 
    __PERFOFF('modes_loop_5')
  END SELECT !TYPE X2

  SELECT TYPE(precond_LA); TYPE IS(sll_t_spline_matrix_banded)
    __PERFON('modes_loop_6')
!$OMP PARALLEL DO        &  
!$OMP   SCHEDULE(STATIC) PRIVATE(iMode) &
#ifdef __INTEL_COMPILER
!$OMP   DEFAULT(NONE) SHARED(precond_LA,LA_Base)
#else
!$OMP   DEFAULT(SHARED)       
#endif       
    DO iMode=LA_base%f%modes_str,LA_Base%f%modes_end !<<<
      CALL precond_LA(iMode)%factorize()
    END DO !iMode
!$OMP END PARALLEL DO 
    __PERFOFF('modes_loop_6')
  END SELECT !TYPE LA
    

END SUBROUTINE BuildPrecond


!===================================================================================================================================
!> Apply preconditioner matrix for single mode of one variable
!!
!===================================================================================================================================
SUBROUTINE ApplyPrecond(nBase,precond,F_inout)
! MODULES
  USE MODgvec_base,   ONLY: t_base
  IMPLICIT NONE
!-----------------------------------------------------------------------------------------------------------------------------------
! INPUT VARIABLES
  INTEGER                         ,INTENT(IN   ) ::  nBase   !! length of inout vector
  TYPE(sll_t_spline_matrix_banded),INTENT(IN   ) ::  precond !! preconditioner matrix (factorized!)
!-----------------------------------------------------------------------------------------------------------------------------------
! OUTPUT VARIABLES
  REAL(wp),    INTENT(INOUT) :: F_inout(1:nBase)    !! apply preconditioner on this force vector
!-----------------------------------------------------------------------------------------------------------------------------------
! LOCAL VARIABLES
!===================================================================================================================================
  CALL precond%solve_inplace(1,F_inout(1:nBase))
END SUBROUTINE ApplyPrecond


!===================================================================================================================================
<<<<<<< HEAD
!> check force with finite difference 
!!
!===================================================================================================================================
SUBROUTINE checkEvalForce(Uin,fileID)
! MODULES
  USE MODgvec_Globals       , ONLY: testlevel
  USE MODgvec_MHD3D_Vars    , ONLY: X1_base,X2_base,LA_base,PrecondType
  USE MODgvec_MHD3D_visu    , ONLY: WriteDataMN_visu
  USE MODgvec_sol_var_MHD3D , ONLY: t_sol_var_MHD3D
  USE MODgvec_Output_Vars   , ONLY: outputLevel
  IMPLICIT NONE
!-----------------------------------------------------------------------------------------------------------------------------------
! INPUT VARIABLES
  CLASS(t_sol_var_MHD3D), INTENT(IN   ) :: Uin   !! input solution 
  INTEGER               , INTENT(IN   ) :: FileID
!-----------------------------------------------------------------------------------------------------------------------------------
! LOCAL VARIABLES
  INTEGER                               :: iBase,nBase,iMode,modes,JacCheck,PrecondTypeTmp
  REAL(wp)                              :: W_MHD3D_in,eps_glob,eps,pTg
  CLASS(t_sol_var_MHD3D),ALLOCATABLE    :: Ucopy
  CLASS(t_sol_var_MHD3D),ALLOCATABLE    :: Utest
  CLASS(t_sol_var_MHD3D),ALLOCATABLE    :: Ftest 
  CLASS(t_sol_var_MHD3D),ALLOCATABLE    :: Feval 
  CHARACTER(LEN=60)                     :: fname
!===================================================================================================================================
  IF(testLevel.LE.3) RETURN
  PrecondTypeTmp=PrecondType
  ALLOCATE(t_sol_var_MHD3D :: Utest)
  ALLOCATE(t_sol_var_MHD3D :: Ucopy)
  ALLOCATE(t_sol_var_MHD3D :: Ftest)
  ALLOCATE(t_sol_var_MHD3D :: Feval)

  CALL Ucopy%copy(Uin)
  CALL Utest%copy(Ucopy) !initialize
  CALL Ftest%copy(Ucopy) !initialize
  CALL Ftest%set_to(0.0_wp)
  CALL Feval%copy(Ftest)

  JacCheck=1 !abort if detJ<0 
  W_MHD3D_in=EvalEnergy(Utest,.TRUE.,JacCheck)
  eps_glob=1.0e-10_wp*W_MHD3D_in

  nBase = X1_Base%s%nBase 
  modes = X1_Base%f%modes
  WRITE(*,*)'Test X1',nBase,modes
  DO iBase=1,nBase
    eps=eps_glob
    DO iMode=1,modes
      Utest%X1(iBase,iMode)= Ucopy%X1(iBase,iMode)+eps
      Utest%W_MHD3D        = EvalEnergy(Utest,.TRUE.,JacCheck)
      Utest%X1(iBase,iMode)= Ucopy%X1(iBase,iMode)

      Ftest%X1(iBase,iMode)= -(Utest%W_MHD3D-W_MHD3D_in)/eps
    END DO
  END DO 

  nBase = X2_Base%s%nBase 
  modes = X2_Base%f%modes
  WRITE(*,*)'Test X2',nBase,modes
  DO iBase=1,nBase
    eps=eps_glob
    DO iMode=1,modes
      Utest%X2(iBase,iMode)= Ucopy%X2(iBase,iMode)+eps
      Utest%W_MHD3D        = EvalEnergy(Utest,.TRUE.,JacCheck)
      Utest%X2(iBase,iMode)= Ucopy%X2(iBase,iMode)

      Ftest%X2(iBase,iMode)= -(Utest%W_MHD3D-W_MHD3D_in)/eps
    END DO
  END DO 

  nBase = LA_Base%s%nBase 
  modes = LA_Base%f%modes
  WRITE(*,*)'Test LA',nBase,modes
  DO iBase=1,nBase
    eps=eps_glob 
    DO iMode=1,modes
      Utest%LA(iBase,iMode)= Ucopy%LA(iBase,iMode)+eps
      Utest%W_MHD3D        = EvalEnergy(Utest,.TRUE.,JacCheck)
      Utest%LA(iBase,iMode)= Ucopy%LA(iBase,iMode)

      Ftest%LA(iBase,iMode)= -(Utest%W_MHD3D-W_MHD3D_in)/eps
    END DO
  END DO 

  SWRITE(UNIT_stdOut,'(A,3E21.11)')'Norm of test force without BC |X1|,|X2|,|LA|: ',SQRT(Ftest%norm_2())

  PrecondType=-1
  CALL EvalForce(Ucopy,.TRUE.,JacCheck,Feval,noBC=.FALSE.)
  SWRITE(UNIT_stdOut,'(A,3E21.11)')'Norm of eval force with BC |X1|,|X2|,|LA|: ',SQRT(Feval%norm_2())
  CALL EvalForce(Ucopy,.TRUE.,JacCheck,Feval,noBC=.TRUE.)
  SWRITE(UNIT_stdOut,'(A,3E21.11)')'Norm of eval force without BC |X1|,|X2|,|LA|: ',SQRT(Feval%norm_2())

  IF(testlevel.GE.2)THEN
  WRITE(*,*)'-----------------------'
  modes = X1_Base%f%modes
  DO iMode=1,modes
    WRITE(*,'(A,2I4,A,E11.3)')'X1 mode',X1_base%f%Xmn(:,iMode),', maxUMode= ',&
                                            MAXVAL(ABS(Ucopy%X1(:,iMode)))
    WRITE(*,'(4X,2(A,E11.3))')    'minfeval= ',MINVAL((Feval%X1(:,iMode))), & 
                                ', maxfeval= ',MAXVAL((Feval%X1(:,iMode)))
    WRITE(*,'(4X,3(A,E11.3))')    'minftest= ',MINVAL((Ftest%X1(:,iMode))), & 
                                ', maxftest= ',MAXVAL((Ftest%X1(:,iMode))), & 
                     ', maxdiff force= ' , MAXVAL(ABS( Ftest%X1(:,iMode) &
                                                      -Feval%X1(:,iMode)))
  END DO
  WRITE(*,*)'-----------------------'
  modes = X2_Base%f%modes
  DO iMode=1,modes
    WRITE(*,'(A,2I4,A,E11.3)')'X2 mode',X2_base%f%Xmn(:,iMode),', maxUMode= ',&
                                            MAXVAL(ABS(Ucopy%X2(:,iMode)))
    WRITE(*,'(4X,2(A,E11.3))')    'minfeval= ',MINVAL((Feval%X2(:,iMode))), & 
                                ', maxfeval= ',MAXVAL((Feval%X2(:,iMode)))
    WRITE(*,'(4X,3(A,E11.3))')    'minftest= ',MINVAL((Ftest%X2(:,iMode))), & 
                                ', maxftest= ',MAXVAL((Ftest%X2(:,iMode))), & 
                     ', maxdiff force= ' , MAXVAL(ABS( Ftest%X2(:,iMode) &
                                                      -Feval%X2(:,iMode)))
  END DO
  WRITE(*,*)'-----------------------'
  modes = LA_Base%f%modes
  DO iMode=1,modes
    WRITE(*,'(A,2I4,A,E11.3)')'LA mode',LA_base%f%Xmn(:,iMode),', maxUMode= ',&
                                            MAXVAL(ABS(Ucopy%LA(:,iMode)))
    WRITE(*,'(4X,2(A,E11.3))')    'minfeval= ',MINVAL((Feval%LA(:,iMode))), & 
                                ', maxfeval= ',MAXVAL((Feval%LA(:,iMode)))
    WRITE(*,'(4X,3(A,E11.3))')    'minftest= ',MINVAL((Ftest%LA(:,iMode))), & 
                                ', maxftest= ',MAXVAL((Ftest%LA(:,iMode))), & 
                     ', maxdiff force= ' , MAXVAL(ABS( Ftest%LA(:,iMode) &
                                                      -Feval%LA(:,iMode)))
  END DO
  END IF !testlevel >=2
  
  IF(testlevel.GE.3)THEN
    ASSOCIATE(np1d=>2*(X1_base%s%deg+3) )
    WRITE(fname,'(A,"_",I4.4,"_",I8.8)')'Ftest_X1_cos_',outputLevel,fileID
    CALL writeDataMN_visu(np1d,fname,'X1_cos_',0,X1_base,Ftest%X1)
    WRITE(fname,'(A,"_",I4.4,"_",I8.8)')'Ftest_X2_sin_',outputLevel,fileID
    CALL writeDataMN_visu(np1d,fname,'X2_sin_',0,X2_base,Ftest%X2)
    WRITE(fname,'(A,"_",I4.4,"_",I8.8)')'Ftest_LA_sin_',outputLevel,fileID
    CALL writeDataMN_visu(np1d,fname,'LA_sin_',0,LA_base,Ftest%LA)
    WRITE(fname,'(A,"_",I4.4,"_",I8.8)')'Feval_X1_cos_',outputLevel,fileID
    CALL writeDataMN_visu(np1d,fname,'X1_cos_',0,X1_base,Feval%X1)
    WRITE(fname,'(A,"_",I4.4,"_",I8.8)')'Feval_X2_sin_',outputLevel,fileID
    CALL writeDataMN_visu(np1d,fname,'X2_sin_',0,X2_base,Feval%X2)
    WRITE(fname,'(A,"_",I4.4,"_",I8.8)')'Feval_LA_sin_',outputLevel,fileID
    CALL writeDataMN_visu(np1d,fname,'LA_sin_',0,LA_base,Feval%LA)
    END ASSOCIATE !np1d
  END IF !testlevel >=3

  !check preconditioner positivity: preconditioned force^T * force should be <0
  PrecondType=-1
  CALL EvalForce(Ucopy,.TRUE.,JacCheck,Feval)
  PrecondType= 1
  CALL EvalForce(Ucopy,.TRUE.,JacCheck,Ftest)
  pTg= - SUM(Ftest%q*Feval%q)
  IF (pTg.GT.0.0_wp) THEN
    WRITE(*,'(A,E11.3)')'WARING: PRECONDITIONER is not positive symmetric',ptg
  ELSE
    WRITE(*,'(A,E11.3)')'OK: PRECONDITIONER is positive symmetric',ptg
  END IF
  
  PrecondType=PrecondTypeTmp !save back 

  CALL Utest%free()
  CALL Ucopy%free()
  CALL Ftest%free()
  CALL Feval%free()


  DEALLOCATE(Utest)
  DEALLOCATE(Ucopy)
  DEALLOCATE(Ftest)
  DEALLOCATE(Feval)

END SUBROUTINE checkEvalForce


!===================================================================================================================================
=======
>>>>>>> 4e4f44ed
!> Finalize Module
!!
!===================================================================================================================================
SUBROUTINE FinalizeMHD3D_EvalFunc()
! MODULES
  USE MODgvec_MHD3D_Vars,ONLY:X1_base,X2_base,LA_base,PrecondType
  IMPLICIT NONE
!-----------------------------------------------------------------------------------------------------------------------------------
! OUTPUT VARIABLES
!-----------------------------------------------------------------------------------------------------------------------------------
! LOCAL VARIABLES
  INTEGER :: iMode
!===================================================================================================================================
  nElems=-1
  degGP =-1
  nGP   =-1
  mn_IP =-1
  dthet_dzeta=0.0_wp
  SDEALLOCATE(s_GP         )
  SDEALLOCATE(w_GP         )
  SDEALLOCATE(zeta_IP      )
  SDEALLOCATE(pres_GP      )
  SDEALLOCATE(chiPrime_GP  )
  SDEALLOCATE(phiPrime_GP  )
  SDEALLOCATE(phiPrime2_GP )
  SDEALLOCATE(J_h          )
  SDEALLOCATE(J_p          )
  SDEALLOCATE(sJ_h         )
  SDEALLOCATE(sJ_p         )
  SDEALLOCATE(detJ         )
  SDEALLOCATE(sdetJ        )
  SDEALLOCATE(X1_IP_GP     )
  SDEALLOCATE(X2_IP_GP     )
  SDEALLOCATE(dX1_ds       )
  SDEALLOCATE(dX2_ds       )
  SDEALLOCATE(dX1_dthet    )
  SDEALLOCATE(dX2_dthet    )
  SDEALLOCATE(dLA_dthet    )
  SDEALLOCATE(dX1_dzeta    )
  SDEALLOCATE(dX2_dzeta    )
  SDEALLOCATE(dLA_dzeta    )
  SDEALLOCATE(b_thet       )
  SDEALLOCATE(b_zeta       )
  SDEALLOCATE(sJ_bcov_thet )
  SDEALLOCATE(sJ_bcov_zeta )
  SDEALLOCATE(bbcov_sJ     )
  SDEALLOCATE(g_tt         )
  SDEALLOCATE(g_tz         )
  SDEALLOCATE(g_zz         )

  IF(PrecondType.GT.0)THEN
    NULLIFY(DX1_tt); NULLIFY(DX1_tz); NULLIFY(DX1_zz); NULLIFY(DX1); NULLIFY(DX1_ss)
    NULLIFY(DX2_tt); NULLIFY(DX2_tz); NULLIFY(DX2_zz); NULLIFY(DX2); NULLIFY(DX2_ss)
    NULLIFY(DLA_tt); NULLIFY(DLA_tz); NULLIFY(DLA_zz)
    DEALLOCATE(D_buf)
    IF(MPIroot)THEN
      SELECT TYPE(precond_X1); TYPE IS(sll_t_spline_matrix_banded)
        DO iMode=1,X1_Base%f%modes
          CALL precond_X1(iMode)%free()
        END DO !iMode
      END SELECT !TYPE
      DEALLOCATE(precond_X1)
     
      SELECT TYPE(precond_X2); TYPE IS(sll_t_spline_matrix_banded)
        DO iMode=1,X2_base%f%modes
          CALL precond_X2(iMode)%free()
        END DO !iMode
      END SELECT !TYPE
      DEALLOCATE(precond_X2)
     
      SELECT TYPE(precond_LA); TYPE IS(sll_t_spline_matrix_banded)
        DO iMode=1,LA_base%f%modes
          CALL precond_LA(iMode)%free()
        END DO !iMode
      END SELECT !TYPE
      DEALLOCATE(precond_LA)
    END IF !MPIroot
  END IF !PrecondType>0

END SUBROUTINE FinalizeMHD3D_EvalFunc

END MODULE MODgvec_MHD3D_EvalFunc<|MERGE_RESOLUTION|>--- conflicted
+++ resolved
@@ -3,7 +3,7 @@
 ! Copyright (C) 2021 - 2022  Tiago Ribeiro
 !
 ! This file is part of GVEC. GVEC is free software: you can redistribute it and/or modify
-! it under the terms of the GNU General Public License as published by the Free Software Foundation, either version 3 
+! it under the terms of the GNU General Public License as published by the Free Software Foundation, either version 3
 ! of the License, or (at your option) any later version.
 !
 ! GVEC is distributed in the hope that it will be useful, but WITHOUT ANY WARRANTY; without even the implied warranty
@@ -17,7 +17,7 @@
 !>
 !!# Module **MHD3D Evalfunc**
 !!
-!! Evaluate the MHD3D functional and its derivative 
+!! Evaluate the MHD3D functional and its derivative
 !!
 !===================================================================================================================================
 MODULE MODgvec_MHD3D_evalFunc
@@ -26,25 +26,25 @@
   USE sll_m_spline_matrix,        ONLY : sll_c_spline_matrix !for precond
   USE sll_m_spline_matrix_banded, ONLY : sll_t_spline_matrix_banded
   IMPLICIT NONE
-  
+
   PRIVATE
-  PUBLIC::InitializeMHD3D_EvalFunc, InitProfilesGP, & 
+  PUBLIC::InitializeMHD3D_EvalFunc, InitProfilesGP, &
           EvalEnergy, EvalForce, EvalAux, EvalTotals, FinalizeMHD3D_EvalFunc
-  
+
   !evaluations at radial gauss points, size(base%s%nGP_str:base%s%nGP_end)
-  REAL(wp),ALLOCATABLE :: pres_GP(:)      !! mass profile 
-  REAL(wp),ALLOCATABLE :: chiPrime_GP(:)  !! s derivative of poloidal flux 
-  REAL(wp),ALLOCATABLE :: phiPrime_GP(:)  !! s derivative of toroidal flux 
+  REAL(wp),ALLOCATABLE :: pres_GP(:)      !! mass profile
+  REAL(wp),ALLOCATABLE :: chiPrime_GP(:)  !! s derivative of poloidal flux
+  REAL(wp),ALLOCATABLE :: phiPrime_GP(:)  !! s derivative of toroidal flux
   REAL(wp),ALLOCATABLE :: phiPrime2_GP(:) !! s derivative of toroidal flux : |Phi'(s)|^2
-  
+
   !evaluations at all integration points, size(1:base%f%mn_IP,base%s%nGP_str:base%s%nGP_end)
   REAL(wp),ALLOCATABLE :: X1_IP_GP(:,:)   !! evaluation of X1
   REAL(wp),ALLOCATABLE :: X2_IP_GP(:,:)   !! evaluation of X2
-  REAL(wp),ALLOCATABLE :: J_h(:,:)        !! Jacobian of the mapping h (X1,X2,zeta) -->(x,y,z) 
+  REAL(wp),ALLOCATABLE :: J_h(:,:)        !! Jacobian of the mapping h (X1,X2,zeta) -->(x,y,z)
   REAL(wp),ALLOCATABLE :: J_p(:,:)        !! Jacobian of poloidal mapping: dX1_ds*dX2_dtheta - dX2_ds*dX1_theta
   REAL(wp),ALLOCATABLE :: sJ_h(:,:)       !! 1/J_h
   REAL(wp),ALLOCATABLE :: sJ_p(:,:)       !! 1/J_p
-  REAL(wp),ALLOCATABLE :: detJ(:,:)       !! global Jacobian: detJ=sqrt(det g)=J_h*J_p ) 
+  REAL(wp),ALLOCATABLE :: detJ(:,:)       !! global Jacobian: detJ=sqrt(det g)=J_h*J_p )
   REAL(wp),ALLOCATABLE :: sdetJ(:,:)      !! 1/detJ
   REAL(wp),ALLOCATABLE :: dX1_ds(:,:)     !! radial derivative of X1
   REAL(wp),ALLOCATABLE :: dX2_ds(:,:)     !! radial derivative of X2
@@ -55,14 +55,14 @@
   REAL(wp),ALLOCATABLE :: dX2_dzeta(:,:)  !! zeta   derivative of X2
   REAL(wp),ALLOCATABLE :: dLA_dzeta(:,:)  !! zeta   derivative of lambda
   REAL(wp),ALLOCATABLE :: b_thet(   :,:)  !! b_thet=(iota-dlamba_dzeta,1+dlambda_dtheta), normalized contravariant magnetic field
-  REAL(wp),ALLOCATABLE :: b_zeta(   :,:)  !! b_zeta=1+dlambda_dtheta, normalized contravariant magnetic field 
-  REAL(wp),ALLOCATABLE :: sJ_bcov_thet(:,:)  !! covariant normalized magnetic field, scaled with 1/J:  
+  REAL(wp),ALLOCATABLE :: b_zeta(   :,:)  !! b_zeta=1+dlambda_dtheta, normalized contravariant magnetic field
+  REAL(wp),ALLOCATABLE :: sJ_bcov_thet(:,:)  !! covariant normalized magnetic field, scaled with 1/J:
   REAL(wp),ALLOCATABLE :: sJ_bcov_zeta(:,:)  !! sJ_bcov_alpha=1/detJ (g_{alpha,theta} b_theta + g_{alpha,zeta) b_zeta)
   REAL(wp),ALLOCATABLE :: bbcov_sJ(:,:)      !! (b^alpha*g_{alpha,beta}*b^beta)/(detJ)
   REAL(wp),ALLOCATABLE :: g_tt(     :,:)     !! metric tensor g_(theta,theta)
   REAL(wp),ALLOCATABLE :: g_tz(     :,:)     !! metric tensor g_(theta,zeta )=g_(zeta,theta)
   REAL(wp),ALLOCATABLE :: g_zz(     :,:)     !! metric tensor g_(zeta ,zeta )
-  
+
   INTEGER                         :: nGP
   INTEGER                         :: nGP_str, nGP_end !< for MPI
   INTEGER                         :: mn_IP
@@ -75,8 +75,8 @@
   REAL(wp),ALLOCATABLE   ,PRIVATE :: s_GP(:),zeta_IP(:)
 
   !FOR PRECONDITIONER
-  REAL(wp),CONTIGUOUS,POINTER :: DX1_tt(:), DX1_tz(:), DX1_zz(:), DX1(:), DX1_ss(:)   
-  REAL(wp),CONTIGUOUS,POINTER :: DX2_tt(:), DX2_tz(:), DX2_zz(:), DX2(:), DX2_ss(:)  
+  REAL(wp),CONTIGUOUS,POINTER :: DX1_tt(:), DX1_tz(:), DX1_zz(:), DX1(:), DX1_ss(:)
+  REAL(wp),CONTIGUOUS,POINTER :: DX2_tt(:), DX2_tz(:), DX2_zz(:), DX2(:), DX2_ss(:)
   REAL(wp),CONTIGUOUS,POINTER :: DLA_tt(:), DLA_tz(:), DLA_zz(:)
   REAL(wp),CONTIGUOUS,POINTER :: D_buf(:,:)    !! 2d array container for all 1d array abpove (is the one allocated)
 
@@ -88,10 +88,10 @@
 CONTAINS
 
 !===================================================================================================================================
-!> Initialize Module 
+!> Initialize Module
 !!
 !===================================================================================================================================
-SUBROUTINE InitializeMHD3D_evalFunc() 
+SUBROUTINE InitializeMHD3D_evalFunc()
 ! MODULES
   USE MODgvec_MHD3D_Vars,ONLY:X1_base,X2_base,LA_base,PrecondType
   IMPLICIT NONE
@@ -114,7 +114,7 @@
   degGP   = X1_base%s%degGP
   mn_IP   = X1_base%f%mn_IP
   dthet_dzeta  =X1_base%f%d_thet*X1_base%f%d_zeta
-  ALLOCATE(s_GP(1:nGP),w_GP(1:nGP),zeta_IP(1:mn_IP)) 
+  ALLOCATE(s_GP(1:nGP),w_GP(1:nGP),zeta_IP(1:mn_IP))
   s_GP    = X1_base%s%s_GP(1:nGP)
   w_GP    = X1_base%s%w_GP(1:nGP)
   zeta_IP = X1_base%f%x_IP(2,:)
@@ -147,7 +147,7 @@
   ALLOCATE(g_tt(        mn_IP,nGP_str:nGP_end) )
   ALLOCATE(g_tz(        mn_IP,nGP_str:nGP_end) )
   ALLOCATE(g_zz(        mn_IP,nGP_str:nGP_end) )
- 
+
   IF(PrecondType.GT.0)THEN
     !WHEN CHANGED TO ALLGATHERV COMM IN BUILDPRECOND, THIS ALLOCATE WILL BE THE SAME.
     ! POINTERS HELP TO GATHER ALL DATA IN ONE ARRAY (buf)
@@ -158,13 +158,13 @@
     DX1_zz(1:nGP) => D_buf(1:nGP,3)
     DX1(1:nGP)    => D_buf(1:nGP,4)
     DX1_ss(1:nGP) => D_buf(1:nGP,5)
-    
+
     DX2_tt(1:nGP) => D_buf(1:nGP,6)
     DX2_tz(1:nGP) => D_buf(1:nGP,7)
     DX2_zz(1:nGP) => D_buf(1:nGP,8)
     DX2(1:nGP)    => D_buf(1:nGP,9)
     DX2_ss(1:nGP) => D_buf(1:nGP,10)
-    
+
     DLA_tt(1:nGP) => D_buf(1:nGP,11)
     DLA_tz(1:nGP) => D_buf(1:nGP,12)
     DLA_zz(1:nGP) => D_buf(1:nGP,13)
@@ -192,7 +192,7 @@
 
   SWRITE(UNIT_stdOut,'(A)')'... DONE'
   SWRITE(UNIT_stdOut,fmt_sep)
-  
+
 
 END SUBROUTINE InitializeMHD3D_evalFunc
 
@@ -214,7 +214,7 @@
   INTEGER                     :: iGP
 !===================================================================================================================================
 IF(MPIroot)THEN
-!$OMP PARALLEL DO        &  
+!$OMP PARALLEL DO        &
 !$OMP   SCHEDULE(STATIC) DEFAULT(SHARED) PRIVATE(iGP)
   DO iGP=1,nGP
     chiPrime_GP( iGP) = Eval_chiPrime(s_GP(iGP))
@@ -246,8 +246,8 @@
   IMPLICIT NONE
 !-----------------------------------------------------------------------------------------------------------------------------------
 ! INPUT VARIABLES
-  CLASS(t_sol_var_MHD3D), INTENT(IN   ) :: Uin      !! input solution 
-  INTEGER               , INTENT(INOUT) :: JacCheck !! if 1 on input: abort if detJ<0. 
+  CLASS(t_sol_var_MHD3D), INTENT(IN   ) :: Uin      !! input solution
+  INTEGER               , INTENT(INOUT) :: JacCheck !! if 1 on input: abort if detJ<0.
                                                     !! if 2 on input, no abort, unchanged if detJ>0 ,return -1 if detJ<=0
 !-----------------------------------------------------------------------------------------------------------------------------------
 ! OUTPUT VARIABLES
@@ -275,7 +275,7 @@
 
   __PERFON('loop_1')
   min_detJ =HUGE(1.0_wp)
-!$OMP PARALLEL DO        &  
+!$OMP PARALLEL DO        &
 !$OMP   SCHEDULE(STATIC) DEFAULT(NONE)    &
 !$OMP   PRIVATE(iGP,i_mn,qloc)  &
 !$OMP   REDUCTION(min:min_detJ) &
@@ -304,11 +304,11 @@
       WRITE(UNIT_stdOut,'(4X,A8,I8,4(A,E11.3))')'WARNING ',n_warnings_occured, &
            &                                       ' : min(J)= ',MINVAL(detJ(:,nGP_str:nGP_end)),' at s= ',s_GP(IP_GP(2)), &
            &                                                             ' theta= ',X1_base%f%x_IP(1,IP_GP(1)), &
-           &                                                              ' zeta= ',X1_base%f%x_IP(2,IP_GP(1)) 
+           &                                                              ' zeta= ',X1_base%f%x_IP(2,IP_GP(1))
       IP_GP= MAXLOC(detJ(:,:))
       WRITE(UNIT_stdOut,'(4X,16X,4(A,E11.3))')'     ...max(J)= ',MAXVAL(detJ(:,nGP_str:nGP_end)),' at s= ',s_GP(IP_GP(2)), &
            &                                                             ' theta= ',X1_base%f%x_IP(1,IP_GP(1)), &
-           &                                                              ' zeta= ',X1_base%f%x_IP(2,IP_GP(1)) 
+           &                                                              ' zeta= ',X1_base%f%x_IP(2,IP_GP(1))
       CALL abort(__STAMP__, &
            'EvalAux: Jacobian smaller that  1.0e-12 !!!', IntInfo=myRank )
     CASE(2) !quiet check, give back
@@ -381,11 +381,11 @@
   IMPLICIT NONE
 !-----------------------------------------------------------------------------------------------------------------------------------
 ! INPUT VARIABLES
-  CLASS(t_sol_var_MHD3D), INTENT(IN ) :: Uin  !! input solution 
+  CLASS(t_sol_var_MHD3D), INTENT(IN ) :: Uin  !! input solution
 !-----------------------------------------------------------------------------------------------------------------------------------
 ! OUTPUT VARIABLES
   REAL(wp)              , INTENT(OUT) :: vol      !! total integral of the volume
-  REAL(wp)              , INTENT(OUT) :: surfAvg  !! average polodial surface 
+  REAL(wp)              , INTENT(OUT) :: surfAvg  !! average polodial surface
 !-----------------------------------------------------------------------------------------------------------------------------------
 ! LOCAL VARIABLES
   INTEGER             :: iGP,i_mn,JacCheck
@@ -398,7 +398,7 @@
   END IF
   vol=0.0_wp
   surfAvg=0.0_wp
-!$OMP PARALLEL DO       &  
+!$OMP PARALLEL DO       &
 !$OMP   SCHEDULE(STATIC) DEFAULT(NONE)    &
 !$OMP   REDUCTION(+:vol,surfAvg) PRIVATE(iGP,i_mn) &
 !$OMP   SHARED(nGP_str,nGP_end,mn_IP,J_h,J_p,w_GP)
@@ -407,7 +407,7 @@
       vol    =vol    +ABS(J_h(i_mn,iGP)*J_p(i_mn,iGP))*w_GP(iGP)
       surfAvg=surfAvg+ABS(J_p(i_mn,iGP))*w_GP(iGP)
     END DO
-  END DO 
+  END DO
 !$OMP END PARALLEL DO
   CALL par_Reduce(vol,'SUM',0)
   CALL par_Reduce(surfAvg,'SUM',0)
@@ -429,18 +429,18 @@
   IMPLICIT NONE
 !-----------------------------------------------------------------------------------------------------------------------------------
 ! INPUT VARIABLES
-  CLASS(t_sol_var_MHD3D), INTENT(IN   ) :: Uin         !! input solution 
-  LOGICAL               , INTENT(IN   ) :: callEvalAux !! set True if evalAux was not called on Uin 
-  INTEGER               , INTENT(INOUT) :: JacCheck !! if 1 on input: abort if detJ<0. 
+  CLASS(t_sol_var_MHD3D), INTENT(IN   ) :: Uin         !! input solution
+  LOGICAL               , INTENT(IN   ) :: callEvalAux !! set True if evalAux was not called on Uin
+  INTEGER               , INTENT(INOUT) :: JacCheck !! if 1 on input: abort if detJ<0.
                                                     !! if 2 on input, no abort, unchanged if detJ>0 ,return -1 if detJ<=0
 !-----------------------------------------------------------------------------------------------------------------------------------
 ! OUTPUT VARIABLES
-  REAL(wp)                              :: W_MHD3D     !! total integral of MHD3D energy 
+  REAL(wp)                              :: W_MHD3D     !! total integral of MHD3D energy
                                                        !! W_MHD3D= int ( p/(gamma-1) + 1/(2mu_0) |B|^2) detJ ds dtheta dzeta
 !-----------------------------------------------------------------------------------------------------------------------------------
 ! LOCAL VARIABLES
   INTEGER  :: iGP,i_mn
-  REAL(wp) :: Wmag_GP    !! magnetic energy at gauss points 
+  REAL(wp) :: Wmag_GP    !! magnetic energy at gauss points
                          !! = 1/(dtheta*dzeta) * ( int [1/detJ * b_alpha*g_{alpha,beta}*b_beta]_iGP dtheta dzeta )
   REAL(wp) :: Vprime_GP  !! =  1/(dtheta*dzeta) *( int detJ|_iGP ,dtheta dzeta)
   REAL(wp) :: Wmag,Wpres
@@ -465,7 +465,7 @@
 
   Wmag = 0.0_wp
   Wpres= 0.0_wp
-!$OMP PARALLEL DO        &  
+!$OMP PARALLEL DO        &
 !$OMP   SCHEDULE(STATIC)  DEFAULT(NONE)  &
 !$OMP   PRIVATE(iGP,i_mn,Wmag_GP,Vprime_GP)   &
 !$OMP   REDUCTION(+:Wmag,Wpres)          &
@@ -484,7 +484,7 @@
     Wmag  = Wmag  + Wmag_GP*w_GP(iGP)
     Wpres = Wpres + Vprime_GP*pres_GP(iGP)*w_GP(iGP)
   END DO !iGP
-!$OMP END PARALLEL DO 
+!$OMP END PARALLEL DO
 
   W_MHD3D= dthet_dzeta* (  0.5_wp      *Wmag + mu_0*sgammM1*Wpres)
   __PERFON('reduce_W_MHD3D')
@@ -531,7 +531,7 @@
   REAL(wp)  ::  F_X2ds_GP_IP(nGP_str:nGP_end,1:X2_base%f%modes)
   REAL(wp)  ::    F_LA_GP_IP(nGP_str:nGP_end,1:LA_base%f%modes)
   REAL(wp)  ::    dW(1:mn_IP,nGP_str:nGP_end)        != p+1/2*B^2=p(s)+|Phi'(s)|^2 (b^alpha *g_{alpha,beta} *b^beta)/(2 *detJ^2)
-  REAL(wp),DIMENSION(1:mn_IP,nGP_str:nGP_end)  :: btt_sJ,btz_sJ,bzz_sJ,  & != b^theta*b^theta/detJ, b^theta*b^zeta/detJ,b^zeta*b^zeta/detJ 
+  REAL(wp),DIMENSION(1:mn_IP,nGP_str:nGP_end)  :: btt_sJ,btz_sJ,bzz_sJ,  & != b^theta*b^theta/detJ, b^theta*b^zeta/detJ,b^zeta*b^zeta/detJ
                                                   coefY,coefY_thet,coefY_zeta,coefY_s
 !===================================================================================================================================
 !  SWRITE(UNIT_stdOut,'(4X,A)',ADVANCE='NO')'COMPUTE FORCE...'
@@ -644,7 +644,7 @@
 !$OMP   SCHEDULE(STATIC) DEFAULT(SHARED) PRIVATE(iMode,iElem,iGP,iBase)
   DO iMode=1,modes
     F_MHD3D%X1(:,iMode)=0.0_wp
-    DO iElem=nElems_str,nElems_end 
+    DO iElem=nElems_str,nElems_end
       iGP=(iElem-1)*(degGP+1)+1
       iBase=X1_base%s%base_offset(iElem)
       F_MHD3D%X1(iBase:iBase+deg,iMode) = F_MHD3D%X1(iBase:iBase+deg,iMode) &
@@ -750,11 +750,11 @@
       iGP=(iElem-1)*(degGP+1)+1
       ibase=X2_base%s%base_offset(iElem)
       F_MHD3D%X2(iBase:iBase+deg,iMode) = F_MHD3D%X2(iBase:iBase+deg,iMode) &
-                                    + MATMUL(F_X2_GP_IP(  iGP:iGP+degGP,iMode),X2_base%s%base_GP(   0:degGP,0:deg,iElem)) & 
-                                    + MATMUL(F_X2ds_GP_IP(iGP:iGP+degGP,iMode),X2_base%s%base_ds_GP(0:degGP,0:deg,iElem)) 
+                                    + MATMUL(F_X2_GP_IP(  iGP:iGP+degGP,iMode),X2_base%s%base_GP(   0:degGP,0:deg,iElem)) &
+                                    + MATMUL(F_X2ds_GP_IP(iGP:iGP+degGP,iMode),X2_base%s%base_ds_GP(0:degGP,0:deg,iElem))
     END DO !iElem
   END DO !iMode
-!$OMP END PARALLEL DO 
+!$OMP END PARALLEL DO
   __PERFOFF('sbase')
 
 #if MPIDEBUG==1
@@ -864,8 +864,8 @@
   __PERFOFF('apply_precond')
   IF(PrecondType.LE.0)THEN
     !apply strong BC to X1 if no Precond
-    CALL ApplyBC_Fstrong(1,F_MHD3D)  
-  END IF 
+    CALL ApplyBC_Fstrong(1,F_MHD3D)
+  END IF
 
   __PERFON('Bcast_solution_X1')
   DO iRank=0,nRanks-1
@@ -896,10 +896,10 @@
 !$OMP PARALLEL DO &
 !$OMP   SCHEDULE(STATIC) PRIVATE(iMode) &
 #ifdef __INTEL_COMPILER
-!$OMP   DEFAULT(NONE) SHARED(modes_str,modes_end,X2_base,F_MHD3D,X2_BC_type) 
+!$OMP   DEFAULT(NONE) SHARED(modes_str,modes_end,X2_base,F_MHD3D,X2_BC_type)
 #else
-!$OMP   DEFAULT(SHARED)       
-#endif    
+!$OMP   DEFAULT(SHARED)
+#endif
   DO iMode=modes_str,modes_end
     CALL X2_base%s%applyBCtoRHS(F_MHD3D%X2(:,iMode),X2_BC_type(:,iMode))
   END DO !iMode
@@ -923,8 +923,8 @@
   __PERFOFF('apply_precond')
   IF(PrecondType.LE.0)THEN
     !apply strong BC to X2 if no Precond
-    CALL ApplyBC_Fstrong(2,F_MHD3D)  
-  END IF 
+    CALL ApplyBC_Fstrong(2,F_MHD3D)
+  END IF
 
   __PERFON('Bcast_solution_X2')
   DO iRank=0,nRanks-1
@@ -956,9 +956,9 @@
 !$OMP PARALLEL DO        &
 !$OMP   SCHEDULE(STATIC) PRIVATE(iMode) &
 #ifdef __INTEL_COMPILER
-!$OMP   DEFAULT(NONE) SHARED(modes_str,modes_end,LA_base,F_MHD3D,LA_BC_type) 
+!$OMP   DEFAULT(NONE) SHARED(modes_str,modes_end,LA_base,F_MHD3D,LA_BC_type)
 #else
-!$OMP   DEFAULT(SHARED)       
+!$OMP   DEFAULT(SHARED)
 #endif
   DO iMode=modes_str,modes_end
     CALL LA_base%s%applyBCtoRHS(F_MHD3D%LA(:,iMode),LA_BC_type(:,iMode))
@@ -995,8 +995,8 @@
   __PERFOFF('apply_precond')
   IF(PrecondType.LE.0)THEN
     !apply strong BC to LA if no Precond
-    CALL ApplyBC_Fstrong(3,F_MHD3D)  
-  END IF 
+    CALL ApplyBC_Fstrong(3,F_MHD3D)
+  END IF
 
 #if MPIDEBUG==1
   WRITE(*,*)'DEBUG',myRank, offset_modes(myRank),offset_modes(myRank+1)
@@ -1038,7 +1038,7 @@
 !> Applies strong boundary condition to force DOF
 !!
 !===================================================================================================================================
-SUBROUTINE ApplyBC_Fstrong(whichVar,F_MHD3D) 
+SUBROUTINE ApplyBC_Fstrong(whichVar,F_MHD3D)
 ! MODULES
   USE MODgvec_MHD3D_Vars,ONLY:X1_base,X2_base,LA_base
   USE MODgvec_MHD3D_Vars,ONLY:X1_BC_Type,X2_BC_Type,LA_BC_type
@@ -1049,40 +1049,40 @@
   INTEGER, INTENT(IN) :: whichVar !! =1: X1, =2: X2,  =3: LA
 !-----------------------------------------------------------------------------------------------------------------------------------
 ! OUTPUT VARIABLES
-  CLASS(t_sol_var_MHD3D), INTENT(INOUT) :: F_MHD3D     !! variation of the energy projected onto the basis functions of Uin 
+  CLASS(t_sol_var_MHD3D), INTENT(INOUT) :: F_MHD3D     !! variation of the energy projected onto the basis functions of Uin
 !-----------------------------------------------------------------------------------------------------------------------------------
 ! LOCAL VARIABLES
   INTEGER   :: iMode
   REAL(wp)  :: BC_val(2)
 !===================================================================================================================================
   !apply strong boundary conditions
-  
+
   BC_val =(/      0.0_wp,      0.0_wp/)
 
-  SELECT CASE(whichVar)  
+  SELECT CASE(whichVar)
   CASE(1)  !X1 BC
-!$OMP PARALLEL DO        &  
+!$OMP PARALLEL DO        &
 !$OMP   SCHEDULE(STATIC) DEFAULT(NONE) SHARED(X1_base,F_MHD3D,X1_BC_type,BC_val) PRIVATE(iMode)
     DO imode=X1_base%f%modes_str,X1_base%f%modes_end
       CALL X1_base%s%applyBCtoDOF(F_MHD3D%X1(:,iMode),X1_BC_type(:,iMode),BC_val)
-    END DO 
-!$OMP END PARALLEL DO 
-  
+    END DO
+!$OMP END PARALLEL DO
+
   CASE(2)  !X2 BC
-!$OMP PARALLEL DO        &  
+!$OMP PARALLEL DO        &
 !$OMP   SCHEDULE(STATIC) DEFAULT(NONE) SHARED(X2_base,F_MHD3D,X2_BC_type,BC_val) PRIVATE(iMode)
     DO imode=X2_base%f%modes_str,X2_base%f%modes_end
       CALL X2_base%s%applyBCtoDOF(F_MHD3D%X2(:,iMode),X2_BC_type(:,iMode),BC_val)
-    END DO 
-!$OMP END PARALLEL DO 
-  
+    END DO
+!$OMP END PARALLEL DO
+
   CASE(3)  !LA BC
-!$OMP PARALLEL DO        &  
+!$OMP PARALLEL DO        &
 !$OMP   SCHEDULE(STATIC) DEFAULT(NONE) SHARED(LA_base,F_MHD3D,LA_BC_type,BC_val) PRIVATE(iMode)
     DO imode=LA_base%f%modes_str,LA_base%f%modes_end
       CALL LA_base%s%applyBCtoDOF(F_MHD3D%LA(:,iMode),LA_BC_type(:,iMode),BC_val)
-    END DO 
-!$OMP END PARALLEL DO 
+    END DO
+!$OMP END PARALLEL DO
   END SELECT !whichVar
 
 END SUBROUTINE ApplyBC_Fstrong
@@ -1096,7 +1096,7 @@
 !! where < > denote an average over the angular coordinates
 !!
 !===================================================================================================================================
-SUBROUTINE BuildPrecond() 
+SUBROUTINE BuildPrecond()
 ! MODULES
   USE MODgvec_MPI,        ONLY : par_AllReduce
   USE MODgvec_MHD3D_Vars, ONLY : X1_base,X2_base,LA_base,hmap
@@ -1121,11 +1121,11 @@
 !===================================================================================================================================
 !  WRITE(*,*)'BUILD PRECONDITIONER MATRICES'
   __PERFON('loop_1')
-  
+
   !WHEN COMM CHANGED TO GATHER, ZEROING NOT NEEDED ANYMORE
   D_buf=0.0_wp
   smn_IP=1.0_wp/REAL(mn_IP,wp)
-  
+
 !$OMP PARALLEL DO        &
 !$OMP   SCHEDULE(STATIC) DEFAULT(SHARED)   &
 !$OMP   PRIVATE(iGP,i_mn,qloc,q_thet,q_zeta,G11,G21,G31,G22,G32,dJh_dq1,dJh_dq2,bt_sJ,bz_sJ,&
@@ -1205,7 +1205,7 @@
   !THIS SHOULD BE A ALLGATHERV of (nGP_str:nGP_end,:)<=>(1:nGP,:) , NOT A ALLREDUCE (BUT CHEAP ANYWAYS)!
   CALL par_AllReduce(D_buf,'SUM')
   __PERFOFF('par_Reduce_D_buf')
-  
+
   ALLOCATE(D_mn(1:nGP))
   SELECT TYPE(precond_X1); TYPE IS(sll_t_spline_matrix_banded)
     nBase = X1_Base%s%nBase
@@ -1224,7 +1224,7 @@
 !$OMP PARALLEL DO        &
 !$OMP   SCHEDULE(STATIC)   &
 !$OMP   PRIVATE(iMode,iGP,D_mn,iElem,i,j,iBase,tBC,nD,norm_mn) &
-!$OMP   FIRSTPRIVATE(P_BCaxis,P_BCedge) & 
+!$OMP   FIRSTPRIVATE(P_BCaxis,P_BCedge) &
 #ifdef __INTEL_COMPILER
 !$OMP   DEFAULT(NONE) SHARED(nGP,X1_base,precond_X1,DX1,DX1_tt,DX1_tz,DX1_zz,DX1_ss,X1_BC_Type, &
 !$OMP          modes_str,modes_end,nElems,deg,degGP,nBase)
@@ -1236,7 +1236,7 @@
       CALL precond_X1(iMode)%reset() !set all values to zero
       D_mn(1:nGP)=    (DX1(1:nGP)+(X1_Base%f%Xmn(1,iMode)**2)  *DX1_tt(1:nGP)   &
              -(X1_Base%f%Xmn(1,iMode)*X1_Base%f%Xmn(2,iMode))  *DX1_tz(1:nGP)   &  !correct sign of theta,zeta derivative!
-                          +       (X1_Base%f%Xmn(2,iMode)**2)  *DX1_zz(1:nGP) ) 
+                          +       (X1_Base%f%Xmn(2,iMode)**2)  *DX1_zz(1:nGP) )
       iGP=1
       DO iElem=1,nElems
         iBase=X1_base%s%base_offset(iElem)
@@ -1257,11 +1257,11 @@
       !ACCOUNT FOR BOUNDARY CONDITIONS!
       P_BCaxis=0.0_wp; P_BCedge=0.0_wp
       tBC = X1_BC_Type(BC_AXIS,iMode)
-      nD  = X1_base%s%nDOF_BC(tBC) 
+      nD  = X1_base%s%nDOF_BC(tBC)
       IF(nD.GT.0)THEN
         !save 1:deg rows
         DO i=1,deg+1; DO j=1,MIN(deg+i,nBase)
-          P_BCaxis(i,j)=precond_X1(iMode)%get_element(i,j) 
+          P_BCaxis(i,j)=precond_X1(iMode)%get_element(i,j)
         END DO; END DO !j,i
         P_BCaxis(:,1:MIN(2*deg+1,nBase))     =MATMUL(X1_base%s%R_axis(:,:,tBC),P_BCaxis(:,1:MIN(2*deg+1,nBase))) !also sets rows 1:nD =0
         P_BCaxis(1:nD,1:deg+1) =X1_base%s%A_axis(1:nD,:,tBC)
@@ -1270,13 +1270,13 @@
         END DO; END DO !j,i
       END IF !nDOF_BCaxis>0
       tBC = X1_BC_Type(BC_EDGE,iMode)
-      nD  = X1_base%s%nDOF_BC(tBC) 
+      nD  = X1_base%s%nDOF_BC(tBC)
       IF(nD.GT.0)THEN
         !save nBase-deg:nBase rows
         DO i=nBase-deg,nBase; DO j=MAX(1,i-deg),nBase
-          P_BCedge(i,j)=precond_X1(iMode)%get_element(i,j) 
+          P_BCedge(i,j)=precond_X1(iMode)%get_element(i,j)
         END DO; END DO !j,i
-        P_BCedge(:,MAX(1,nBase-2*deg):nBase) =MATMUL(X1_base%s%R_edge(:,:,tBC),P_BCedge(:,MAX(1,nBase-2*deg):nBase)) !also sets rows nBase-nD+1:nBase =0 
+        P_BCedge(:,MAX(1,nBase-2*deg):nBase) =MATMUL(X1_base%s%R_edge(:,:,tBC),P_BCedge(:,MAX(1,nBase-2*deg):nBase)) !also sets rows nBase-nD+1:nBase =0
         P_BCedge(nBase-nD+1:nBase,nBase-deg:nBase)=X1_base%s%A_edge(nBase-nD+1:nBase,:,tBC)
         DO i=nBase-deg,nBase; DO j=MAX(1,i-deg),nBase
           CALL Precond_X1(iMode)%set_element( i,j,P_BCedge(i,j) )
@@ -1290,18 +1290,18 @@
   END SELECT !TYPE X1
 
   SELECT TYPE(precond_X2); TYPE IS(sll_t_spline_matrix_banded)
-    nBase = X2_Base%s%nBase 
+    nBase = X2_Base%s%nBase
     modes_str = X2_Base%f%modes_str
     modes_end = X2_Base%f%modes_end
     deg   = X2_base%s%deg
     ALLOCATE(P_BCaxis(1:deg+1,1:2*deg+1),P_BCedge(nBase-deg:nBase,nBase-2*deg:nBase))
-  
+
     IF(MPIroot)THEN
       !CHECK =0
       IF(SUM(ABS(DX2_ss(1:nGP))).LT.REAL(nGP,wp)*1.0E-10)  &
            WRITE(*,*)'WARNING: very small DX2_ss: m,n,SUM(|DX2_ss|)= ',SUM(ABS(DX2_ss(1:nGP)))
     END IF
-  
+
     __PERFON('modes_loop_2')
 !$OMP PARALLEL DO        &
 !$OMP   SCHEDULE(STATIC)  &
@@ -1309,7 +1309,7 @@
 !$OMP   FIRSTPRIVATE(P_BCaxis,P_BCedge)  &
 #ifdef __INTEL_COMPILER
 !$OMP   DEFAULT(NONE) SHARED(nGP,X2_base,precond_X2,DX2,DX2_tt,DX2_tz,DX2_zz,DX2_ss,X2_BC_Type, &
-!$OMP          modes_str,modes_end,nElems,deg,degGP,nBase) 
+!$OMP          modes_str,modes_end,nElems,deg,degGP,nBase)
 #else
 !$OMP   DEFAULT(SHARED)
 #endif
@@ -1318,7 +1318,7 @@
       CALL precond_X2(iMode)%reset() !set all values to zero
       D_mn(1:nGP)=    (DX2(1:nGP)+(X2_Base%f%Xmn(1,iMode)**2)  *DX2_tt(1:nGP)   &
              -(X2_Base%f%Xmn(1,iMode)*X2_Base%f%Xmn(2,iMode))  *DX2_tz(1:nGP)   & !correct sign of theta,zeta derivative!
-                          +       (X2_Base%f%Xmn(2,iMode)**2)  *DX2_zz(1:nGP) ) 
+                          +       (X2_Base%f%Xmn(2,iMode)**2)  *DX2_zz(1:nGP) )
       iGP=1
       DO iElem=1,nElems
         iBase=X2_base%s%base_offset(iElem)
@@ -1339,11 +1339,11 @@
       !ACCOUNT FOR BOUNDARY CONDITIONS!
       P_BCaxis=0.0_wp; P_BCedge=0.0_wp
       tBC = X2_BC_Type(BC_AXIS,iMode)
-      nD  = X2_base%s%nDOF_BC(tBC) 
+      nD  = X2_base%s%nDOF_BC(tBC)
       IF(nD.GT.0)THEN
         !save 1:deg rows
         DO i=1,deg+1; DO j=1,MIN(deg+i,nBase)
-          P_BCaxis(i,j)=precond_X2(iMode)%get_element(i,j) 
+          P_BCaxis(i,j)=precond_X2(iMode)%get_element(i,j)
         END DO; END DO !j,i
         P_BCaxis(:,1:MIN(2*deg+1,nBase))=MATMUL(X2_base%s%R_axis(:,:,tBC),P_BCaxis(:,1:MIN(2*deg+1,nBase))) !also sets rows 1:nD =0
         P_BCaxis(1:nD,1:deg+1) =X2_base%s%A_axis(1:nD,:,tBC)
@@ -1352,13 +1352,13 @@
         END DO; END DO !j,i
       END IF !nDOF_BCaxis>0
       tBC = X2_BC_Type(BC_EDGE,iMode)
-      nD  = X2_base%s%nDOF_BC(tBC) 
+      nD  = X2_base%s%nDOF_BC(tBC)
       IF(nD.GT.0)THEN
         !save nBase-deg:nBase rows
         DO i=nBase-deg,nBase; DO j=MAX(1,i-deg),nBase
-          P_BCedge(i,j)=precond_X2(iMode)%get_element(i,j) 
+          P_BCedge(i,j)=precond_X2(iMode)%get_element(i,j)
         END DO; END DO !j,i
-        P_BCedge(:,MAX(1,nBase-2*deg):nBase) =MATMUL(X2_base%s%R_edge(:,:,tBC),P_BCedge(:,MAX(1,nBase-2*deg):nBase)) !also sets rows nBase-nD+1:nBase =0 
+        P_BCedge(:,MAX(1,nBase-2*deg):nBase) =MATMUL(X2_base%s%R_edge(:,:,tBC),P_BCedge(:,MAX(1,nBase-2*deg):nBase)) !also sets rows nBase-nD+1:nBase =0
         P_BCedge(nBase-nD+1:nBase,nBase-deg:nBase)=X2_base%s%A_edge(nBase-nD+1:nBase,:,tBC)
         DO i=nBase-deg,nBase; DO j=MAX(1,i-deg),nBase
           CALL Precond_X2(iMode)%set_element( i,j,P_BCedge(i,j) )
@@ -1367,28 +1367,28 @@
     END DO !iMode
 !$OMP END PARALLEL DO
     __PERFOFF('modes_loop_2')
-  
+
     DEALLOCATE(P_BCaxis,P_BCedge)
   END SELECT !TYPE X2
- 
+
   SELECT TYPE(precond_LA); TYPE IS(sll_t_spline_matrix_banded)
-    nBase = LA_Base%s%nBase 
+    nBase = LA_Base%s%nBase
     modes_str = LA_Base%f%modes_str
     modes_end = LA_Base%f%modes_end
     deg   = LA_base%s%deg
     ALLOCATE(P_BCaxis(1:deg+1,1:2*deg+1),P_BCedge(nBase-deg:nBase,nBase-2*deg:nBase))
 
     __PERFON('modes_loop_3')
-!$OMP PARALLEL DO        &  
+!$OMP PARALLEL DO        &
 !$OMP   SCHEDULE(STATIC)   &
 !$OMP   PRIVATE(iMode,iGP,D_mn,iElem,i,j,iBase,tBC,nD,norm_mn) &
-!$OMP   FIRSTPRIVATE(P_BCaxis,P_BCedge) & 
+!$OMP   FIRSTPRIVATE(P_BCaxis,P_BCedge) &
 #ifdef __INTEL_COMPILER
 !$OMP   DEFAULT(NONE) SHARED(nGP,LA_base,precond_LA,DLA_tt,DLA_tz,DLA_zz,LA_BC_Type, &
-!$OMP          modes_str,modes_end,nElems,deg,degGP,nBase) 
+!$OMP          modes_str,modes_end,nElems,deg,degGP,nBase)
 #else
-!$OMP   DEFAULT(SHARED)       
-#endif       
+!$OMP   DEFAULT(SHARED)
+#endif
     DO iMode=modes_str,modes_end !<<<
       norm_mn=1.0_wp/LA_base%f%snorm_base(iMode)
       CALL precond_LA(iMode)%reset() !set all values to zero
@@ -1420,11 +1420,11 @@
       !ACCOUNT FOR BOUNDARY CONDITIONS!
       P_BCaxis=0.0_wp; P_BCedge=0.0_wp
       tBC = LA_BC_Type(BC_AXIS,iMode)
-      nD  = LA_base%s%nDOF_BC(tBC) 
+      nD  = LA_base%s%nDOF_BC(tBC)
       IF(nD.GT.0)THEN
         !save 1:deg rows
         DO i=1,deg+1; DO j=1,MIN(deg+i,nBase)
-          P_BCaxis(i,j)=precond_LA(iMode)%get_element(i,j) 
+          P_BCaxis(i,j)=precond_LA(iMode)%get_element(i,j)
         END DO; END DO !j,i
         P_BCaxis(:,1:MIN(2*deg+1,nBase)) =MATMUL(LA_base%s%R_axis(:,:,tBC),P_BCaxis(:,1:MIN(2*deg+1,nBase))) !also sets rows 1:nD =0
         P_BCaxis(1:nD,1:deg+1) =LA_base%s%A_axis(1:nD,:,tBC)
@@ -1433,13 +1433,13 @@
         END DO; END DO !j,i
       END IF !nDOF_BCaxis>0
       tBC = LA_BC_Type(BC_EDGE,iMode)
-      nD  = LA_base%s%nDOF_BC(tBC) 
+      nD  = LA_base%s%nDOF_BC(tBC)
       IF(nD.GT.0)THEN
         !save nBase-deg:nBase rows
         DO i=nBase-deg,nBase; DO j=MAX(1,i-deg),nBase
-          P_BCedge(i,j)=precond_LA(iMode)%get_element(i,j) 
+          P_BCedge(i,j)=precond_LA(iMode)%get_element(i,j)
         END DO; END DO !j,i
-        P_BCedge(:,MAX(1,nBase-2*deg):nBase) =MATMUL(LA_base%s%R_edge(:,:,tBC),P_BCedge(:,MAX(1,nBase-2*deg):nBase)) !also sets rows nBase-nD+1:nBase =0 
+        P_BCedge(:,MAX(1,nBase-2*deg):nBase) =MATMUL(LA_base%s%R_edge(:,:,tBC),P_BCedge(:,MAX(1,nBase-2*deg):nBase)) !also sets rows nBase-nD+1:nBase =0
         P_BCedge(nBase-nD+1:nBase,nBase-deg:nBase)=LA_base%s%A_edge(nBase-nD+1:nBase,:,tBC)
         DO i=nBase-deg,nBase; DO j=MAX(1,i-deg),nBase
           CALL Precond_LA(iMode)%set_element( i,j,P_BCedge(i,j) )
@@ -1458,52 +1458,52 @@
 
   SELECT TYPE(precond_X1); TYPE IS(sll_t_spline_matrix_banded)
     __PERFON('modes_loop_4')
-!$OMP PARALLEL DO        &  
+!$OMP PARALLEL DO        &
 !$OMP   SCHEDULE(STATIC) PRIVATE(iMode) &
 #ifdef __INTEL_COMPILER
 !$OMP   DEFAULT(NONE) SHARED(precond_X1,X1_Base)
 #else
-!$OMP   DEFAULT(SHARED)       
-#endif       
+!$OMP   DEFAULT(SHARED)
+#endif
     DO iMode=X1_Base%f%modes_str,X1_Base%f%modes_end !<<<
       CALL precond_X1(iMode)%factorize()
     END DO !iMode
-!$OMP END PARALLEL DO 
+!$OMP END PARALLEL DO
     __PERFOFF('modes_loop_4')
   END SELECT !TYPE X1
 
   SELECT TYPE(precond_X2); TYPE IS(sll_t_spline_matrix_banded)
     __PERFON('modes_loop_5')
-!$OMP PARALLEL DO        &  
+!$OMP PARALLEL DO        &
 !$OMP   SCHEDULE(STATIC) PRIVATE(iMode) &
 #ifdef __INTEL_COMPILER
 !$OMP   DEFAULT(NONE) SHARED(precond_X2,X2_Base)
 #else
-!$OMP   DEFAULT(SHARED)       
-#endif       
+!$OMP   DEFAULT(SHARED)
+#endif
     DO iMode=X2_base%f%modes_str,X2_Base%f%modes_end !<<<
       CALL precond_X2(iMode)%factorize()
     END DO !iMode
-!$OMP END PARALLEL DO 
+!$OMP END PARALLEL DO
     __PERFOFF('modes_loop_5')
   END SELECT !TYPE X2
 
   SELECT TYPE(precond_LA); TYPE IS(sll_t_spline_matrix_banded)
     __PERFON('modes_loop_6')
-!$OMP PARALLEL DO        &  
+!$OMP PARALLEL DO        &
 !$OMP   SCHEDULE(STATIC) PRIVATE(iMode) &
 #ifdef __INTEL_COMPILER
 !$OMP   DEFAULT(NONE) SHARED(precond_LA,LA_Base)
 #else
-!$OMP   DEFAULT(SHARED)       
-#endif       
+!$OMP   DEFAULT(SHARED)
+#endif
     DO iMode=LA_base%f%modes_str,LA_Base%f%modes_end !<<<
       CALL precond_LA(iMode)%factorize()
     END DO !iMode
-!$OMP END PARALLEL DO 
+!$OMP END PARALLEL DO
     __PERFOFF('modes_loop_6')
   END SELECT !TYPE LA
-    
+
 
 END SUBROUTINE BuildPrecond
 
@@ -1531,186 +1531,6 @@
 
 
 !===================================================================================================================================
-<<<<<<< HEAD
-!> check force with finite difference 
-!!
-!===================================================================================================================================
-SUBROUTINE checkEvalForce(Uin,fileID)
-! MODULES
-  USE MODgvec_Globals       , ONLY: testlevel
-  USE MODgvec_MHD3D_Vars    , ONLY: X1_base,X2_base,LA_base,PrecondType
-  USE MODgvec_MHD3D_visu    , ONLY: WriteDataMN_visu
-  USE MODgvec_sol_var_MHD3D , ONLY: t_sol_var_MHD3D
-  USE MODgvec_Output_Vars   , ONLY: outputLevel
-  IMPLICIT NONE
-!-----------------------------------------------------------------------------------------------------------------------------------
-! INPUT VARIABLES
-  CLASS(t_sol_var_MHD3D), INTENT(IN   ) :: Uin   !! input solution 
-  INTEGER               , INTENT(IN   ) :: FileID
-!-----------------------------------------------------------------------------------------------------------------------------------
-! LOCAL VARIABLES
-  INTEGER                               :: iBase,nBase,iMode,modes,JacCheck,PrecondTypeTmp
-  REAL(wp)                              :: W_MHD3D_in,eps_glob,eps,pTg
-  CLASS(t_sol_var_MHD3D),ALLOCATABLE    :: Ucopy
-  CLASS(t_sol_var_MHD3D),ALLOCATABLE    :: Utest
-  CLASS(t_sol_var_MHD3D),ALLOCATABLE    :: Ftest 
-  CLASS(t_sol_var_MHD3D),ALLOCATABLE    :: Feval 
-  CHARACTER(LEN=60)                     :: fname
-!===================================================================================================================================
-  IF(testLevel.LE.3) RETURN
-  PrecondTypeTmp=PrecondType
-  ALLOCATE(t_sol_var_MHD3D :: Utest)
-  ALLOCATE(t_sol_var_MHD3D :: Ucopy)
-  ALLOCATE(t_sol_var_MHD3D :: Ftest)
-  ALLOCATE(t_sol_var_MHD3D :: Feval)
-
-  CALL Ucopy%copy(Uin)
-  CALL Utest%copy(Ucopy) !initialize
-  CALL Ftest%copy(Ucopy) !initialize
-  CALL Ftest%set_to(0.0_wp)
-  CALL Feval%copy(Ftest)
-
-  JacCheck=1 !abort if detJ<0 
-  W_MHD3D_in=EvalEnergy(Utest,.TRUE.,JacCheck)
-  eps_glob=1.0e-10_wp*W_MHD3D_in
-
-  nBase = X1_Base%s%nBase 
-  modes = X1_Base%f%modes
-  WRITE(*,*)'Test X1',nBase,modes
-  DO iBase=1,nBase
-    eps=eps_glob
-    DO iMode=1,modes
-      Utest%X1(iBase,iMode)= Ucopy%X1(iBase,iMode)+eps
-      Utest%W_MHD3D        = EvalEnergy(Utest,.TRUE.,JacCheck)
-      Utest%X1(iBase,iMode)= Ucopy%X1(iBase,iMode)
-
-      Ftest%X1(iBase,iMode)= -(Utest%W_MHD3D-W_MHD3D_in)/eps
-    END DO
-  END DO 
-
-  nBase = X2_Base%s%nBase 
-  modes = X2_Base%f%modes
-  WRITE(*,*)'Test X2',nBase,modes
-  DO iBase=1,nBase
-    eps=eps_glob
-    DO iMode=1,modes
-      Utest%X2(iBase,iMode)= Ucopy%X2(iBase,iMode)+eps
-      Utest%W_MHD3D        = EvalEnergy(Utest,.TRUE.,JacCheck)
-      Utest%X2(iBase,iMode)= Ucopy%X2(iBase,iMode)
-
-      Ftest%X2(iBase,iMode)= -(Utest%W_MHD3D-W_MHD3D_in)/eps
-    END DO
-  END DO 
-
-  nBase = LA_Base%s%nBase 
-  modes = LA_Base%f%modes
-  WRITE(*,*)'Test LA',nBase,modes
-  DO iBase=1,nBase
-    eps=eps_glob 
-    DO iMode=1,modes
-      Utest%LA(iBase,iMode)= Ucopy%LA(iBase,iMode)+eps
-      Utest%W_MHD3D        = EvalEnergy(Utest,.TRUE.,JacCheck)
-      Utest%LA(iBase,iMode)= Ucopy%LA(iBase,iMode)
-
-      Ftest%LA(iBase,iMode)= -(Utest%W_MHD3D-W_MHD3D_in)/eps
-    END DO
-  END DO 
-
-  SWRITE(UNIT_stdOut,'(A,3E21.11)')'Norm of test force without BC |X1|,|X2|,|LA|: ',SQRT(Ftest%norm_2())
-
-  PrecondType=-1
-  CALL EvalForce(Ucopy,.TRUE.,JacCheck,Feval,noBC=.FALSE.)
-  SWRITE(UNIT_stdOut,'(A,3E21.11)')'Norm of eval force with BC |X1|,|X2|,|LA|: ',SQRT(Feval%norm_2())
-  CALL EvalForce(Ucopy,.TRUE.,JacCheck,Feval,noBC=.TRUE.)
-  SWRITE(UNIT_stdOut,'(A,3E21.11)')'Norm of eval force without BC |X1|,|X2|,|LA|: ',SQRT(Feval%norm_2())
-
-  IF(testlevel.GE.2)THEN
-  WRITE(*,*)'-----------------------'
-  modes = X1_Base%f%modes
-  DO iMode=1,modes
-    WRITE(*,'(A,2I4,A,E11.3)')'X1 mode',X1_base%f%Xmn(:,iMode),', maxUMode= ',&
-                                            MAXVAL(ABS(Ucopy%X1(:,iMode)))
-    WRITE(*,'(4X,2(A,E11.3))')    'minfeval= ',MINVAL((Feval%X1(:,iMode))), & 
-                                ', maxfeval= ',MAXVAL((Feval%X1(:,iMode)))
-    WRITE(*,'(4X,3(A,E11.3))')    'minftest= ',MINVAL((Ftest%X1(:,iMode))), & 
-                                ', maxftest= ',MAXVAL((Ftest%X1(:,iMode))), & 
-                     ', maxdiff force= ' , MAXVAL(ABS( Ftest%X1(:,iMode) &
-                                                      -Feval%X1(:,iMode)))
-  END DO
-  WRITE(*,*)'-----------------------'
-  modes = X2_Base%f%modes
-  DO iMode=1,modes
-    WRITE(*,'(A,2I4,A,E11.3)')'X2 mode',X2_base%f%Xmn(:,iMode),', maxUMode= ',&
-                                            MAXVAL(ABS(Ucopy%X2(:,iMode)))
-    WRITE(*,'(4X,2(A,E11.3))')    'minfeval= ',MINVAL((Feval%X2(:,iMode))), & 
-                                ', maxfeval= ',MAXVAL((Feval%X2(:,iMode)))
-    WRITE(*,'(4X,3(A,E11.3))')    'minftest= ',MINVAL((Ftest%X2(:,iMode))), & 
-                                ', maxftest= ',MAXVAL((Ftest%X2(:,iMode))), & 
-                     ', maxdiff force= ' , MAXVAL(ABS( Ftest%X2(:,iMode) &
-                                                      -Feval%X2(:,iMode)))
-  END DO
-  WRITE(*,*)'-----------------------'
-  modes = LA_Base%f%modes
-  DO iMode=1,modes
-    WRITE(*,'(A,2I4,A,E11.3)')'LA mode',LA_base%f%Xmn(:,iMode),', maxUMode= ',&
-                                            MAXVAL(ABS(Ucopy%LA(:,iMode)))
-    WRITE(*,'(4X,2(A,E11.3))')    'minfeval= ',MINVAL((Feval%LA(:,iMode))), & 
-                                ', maxfeval= ',MAXVAL((Feval%LA(:,iMode)))
-    WRITE(*,'(4X,3(A,E11.3))')    'minftest= ',MINVAL((Ftest%LA(:,iMode))), & 
-                                ', maxftest= ',MAXVAL((Ftest%LA(:,iMode))), & 
-                     ', maxdiff force= ' , MAXVAL(ABS( Ftest%LA(:,iMode) &
-                                                      -Feval%LA(:,iMode)))
-  END DO
-  END IF !testlevel >=2
-  
-  IF(testlevel.GE.3)THEN
-    ASSOCIATE(np1d=>2*(X1_base%s%deg+3) )
-    WRITE(fname,'(A,"_",I4.4,"_",I8.8)')'Ftest_X1_cos_',outputLevel,fileID
-    CALL writeDataMN_visu(np1d,fname,'X1_cos_',0,X1_base,Ftest%X1)
-    WRITE(fname,'(A,"_",I4.4,"_",I8.8)')'Ftest_X2_sin_',outputLevel,fileID
-    CALL writeDataMN_visu(np1d,fname,'X2_sin_',0,X2_base,Ftest%X2)
-    WRITE(fname,'(A,"_",I4.4,"_",I8.8)')'Ftest_LA_sin_',outputLevel,fileID
-    CALL writeDataMN_visu(np1d,fname,'LA_sin_',0,LA_base,Ftest%LA)
-    WRITE(fname,'(A,"_",I4.4,"_",I8.8)')'Feval_X1_cos_',outputLevel,fileID
-    CALL writeDataMN_visu(np1d,fname,'X1_cos_',0,X1_base,Feval%X1)
-    WRITE(fname,'(A,"_",I4.4,"_",I8.8)')'Feval_X2_sin_',outputLevel,fileID
-    CALL writeDataMN_visu(np1d,fname,'X2_sin_',0,X2_base,Feval%X2)
-    WRITE(fname,'(A,"_",I4.4,"_",I8.8)')'Feval_LA_sin_',outputLevel,fileID
-    CALL writeDataMN_visu(np1d,fname,'LA_sin_',0,LA_base,Feval%LA)
-    END ASSOCIATE !np1d
-  END IF !testlevel >=3
-
-  !check preconditioner positivity: preconditioned force^T * force should be <0
-  PrecondType=-1
-  CALL EvalForce(Ucopy,.TRUE.,JacCheck,Feval)
-  PrecondType= 1
-  CALL EvalForce(Ucopy,.TRUE.,JacCheck,Ftest)
-  pTg= - SUM(Ftest%q*Feval%q)
-  IF (pTg.GT.0.0_wp) THEN
-    WRITE(*,'(A,E11.3)')'WARING: PRECONDITIONER is not positive symmetric',ptg
-  ELSE
-    WRITE(*,'(A,E11.3)')'OK: PRECONDITIONER is positive symmetric',ptg
-  END IF
-  
-  PrecondType=PrecondTypeTmp !save back 
-
-  CALL Utest%free()
-  CALL Ucopy%free()
-  CALL Ftest%free()
-  CALL Feval%free()
-
-
-  DEALLOCATE(Utest)
-  DEALLOCATE(Ucopy)
-  DEALLOCATE(Ftest)
-  DEALLOCATE(Feval)
-
-END SUBROUTINE checkEvalForce
-
-
-!===================================================================================================================================
-=======
->>>>>>> 4e4f44ed
 !> Finalize Module
 !!
 !===================================================================================================================================
@@ -1773,14 +1593,14 @@
         END DO !iMode
       END SELECT !TYPE
       DEALLOCATE(precond_X1)
-     
+
       SELECT TYPE(precond_X2); TYPE IS(sll_t_spline_matrix_banded)
         DO iMode=1,X2_base%f%modes
           CALL precond_X2(iMode)%free()
         END DO !iMode
       END SELECT !TYPE
       DEALLOCATE(precond_X2)
-     
+
       SELECT TYPE(precond_LA); TYPE IS(sll_t_spline_matrix_banded)
         DO iMode=1,LA_base%f%modes
           CALL precond_LA(iMode)%free()

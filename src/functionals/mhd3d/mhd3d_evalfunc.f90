!===================================================================================================================================
! Copyright (C) 2017 - 2022  Florian Hindenlang <hindenlang@gmail.com>
! Copyright (C) 2021 - 2022  Tiago Ribeiro
!
! This file is part of GVEC. GVEC is free software: you can redistribute it and/or modify
! it under the terms of the GNU General Public License as published by the Free Software Foundation, either version 3 
! of the License, or (at your option) any later version.
!
! GVEC is distributed in the hope that it will be useful, but WITHOUT ANY WARRANTY; without even the implied warranty
! of MERCHANTABILITY or FITNESS FOR A PARTICULAR PURPOSE. See the GNU General Public License v3.0 for more details.
!
! You should have received a copy of the GNU General Public License along with GVEC. If not, see <http://www.gnu.org/licenses/>.
!=================================================================================================================================
#include "defines.h"

!===================================================================================================================================
!>
!!# Module **MHD3D Evalfunc**
!!
!! Evaluate the MHD3D functional and its derivative 
!!
!===================================================================================================================================
MODULE MODgvec_MHD3D_evalFunc
  ! MODULES
  USE MODgvec_Globals,            ONLY : wp,abort,UNIT_stdOut,fmt_sep,MPIRoot
  USE sll_m_spline_matrix,        ONLY : sll_c_spline_matrix !for precond
  USE sll_m_spline_matrix_banded, ONLY : sll_t_spline_matrix_banded
  IMPLICIT NONE
  
  PRIVATE
  PUBLIC::InitializeMHD3D_EvalFunc, InitProfilesGP, & 
          EvalEnergy, EvalForce, EvalAux, EvalTotals, FinalizeMHD3D_EvalFunc
  
  !evaluations at radial gauss points, size(base%s%nGP_str:base%s%nGP_end)
  REAL(wp),ALLOCATABLE :: pres_GP(:)      !! mass profile 
  REAL(wp),ALLOCATABLE :: chiPrime_GP(:)  !! s derivative of poloidal flux 
  REAL(wp),ALLOCATABLE :: phiPrime_GP(:)  !! s derivative of toroidal flux 
  REAL(wp),ALLOCATABLE :: phiPrime2_GP(:) !! s derivative of toroidal flux : |Phi'(s)|^2
  
  !evaluations at all integration points, size(1:base%f%mn_IP,base%s%nGP_str:base%s%nGP_end)
  REAL(wp),ALLOCATABLE :: X1_IP_GP(:,:)   !! evaluation of X1
  REAL(wp),ALLOCATABLE :: X2_IP_GP(:,:)   !! evaluation of X2
  REAL(wp),ALLOCATABLE :: J_h(:,:)        !! Jacobian of the mapping h (X1,X2,zeta) -->(x,y,z) 
  REAL(wp),ALLOCATABLE :: J_p(:,:)        !! Jacobian of poloidal mapping: dX1_ds*dX2_dtheta - dX2_ds*dX1_theta
  REAL(wp),ALLOCATABLE :: sJ_h(:,:)       !! 1/J_h
  REAL(wp),ALLOCATABLE :: sJ_p(:,:)       !! 1/J_p
  REAL(wp),ALLOCATABLE :: detJ(:,:)       !! global Jacobian: detJ=sqrt(det g)=J_h*J_p ) 
  REAL(wp),ALLOCATABLE :: sdetJ(:,:)      !! 1/detJ
  REAL(wp),ALLOCATABLE :: dX1_ds(:,:)     !! radial derivative of X1
  REAL(wp),ALLOCATABLE :: dX2_ds(:,:)     !! radial derivative of X2
  REAL(wp),ALLOCATABLE :: dX1_dthet(:,:)  !! theta  derivative of X1
  REAL(wp),ALLOCATABLE :: dX2_dthet(:,:)  !! theta  derivative of X2
  REAL(wp),ALLOCATABLE :: dLA_dthet(:,:)  !! theta  derivative of lambda
  REAL(wp),ALLOCATABLE :: dX1_dzeta(:,:)  !! zeta   derivative of X1
  REAL(wp),ALLOCATABLE :: dX2_dzeta(:,:)  !! zeta   derivative of X2
  REAL(wp),ALLOCATABLE :: dLA_dzeta(:,:)  !! zeta   derivative of lambda
  REAL(wp),ALLOCATABLE :: b_thet(   :,:)  !! b_thet=(iota-dlamba_dzeta,1+dlambda_dtheta), normalized contravariant magnetic field
  REAL(wp),ALLOCATABLE :: b_zeta(   :,:)  !! b_zeta=1+dlambda_dtheta, normalized contravariant magnetic field 
  REAL(wp),ALLOCATABLE :: sJ_bcov_thet(:,:)  !! covariant normalized magnetic field, scaled with 1/J:  
  REAL(wp),ALLOCATABLE :: sJ_bcov_zeta(:,:)  !! sJ_bcov_alpha=1/detJ (g_{alpha,theta} b_theta + g_{alpha,zeta) b_zeta)
  REAL(wp),ALLOCATABLE :: bbcov_sJ(:,:)      !! (b^alpha*g_{alpha,beta}*b^beta)/(detJ)
  REAL(wp),ALLOCATABLE :: g_tt(     :,:)     !! metric tensor g_(theta,theta)
  REAL(wp),ALLOCATABLE :: g_tz(     :,:)     !! metric tensor g_(theta,zeta )=g_(zeta,theta)
  REAL(wp),ALLOCATABLE :: g_zz(     :,:)     !! metric tensor g_(zeta ,zeta )
  
  INTEGER                         :: nGP
  INTEGER                         :: nGP_str, nGP_end !< for MPI
  INTEGER                         :: mn_IP
  REAL(wp)                        :: dthet_dzeta
  REAL(wp),ALLOCATABLE            :: w_GP(:)
  !private module variables, set in init
  INTEGER                ,PRIVATE :: nElems
  INTEGER                         :: nElems_str,nElems_end !< for MPI
  INTEGER                ,PRIVATE :: degGP
  REAL(wp),ALLOCATABLE   ,PRIVATE :: s_GP(:),zeta_IP(:)

  !FOR PRECONDITIONER
  REAL(wp),CONTIGUOUS,POINTER :: DX1_tt(:), DX1_tz(:), DX1_zz(:), DX1(:), DX1_ss(:)   
  REAL(wp),CONTIGUOUS,POINTER :: DX2_tt(:), DX2_tz(:), DX2_zz(:), DX2(:), DX2_ss(:)  
  REAL(wp),CONTIGUOUS,POINTER :: DLA_tt(:), DLA_tz(:), DLA_zz(:)
  REAL(wp),CONTIGUOUS,POINTER :: D_buf(:,:)    !! 2d array container for all 1d array abpove (is the one allocated)

  CLASS(sll_c_spline_matrix),PRIVATE,ALLOCATABLE :: precond_X1(:)  !! container for preconditioner matrices
  CLASS(sll_c_spline_matrix),PRIVATE,ALLOCATABLE :: precond_X2(:)  !! container for preconditioner matrices
  CLASS(sll_c_spline_matrix),PRIVATE,ALLOCATABLE :: precond_LA(:)  !! container for preconditioner matrices
!===================================================================================================================================

CONTAINS

!===================================================================================================================================
!> Initialize Module 
!!
!===================================================================================================================================
SUBROUTINE InitializeMHD3D_evalFunc() 
! MODULES
  USE MODgvec_MHD3D_Vars,ONLY:X1_base,X2_base,LA_base,PrecondType
  IMPLICIT NONE
!-----------------------------------------------------------------------------------------------------------------------------------
! INPUT VARIABLES
!-----------------------------------------------------------------------------------------------------------------------------------
! OUTPUT VARIABLES
!-----------------------------------------------------------------------------------------------------------------------------------
! LOCAL VARIABLES
  INTEGER :: iMode
!===================================================================================================================================
  SWRITE(UNIT_stdOut,'(A)')'INIT MHD3D_EVALFUNC...'
  !same for all basis
  nElems  = X1_base%s%grid%nElems
  nElems_str = X1_base%s%grid%nElems_str
  nElems_end = X1_base%s%grid%nElems_end
  nGP     = X1_base%s%nGP
  nGP_str = X1_base%s%nGP_str  !< for MPI
  nGP_end = X1_base%s%nGP_end  !< for MPI
  degGP   = X1_base%s%degGP
  mn_IP   = X1_base%f%mn_IP
  dthet_dzeta  =X1_base%f%d_thet*X1_base%f%d_zeta
  ALLOCATE(s_GP(1:nGP),w_GP(1:nGP),zeta_IP(1:mn_IP)) 
  s_GP    = X1_base%s%s_GP(1:nGP)
  w_GP    = X1_base%s%w_GP(1:nGP)
  zeta_IP = X1_base%f%x_IP(2,:)

  ALLOCATE(pres_GP(     1:nGP) )
  ALLOCATE(chiPrime_GP( 1:nGP) )
  ALLOCATE(phiPrime_GP( 1:nGP) )
  ALLOCATE(phiPrime2_GP(1:nGP) )
  ALLOCATE(J_h(         mn_IP,nGP_str:nGP_end) )
  ALLOCATE(J_p(         mn_IP,nGP_str:nGP_end) )
  ALLOCATE(sJ_h(        mn_IP,nGP_str:nGP_end) )
  ALLOCATE(sJ_p(        mn_IP,nGP_str:nGP_end) )
  ALLOCATE(detJ(        mn_IP,nGP_str:nGP_end) )
  ALLOCATE(sdetJ(       mn_IP,nGP_str:nGP_end) )
  ALLOCATE(X1_IP_GP(    mn_IP,nGP_str:nGP_end) )
  ALLOCATE(X2_IP_GP(    mn_IP,nGP_str:nGP_end) )
  ALLOCATE(dX1_ds(      mn_IP,nGP_str:nGP_end) )
  ALLOCATE(dX2_ds(      mn_IP,nGP_str:nGP_end) )
  ALLOCATE(dX1_dthet(   mn_IP,nGP_str:nGP_end) )
  ALLOCATE(dX2_dthet(   mn_IP,nGP_str:nGP_end) )
  ALLOCATE(dLA_dthet(   mn_IP,nGP_str:nGP_end) )
  ALLOCATE(dX1_dzeta(   mn_IP,nGP_str:nGP_end) )
  ALLOCATE(dX2_dzeta(   mn_IP,nGP_str:nGP_end) )
  ALLOCATE(dLA_dzeta(   mn_IP,nGP_str:nGP_end) )
  ALLOCATE(b_thet(      mn_IP,nGP_str:nGP_end) )
  ALLOCATE(b_zeta(      mn_IP,nGP_str:nGP_end) )
  ALLOCATE(sJ_bcov_thet(mn_IP,nGP_str:nGP_end) )
  ALLOCATE(sJ_bcov_zeta(mn_IP,nGP_str:nGP_end) )
  ALLOCATE(bbcov_sJ    (mn_IP,nGP_str:nGP_end) )
  ALLOCATE(g_tt(        mn_IP,nGP_str:nGP_end) )
  ALLOCATE(g_tz(        mn_IP,nGP_str:nGP_end) )
  ALLOCATE(g_zz(        mn_IP,nGP_str:nGP_end) )
 
  IF(PrecondType.GT.0)THEN
    !WHEN CHANGED TO ALLGATHERV COMM IN BUILDPRECOND, THIS ALLOCATE WILL BE THE SAME.
    ! POINTERS HELP TO GATHER ALL DATA IN ONE ARRAY (buf)
    ALLOCATE(D_buf(1:nGP,13))
    ! this is where the "pointer allocation" occurs
    DX1_tt(1:nGP) => D_buf(1:nGP,1)
    DX1_tz(1:nGP) => D_buf(1:nGP,2)
    DX1_zz(1:nGP) => D_buf(1:nGP,3)
    DX1(1:nGP)    => D_buf(1:nGP,4)
    DX1_ss(1:nGP) => D_buf(1:nGP,5)
    
    DX2_tt(1:nGP) => D_buf(1:nGP,6)
    DX2_tz(1:nGP) => D_buf(1:nGP,7)
    DX2_zz(1:nGP) => D_buf(1:nGP,8)
    DX2(1:nGP)    => D_buf(1:nGP,9)
    DX2_ss(1:nGP) => D_buf(1:nGP,10)
    
    DLA_tt(1:nGP) => D_buf(1:nGP,11)
    DLA_tz(1:nGP) => D_buf(1:nGP,12)
    DLA_zz(1:nGP) => D_buf(1:nGP,13)

    !distribute the preconditioner per mode over the MPI tasks (modes_str:modes_end)
    ALLOCATE(sll_t_spline_matrix_banded :: precond_X1( X1_Base%f%modes_str:X1_base%f%modes_end))
    SELECT TYPE(precond_X1); TYPE IS(sll_t_spline_matrix_banded)
      DO iMode=X1_Base%f%modes_str,X1_base%f%modes_end
        CALL precond_X1(iMode)%init(X1_Base%s%nBase,X1_Base%s%deg,X1_Base%s%deg)
      END DO !iMode
    END SELECT !TYPE
    ALLOCATE(sll_t_spline_matrix_banded :: precond_X2( X2_Base%f%modes_str:X2_base%f%modes_end))
    SELECT TYPE(precond_X2); TYPE IS(sll_t_spline_matrix_banded)
      DO iMode=X2_Base%f%modes_str,X2_base%f%modes_end
        CALL precond_X2(iMode)%init(X2_Base%s%nBase,X2_Base%s%deg,X2_Base%s%deg)
      END DO !iMode
    END SELECT !TYPE
    ALLOCATE(sll_t_spline_matrix_banded :: precond_LA( LA_Base%f%modes_str:LA_base%f%modes_end))
    SELECT TYPE(precond_LA); TYPE IS(sll_t_spline_matrix_banded)
      DO iMode=LA_Base%f%modes_str,LA_base%f%modes_end
        CALL precond_LA(iMode)%init(LA_Base%s%nBase,LA_Base%s%deg,LA_Base%s%deg)
      END DO !iMode
    END SELECT !TYPE
  END IF !PrecondType>0

  SWRITE(UNIT_stdOut,'(A)')'... DONE'
  SWRITE(UNIT_stdOut,fmt_sep)
  

END SUBROUTINE InitializeMHD3D_evalFunc

!===================================================================================================================================
!> Initialise Profiles at GP!!!
!!
!===================================================================================================================================
SUBROUTINE InitProfilesGP()
! MODULES
  USE MODgvec_MPI             , ONLY: par_Bcast
<<<<<<< HEAD
  USE MODgvec_MHD3D_Vars, ONLY: pres_profile, chi_profile, Phi_profile
=======
  USE MODgvec_MHD3D_Vars, ONLY: pres_profile, chi_profile, phi_profile
>>>>>>> f97be23b
  IMPLICIT NONE
!-----------------------------------------------------------------------------------------------------------------------------------
! INPUT VARIABLES
!-----------------------------------------------------------------------------------------------------------------------------------
! OUTPUT VARIABLES
!-----------------------------------------------------------------------------------------------------------------------------------
! LOCAL VARIABLES
  INTEGER                     :: iGP
!===================================================================================================================================
IF(MPIroot)THEN
!$OMP PARALLEL DO        &  
!$OMP   SCHEDULE(STATIC) DEFAULT(SHARED) PRIVATE(iGP)
  DO iGP=1,nGP
<<<<<<< HEAD
    chiPrime_GP( iGP) = chi_profile%eval_at_rho( s_GP(iGP), deriv=1)!Eval_chiPrime(           s_GP(iGP))
    pres_GP(     iGP) = pres_profile%eval_at_rho(s_GP(iGP))
    PhiPrime_GP( iGP) = Phi_profile%eval_at_rho( s_GP(iGP), deriv=1)!Eval_PhiPrime(           s_GP(iGP))
=======
    chiPrime_GP( iGP) = chi_profile%eval_at_rho(s_GP(iGP),deriv=1)
    pres_GP(     iGP) = pres_profile%eval_at_rho(s_GP(iGP))
    PhiPrime_GP( iGP) = phi_profile%eval_at_rho(s_GP(iGP),deriv=1)
>>>>>>> f97be23b
    PhiPrime2_GP(iGP) = PhiPrime_GP(                  iGP)**2
  END DO !iGP
!$OMP END PARALLEL DO
END  IF !MPIroot

CALL par_Bcast(chiPrime_GP,0)
CALL par_Bcast(pres_GP,0)
CALL par_Bcast(PhiPrime_GP,0)
CALL par_Bcast(PhiPrime2_GP,0)

END SUBROUTINE InitProfilesGP


!===================================================================================================================================
!> Evaluate auxiliary variables at input state, writes onto module variables!!!
!!
!===================================================================================================================================
SUBROUTINE EvalAux(Uin,JacCheck)
! MODULES
  USE MODgvec_MPI             , ONLY: par_AllReduce
  USE MODgvec_Globals         , ONLY: n_warnings_occured,myRank
  USE MODgvec_MHD3D_vars      , ONLY: X1_base,X2_base,LA_base,hmap
  USE MODgvec_sol_var_MHD3D   , ONLY: t_sol_var_MHD3D
  IMPLICIT NONE
!-----------------------------------------------------------------------------------------------------------------------------------
! INPUT VARIABLES
  CLASS(t_sol_var_MHD3D), INTENT(IN   ) :: Uin      !! input solution 
  INTEGER               , INTENT(INOUT) :: JacCheck !! if 1 on input: abort if detJ<0. 
                                                    !! if 2 on input, no abort, unchanged if detJ>0 ,return -1 if detJ<=0
!-----------------------------------------------------------------------------------------------------------------------------------
! OUTPUT VARIABLES
!-----------------------------------------------------------------------------------------------------------------------------------
! LOCAL VARIABLES
  INTEGER   :: iGP,i_mn,IP_GP(2)
  REAL(wp)  :: qloc(3),q_thet(3),q_zeta(3),min_detJ
!===================================================================================================================================
  IF(JacCheck.EQ.-1) THEN
      CALL abort(__STAMP__, &
          'You already called EvalAux, with a Jacobian smaller that  1.0e-12!!!' )
  END IF

  __PERFON('EvalAux')

  __PERFON('EvalDOF_1')
  !2D data: interpolation points x gauss-points
  CALL X1_base%evalDOF((/0,0/)         , Uin%X1, X1_IP_GP  )
  CALL X1_base%evalDOF((/DERIV_S,0/)   , Uin%X1, dX1_ds    )
  CALL X1_base%evalDOF((/0,DERIV_THET/), Uin%X1, dX1_dthet )
  CALL X2_base%evalDOF((/0,0/)         , Uin%X2, X2_IP_GP  )
  CALL X2_base%evalDOF((/DERIV_S,0/)   , Uin%X2, dX2_ds    )
  CALL X2_base%evalDOF((/0,DERIV_THET/), Uin%X2, dX2_dthet )
  __PERFOFF('EvalDOF_1')

  __PERFON('loop_1')
  min_detJ =HUGE(1.0_wp)
!$OMP PARALLEL DO        &  
!$OMP   SCHEDULE(STATIC) DEFAULT(NONE)    &
!$OMP   PRIVATE(iGP,i_mn,qloc)  &
!$OMP   REDUCTION(min:min_detJ) &
!$OMP   SHARED(nGP_str,nGP_end,mn_IP,J_p,J_h,detJ,dX1_ds,dX2_dthet,dX2_ds,dX1_dthet,X1_IP_GP,X2_IP_GP,zeta_IP,hmap)
  DO iGP=nGP_str,nGP_end
    DO i_mn=1,mn_IP
      J_p(  i_mn,iGP) = ( dX1_ds(i_mn,iGP)*dX2_dthet(i_mn,iGP) &
                         -dX2_ds(i_mn,iGP)*dX1_dthet(i_mn,iGP) )

      qloc(  1:3) = (/ X1_IP_GP(i_mn,iGP), X2_IP_GP(i_mn,iGP),zeta_IP(i_mn)/)

      J_h( i_mn,iGP) = hmap%eval_Jh(qloc)
      detJ(i_mn,iGP) = J_p(i_mn,iGP)*J_h(i_mn,iGP)
      min_detJ = MIN(min_detJ,detJ(i_mn,iGP))
    END DO !i_mn
  END DO !iGP
!$OMP END PARALLEL DO
  __PERFOFF('loop_1')

  !check Jacobian
  IF(min_detJ .LT.1.0e-12) THEN
    SELECT CASE(JacCheck)
    CASE(1)
      n_warnings_occured=n_warnings_occured+1
      IP_GP= MINLOC(detJ(:,nGP_str:nGP_end))
      WRITE(UNIT_stdOut,'(4X,A8,I8,4(A,E11.3))')'WARNING ',n_warnings_occured, &
           &                                       ' : min(J)= ',MINVAL(detJ(:,nGP_str:nGP_end)),' at s= ',s_GP(IP_GP(2)), &
           &                                                             ' theta= ',X1_base%f%x_IP(1,IP_GP(1)), &
           &                                                              ' zeta= ',X1_base%f%x_IP(2,IP_GP(1)) 
      IP_GP= MAXLOC(detJ(:,:))
      WRITE(UNIT_stdOut,'(4X,16X,4(A,E11.3))')'     ...max(J)= ',MAXVAL(detJ(:,nGP_str:nGP_end)),' at s= ',s_GP(IP_GP(2)), &
           &                                                             ' theta= ',X1_base%f%x_IP(1,IP_GP(1)), &
           &                                                              ' zeta= ',X1_base%f%x_IP(2,IP_GP(1)) 
      CALL abort(__STAMP__, &
           'EvalAux: Jacobian smaller that  1.0e-12 !!!', IntInfo=myRank )
    CASE(2) !quiet check, give back
      JacCheck=-1
    END SELECT
  ELSE
    JacCheck=1 !set to default for safety (abort if detJ<0)
  END IF
  CALL par_AllReduce(JacCheck,'MIN')
  IF(JacCheck.EQ.-1) THEN
    __PERFOFF('EvalAux')
    RETURN
  END IF

  __PERFON('EvalDOF_2')
  !2D data: interpolation points x gauss-points
  CALL X1_base%evalDOF((/0,DERIV_ZETA/),Uin%X1,dX1_dzeta)
  CALL X2_base%evalDOF((/0,DERIV_ZETA/),Uin%X2,dX2_dzeta)
  CALL LA_base%evalDOF((/0,DERIV_THET/),Uin%LA,dLA_dthet)
  CALL LA_base%evalDOF((/0,DERIV_ZETA/),Uin%LA,dLA_dzeta)
  __PERFOFF('EvalDOF_2')


  __PERFON('loop_2')
!$OMP PARALLEL DO        &
!$OMP   SCHEDULE(STATIC) DEFAULT(NONE)    &
!$OMP   PRIVATE(iGP,i_mn,qloc,q_thet,q_zeta)  &
!$OMP   SHARED(nGP_str,nGP_end,mn_IP,b_thet,b_zeta,g_tt,g_tz,g_zz,sJ_p,sJ_h,sdetJ,sJ_bcov_thet,sJ_bcov_zeta,bbcov_sJ, &
!$OMP          J_p,J_h,hmap,dX1_dzeta,dX2_dzeta,dX1_dthet,dX2_dthet,chiPrime_GP,phiPrime_GP,dLA_dzeta,    &
!$OMP          dLA_dthet,X1_IP_GP,X2_IP_GP,zeta_IP)
  DO iGP=nGP_str,nGP_end
    DO i_mn=1,mn_IP
      b_thet(i_mn,iGP) = (chiPrime_GP(iGP)- phiPrime_GP(iGP)*dLA_dzeta(i_mn,iGP))    !b_theta
      b_zeta(i_mn,iGP) = phiPrime_GP(iGP)*(1.0_wp          + dLA_dthet(i_mn,iGP))    !b_zeta

      qloc(  1:3) = (/ X1_IP_GP(i_mn,iGP), X2_IP_GP(i_mn,iGP),zeta_IP(i_mn)/)
      q_thet(1:2) = (/dX1_dthet(i_mn,iGP),dX2_dthet(i_mn,iGP)/) !dq(1:2)/dtheta
      q_thet(3)   = 0.0_wp                                      !dq(3)/dtheta
      q_zeta(1:2) = (/dX1_dzeta(i_mn,iGP),dX2_dzeta(i_mn,iGP)/) !dq(1:2)/dzeta
      q_zeta(3)   = 1.0_wp                                      !dq(3)/zeta

      g_tt(i_mn,iGP)         = hmap%eval_gij(q_thet,qloc,q_thet)   !g_theta,theta
      g_tz(i_mn,iGP)         = hmap%eval_gij(q_thet,qloc,q_zeta)   !g_theta,zeta =g_zeta,theta
      g_zz(i_mn,iGP)         = hmap%eval_gij(q_zeta,qloc,q_zeta)   !g_zeta,zeta
      sJ_p(i_mn,iGP)         = 1.0_wp/J_p(i_mn,iGP)
      sJ_h(i_mn,iGP)         = 1.0_wp/J_h(i_mn,iGP)
      sdetJ(i_mn,iGP)        =  sJ_p(i_mn,iGP)*  sJ_h(i_mn,iGP)
      sJ_bcov_thet(i_mn,iGP) = (g_tt(i_mn,iGP)*b_thet(i_mn,iGP) + g_tz(i_mn,iGP)*b_zeta(i_mn,iGP))*sdetJ(i_mn,iGP)
      sJ_bcov_zeta(i_mn,iGP) = (g_tz(i_mn,iGP)*b_thet(i_mn,iGP) + g_zz(i_mn,iGP)*b_zeta(i_mn,iGP))*sdetJ(i_mn,iGP)
      bbcov_sJ(    i_mn,iGP) =  b_thet( i_mn,iGP)*sJ_bcov_thet(i_mn,iGP) &
                               +b_zeta( i_mn,iGP)*sJ_bcov_zeta(i_mn,iGP)
    END DO !i_mn
  END DO !iGP
!$OMP END PARALLEL DO
  __PERFOFF('loop_2')

  __PERFOFF('EvalAux')

END SUBROUTINE EvalAux

!===================================================================================================================================
!> Evaluate total volume and average surface
!!
!===================================================================================================================================
SUBROUTINE EvalTotals(Uin,vol,surfAvg)
! MODULES
  USE MODgvec_globals      , ONLY: TWOPI
  USE MODgvec_MPI          , ONLY: par_Reduce
  USE MODgvec_sol_var_MHD3D, ONLY: t_sol_var_MHD3D
  IMPLICIT NONE
!-----------------------------------------------------------------------------------------------------------------------------------
! INPUT VARIABLES
  CLASS(t_sol_var_MHD3D), INTENT(IN ) :: Uin  !! input solution 
!-----------------------------------------------------------------------------------------------------------------------------------
! OUTPUT VARIABLES
  REAL(wp)              , INTENT(OUT) :: vol      !! total integral of the volume
  REAL(wp)              , INTENT(OUT) :: surfAvg  !! average polodial surface 
!-----------------------------------------------------------------------------------------------------------------------------------
! LOCAL VARIABLES
  INTEGER             :: iGP,i_mn,JacCheck
!===================================================================================================================================
  JacCheck=2
  CALL EvalAux(Uin,JacCheck)
  IF(JacCheck.EQ.-1) THEN
      CALL abort(__STAMP__, &
          ' detJ<0 in EvalAux, called from EvalTotals!!!' )
  END IF
  vol=0.0_wp
  surfAvg=0.0_wp
!$OMP PARALLEL DO       &  
!$OMP   SCHEDULE(STATIC) DEFAULT(NONE)    &
!$OMP   REDUCTION(+:vol,surfAvg) PRIVATE(iGP,i_mn) &
!$OMP   SHARED(nGP_str,nGP_end,mn_IP,J_h,J_p,w_GP)
  DO iGP=nGP_str,nGP_end
    DO i_mn=1,mn_IP
      vol    =vol    +ABS(J_h(i_mn,iGP)*J_p(i_mn,iGP))*w_GP(iGP)
      surfAvg=surfAvg+ABS(J_p(i_mn,iGP))*w_GP(iGP)
    END DO
  END DO 
!$OMP END PARALLEL DO
  CALL par_Reduce(vol,'SUM',0)
  CALL par_Reduce(surfAvg,'SUM',0)
  vol     = dthet_dzeta *vol
  surfAvg = dthet_dzeta *surfAvg /TWOPI

END SUBROUTINE EvalTotals

!===================================================================================================================================
!> Evaluate 3D MHD energy
!! NOTE: set callEvalaux >0 if not called before for the same Uin !!
!!
!===================================================================================================================================
FUNCTION EvalEnergy(Uin,callEvalAux,JacCheck) RESULT(W_MHD3D)
! MODULES
  USE MODgvec_MPI          , ONLY: par_AllReduce
  USE MODgvec_MHD3D_Vars   , ONLY: mu_0,sgammM1
  USE MODgvec_sol_var_MHD3D, ONLY:t_sol_var_MHD3D
  IMPLICIT NONE
!-----------------------------------------------------------------------------------------------------------------------------------
! INPUT VARIABLES
  CLASS(t_sol_var_MHD3D), INTENT(IN   ) :: Uin         !! input solution 
  LOGICAL               , INTENT(IN   ) :: callEvalAux !! set True if evalAux was not called on Uin 
  INTEGER               , INTENT(INOUT) :: JacCheck !! if 1 on input: abort if detJ<0. 
                                                    !! if 2 on input, no abort, unchanged if detJ>0 ,return -1 if detJ<=0
!-----------------------------------------------------------------------------------------------------------------------------------
! OUTPUT VARIABLES
  REAL(wp)                              :: W_MHD3D     !! total integral of MHD3D energy 
                                                       !! W_MHD3D= int ( p/(gamma-1) + 1/(2mu_0) |B|^2) detJ ds dtheta dzeta
!-----------------------------------------------------------------------------------------------------------------------------------
! LOCAL VARIABLES
  INTEGER  :: iGP,i_mn
  REAL(wp) :: Wmag_GP    !! magnetic energy at gauss points 
                         !! = 1/(dtheta*dzeta) * ( int [1/detJ * b_alpha*g_{alpha,beta}*b_beta]_iGP dtheta dzeta )
  REAL(wp) :: Vprime_GP  !! =  1/(dtheta*dzeta) *( int detJ|_iGP ,dtheta dzeta)
  REAL(wp) :: Wmag,Wpres
!===================================================================================================================================
  !WRITE(UNIT_stdOut,'(4X,A,I4)')'COMPUTE ENERGY... on rank:',myRank
  __PERFON('EvalEnergy')

  IF(callEvalAux) THEN
    CALL EvalAux(Uin,JacCheck)
    IF(JacCheck.EQ.-1) THEN
      W_MHD3D=1.0e30_wp
      WRITE(UNIT_stdOut,'(A)')'... detJ<0 in EvalAux '
      __PERFOFF('EvalEnergy')
      RETURN !accept detJ<0
    END IF
  ELSE
    IF(JacCheck.EQ.-1) THEN
        CALL abort(__STAMP__, &
            'You seem to have called EvalAux before, with a Jacobian smaller that  1.0e-12!!!' )
    END IF
  END IF

  Wmag = 0.0_wp
  Wpres= 0.0_wp
!$OMP PARALLEL DO        &  
!$OMP   SCHEDULE(STATIC)  DEFAULT(NONE)  &
!$OMP   PRIVATE(iGP,i_mn,Wmag_GP,Vprime_GP)   &
!$OMP   REDUCTION(+:Wmag,Wpres)          &
!$OMP   SHARED(nGP_str,nGP_end,mn_IP,bbcov_sJ,detJ,pres_GP,w_GP)
  DO iGP=nGP_str,nGP_end
    Wmag_GP=0.0_wp
!$OMP SIMD REDUCTION(+:Wmag_GP)
    DO i_mn=1,mn_IP
      Wmag_GP   = Wmag_GP+ bbcov_sJ(i_mn,iGP)
    END DO
    Vprime_GP = 0.0_wp
!$OMP SIMD REDUCTION(+:Vprime_GP)
    DO i_mn=1,mn_IP
      Vprime_GP = Vprime_GP+ detJ(i_mn,iGP)
    END DO
    Wmag  = Wmag  + Wmag_GP*w_GP(iGP)
    Wpres = Wpres + Vprime_GP*pres_GP(iGP)*w_GP(iGP)
  END DO !iGP
!$OMP END PARALLEL DO 

  W_MHD3D= dthet_dzeta* (  0.5_wp      *Wmag + mu_0*sgammM1*Wpres)
  __PERFON('reduce_W_MHD3D')
  CALL par_AllReduce(W_MHD3D,'SUM')
  __PERFOFF('reduce_W_MHD3D')

   __PERFOFF('EvalEnergy')

!  SWRITE(UNIT_stdOut,'(A,E21.11)')'... DONE: ',W_MHD3D
END FUNCTION EvalEnergy

!===================================================================================================================================
!> Evaluate the variation of the Energy = Force... F_j=-(D_U W(U))_j = -DW(u_h)*testfunc_j
!! NOTE: set callEvalaux TRUE if not called before for the same Uin !!
!!
!===================================================================================================================================
SUBROUTINE EvalForce(Uin,callEvalAux,JacCheck,F_MHD3D,noBC)
! MODULES
  USE MODgvec_Globals,       ONLY : nRanks
  USE MODgvec_MPI,           ONLY : par_IReduce,par_IBcast,par_Wait,req1,req2,req3,par_Barrier,par_BCast
  USE MODgvec_MHD3D_Vars,    ONLY : X1_base,X2_base,LA_base,hmap,mu_0,PrecondType
  USE MODgvec_MHD3D_Vars,    ONLY : X1_BC_type,X2_BC_type,LA_BC_type
  USE MODgvec_sol_var_MHD3D, ONLY : t_sol_var_MHD3D
  IMPLICIT NONE
!-----------------------------------------------------------------------------------------------------------------------------------
! INPUT VARIABLES
  CLASS(t_sol_var_MHD3D), INTENT(IN   ) :: Uin         !! input solution
  LOGICAL               , INTENT(IN   ) :: callEvalAux !! set True if evalAux was not called on Uin
  INTEGER               , INTENT(INOUT) :: JacCheck !! if 1 on input: abort if detJ<0.
                                                    !! if 2 on input, no abort, unchanged if detJ>0 ,return -1 if detJ<=0
  LOGICAL, OPTIONAL     , INTENT(IN)    :: noBC
!-----------------------------------------------------------------------------------------------------------------------------------
! OUTPUT VARIABLES
  CLASS(t_sol_var_MHD3D), INTENT(INOUT) :: F_MHD3D     !! variation of the energy projected onto the basis functions of Uin
!-----------------------------------------------------------------------------------------------------------------------------------
! LOCAL VARIABLES
  INTEGER   :: ibase,nBase,iMode,modes,iGP,i_mn,Deg,iElem,modes_str,modes_end,iRank,offset_modes(0:nRanks)
  REAL(wp)  :: qloc(3),q_thet(3),q_zeta(3),w_GP_IP,p_mu_0
  REAL(wp)  :: hmap_g_t1,hmap_g_z1,hmap_Jh_dq1,hmap_g_tt_dq1,hmap_g_tz_dq1,hmap_g_zz_dq1
  REAL(wp)  :: hmap_g_t2,hmap_g_z2,hmap_Jh_dq2,hmap_g_tt_dq2,hmap_g_tz_dq2,hmap_g_zz_dq2
  REAL(wp)  ::    F_X1_GP_IP(nGP_str:nGP_end,1:X1_base%f%modes)
  REAL(wp)  ::  F_X1ds_GP_IP(nGP_str:nGP_end,1:X1_base%f%modes)
  REAL(wp)  ::    F_X2_GP_IP(nGP_str:nGP_end,1:X2_base%f%modes)
  REAL(wp)  ::  F_X2ds_GP_IP(nGP_str:nGP_end,1:X2_base%f%modes)
  REAL(wp)  ::    F_LA_GP_IP(nGP_str:nGP_end,1:LA_base%f%modes)
  REAL(wp)  ::    dW(1:mn_IP,nGP_str:nGP_end)        != p+1/2*B^2=p(s)+|Phi'(s)|^2 (b^alpha *g_{alpha,beta} *b^beta)/(2 *detJ^2)
  REAL(wp),DIMENSION(1:mn_IP,nGP_str:nGP_end)  :: btt_sJ,btz_sJ,bzz_sJ,  & != b^theta*b^theta/detJ, b^theta*b^zeta/detJ,b^zeta*b^zeta/detJ 
                                                  coefY,coefY_thet,coefY_zeta,coefY_s
!===================================================================================================================================
!  SWRITE(UNIT_stdOut,'(4X,A)',ADVANCE='NO')'COMPUTE FORCE...'
#if MPIDEBUG==1
  WRITE(UNIT_stdOut,'(4X,A,I4)')'COMPUTE FORCE...',myRank
  CALL par_Barrier(beforeScreenOut="DEBUG ENTER FORCE")
#endif
  __PERFON('EvalForce')
  IF(callEvalAux) THEN
    CALL EvalAux(Uin,JacCheck)
  END IF
  IF(JacCheck.EQ.-1) THEN
    CALL abort(__STAMP__, &
         'negative Jacobian was found when you call EvalAux before!!!')
  END IF

  __PERFON('buildPrecond')
  IF(PrecondType.GT.0) CALL BuildPrecond()
  __PERFOFF('buildPrecond')

  !additional auxiliary variables for X1 and X2 force
  __PERFON('loop_prepare')
!$OMP PARALLEL DO    &
!$OMP   SCHEDULE(STATIC) DEFAULT(SHARED) PRIVATE(iGP,i_mn,p_mu_0)
  DO iGP=nGP_str,nGP_end
    p_mu_0=mu_0*pres_GP(iGP)
    DO i_mn=1,mn_IP
      dW(    i_mn,iGP)=  0.5_wp*bbcov_sJ(i_mn,iGP)                 *sdetJ(i_mn,iGP) + p_mu_0 !=1/(2)*B^2+p
      btt_sJ(i_mn,iGP)=  0.5_wp*b_thet(  i_mn,iGP)*b_thet(i_mn,iGP)*sdetJ(i_mn,iGP)
      btz_sJ(i_mn,iGP)=  0.5_wp*b_thet(  i_mn,iGP)*b_zeta(i_mn,iGP)*sdetJ(i_mn,iGP)
      bzz_sJ(i_mn,iGP)=  0.5_wp*b_zeta(  i_mn,iGP)*b_zeta(i_mn,iGP)*sdetJ(i_mn,iGP)
    END DO !i_mn
  END DO !iGP
!$OMP END PARALLEL DO
  __PERFOFF('loop_prepare')

  nBase = X1_Base%s%nBase
  modes = X1_Base%f%modes
  modes_str = X1_Base%f%modes_str
  modes_end = X1_Base%f%modes_end
  offset_modes = X1_Base%f%offset_modes
  deg   = X1_base%s%deg

  __PERFON('EvalForce_modes1')
  __PERFON('loop_prep_coefs')
!$OMP PARALLEL DO        &
!$OMP   SCHEDULE(STATIC) DEFAULT(NONE)    &
!$OMP   PRIVATE(iGP,i_mn,qloc,q_thet,q_zeta,                                                &
!$OMP           hmap_Jh_dq1,hmap_g_t1,hmap_g_tt_dq1,hmap_g_z1,hmap_g_zz_dq1,hmap_g_tz_dq1)  &
!$OMP   SHARED(nGP_str,nGP_end,mn_IP,X1_IP_GP,X2_IP_GP,zeta_IP,dX1_dthet,dX2_dthet,dX1_dzeta,dX2_dzeta, &
!$OMP          hmap,dW,J_h,J_p,dX2_ds,btt_sJ,bzz_sJ,btz_sJ,                                 &
!$OMP          coefY,coefY_thet,coefY_zeta,coefY_s)
  DO iGP=nGP_str,nGP_end
    DO i_mn=1,mn_IP
      qloc(1:3)      = (/ X1_IP_GP(i_mn,iGP), X2_IP_GP(i_mn,iGP),zeta_IP(i_mn)/)
      q_thet(1:3)    = (/dX1_dthet(i_mn,iGP),dX2_dthet(i_mn,iGP),0.0_wp/)
      q_zeta(1:3)    = (/dX1_dzeta(i_mn,iGP),dX2_dzeta(i_mn,iGP),1.0_wp/)
      !Y1tilde=(1,0,0)
      hmap_Jh_dq1   = hmap%eval_Jh_dq1(        qloc        ) !~Y1
      hmap_g_t1     = hmap%eval_gij(    q_thet,qloc,(/1.0_wp,0.0_wp,0.0_wp/)) !~Y1_thet
      hmap_g_z1     = hmap%eval_gij(    q_zeta,qloc,(/1.0_wp,0.0_wp,0.0_wp/)) !~Y1_zeta
      hmap_g_tt_dq1 = hmap%eval_gij_dq1(q_thet,qloc, q_thet) !~Y1
      hmap_g_tz_dq1 = hmap%eval_gij_dq1(q_thet,qloc, q_zeta) !~Y1
      hmap_g_zz_dq1 = hmap%eval_gij_dq1(q_zeta,qloc, q_zeta) !~Y1

! ADDED TO F_X1_GP_IP(iGP,iMode):
!                         -dW(    i_mn,iGP)*J_h(i_mn,iGP)*dX2_ds(     i_mn,iGP)*Y1_thet   & ![deltaJ]_Y1
!                         +dW(    i_mn,iGP)*J_p(i_mn,iGP)*hmap_Jh_dq1(i_mn,iGP)*Y1        & ![deltaJ]_Y1
!                         -btt_sJ(i_mn,iGP)*2.0_wp*hmap_g_t1(         i_mn,iGP)*Y1_thet   & ![delta g_tt]_Y1
!                         -btt_sJ(i_mn,iGP)*       hmap_g_tt_dq1(     i_mn,iGP)*Y1        & ![delta g_tt]_Y1
!                         -bzz_sJ(i_mn,iGP)*2.0_wp*hmap_g_z1(         i_mn,iGP)*Y1_zeta   & ![delta g_zz]_Y1
!                         -bzz_sJ(i_mn,iGP)*       hmap_g_zz_dq1(     i_mn,iGP)*Y1        & ![delta g_zz]_Y1
!                         -btz_sJ(i_mn,iGP)*2.0_wp*hmap_g_t1(         i_mn,iGP)*Y1_zeta   & !2*[delta g_tz]_y1
!                         -btz_sJ(i_mn,iGP)*2.0_wp*hmap_g_z1(         i_mn,iGP)*Y1_thet   & !2*[delta g_tz]_y1
!                         -btz_sJ(i_mn,iGP)*2.0_wp*hmap_g_tz_dq1(     i_mn,iGP)*Y1        & !2*[delta g_tz]_y1

      coefY     (i_mn,iGP)=( dW(    i_mn,iGP)*J_p(i_mn,iGP)*hmap_Jh_dq1    & ![deltaJ]_Y1
                            -btt_sJ(i_mn,iGP)*       hmap_g_tt_dq1         & ![delta g_tt]_Y1
                            -bzz_sJ(i_mn,iGP)*       hmap_g_zz_dq1         & ![delta g_zz]_Y1
                            -btz_sJ(i_mn,iGP)*2.0_wp*hmap_g_tz_dq1      )  !2*[delta g_tz]_y1

      coefY_thet(i_mn,iGP)=(-dW(i_mn,iGP)*J_h(i_mn,iGP)*dX2_ds(i_mn,iGP)   & ![deltaJ]_Y1
                            +2.0_wp*(-btt_sJ(i_mn,iGP)*hmap_g_t1           & ![delta g_tt]_Y1
                                     -btz_sJ(i_mn,iGP)*hmap_g_z1  )      )   !2*[delta g_tz]_y1

      coefY_zeta(i_mn,iGP)=( 2.0_wp*(-bzz_sJ(i_mn,iGP)*hmap_g_z1           & ![delta g_zz]_Y1
                                     -btz_sJ(i_mn,iGP)*hmap_g_t1  )      )   !2*[delta g_tz]_y1

      coefY_s   (i_mn,iGP)=(dW(i_mn,iGP)*J_h(i_mn,iGP)*dX2_dthet( i_mn,iGP))
    END DO !i_mn
  END DO !iGP
!$OMP END PARALLEL DO
  __PERFOFF('loop_prep_coefs')

  __PERFON('fbase')
!$OMP PARALLEL DO &
!$OMP   SCHEDULE(STATIC) DEFAULT(SHARED) PRIVATE(iGP,w_GP_IP)
  DO iGP=nGP_str,nGP_end
    w_GP_IP=w_GP(iGP)*dthet_dzeta
    CALL X1_base%f%projectIPtoDOF(.FALSE.,w_GP_IP,         0,coefY(     :,iGP),F_X1_GP_IP(  iGP,:))
    CALL X1_base%f%projectIPtoDOF(.TRUE. ,w_GP_IP,DERIV_THET,coefY_thet(:,iGP),F_X1_GP_IP(  iGP,:))!d/dthet
    CALL X1_base%f%projectIPtoDOF(.TRUE. ,w_GP_IP,DERIV_ZETA,coefY_zeta(:,iGP),F_X1_GP_IP(  iGP,:))!d/dzeta
    CALL X1_base%f%projectIPtoDOF(.FALSE.,w_GP_IP,         0,coefY_s(   :,iGP),F_X1ds_GP_IP(iGP,:))
  END DO !iGP
!$OMP END PARALLEL DO
  __PERFOFF('fbase')

  __PERFON('sbase')
!$OMP PARALLEL DO &
!$OMP   SCHEDULE(STATIC) DEFAULT(SHARED) PRIVATE(iMode,iElem,iGP,iBase)
  DO iMode=1,modes
    F_MHD3D%X1(:,iMode)=0.0_wp
    DO iElem=nElems_str,nElems_end 
      iGP=(iElem-1)*(degGP+1)+1
      iBase=X1_base%s%base_offset(iElem)
      F_MHD3D%X1(iBase:iBase+deg,iMode) = F_MHD3D%X1(iBase:iBase+deg,iMode) &
                                    + MATMUL(F_X1_GP_IP(  iGP:iGP+degGP,iMode),X1_base%s%base_GP(   0:degGP,0:deg,iElem)) &
                                    + MATMUL(F_X1ds_GP_IP(iGP:iGP+degGP,iMode),X1_base%s%base_ds_GP(0:degGP,0:deg,iElem))
    END DO !iElem
  END DO !iMode
!$OMP END PARALLEL DO
  __PERFOFF('sbase')

#if MPIDEBUG==1
  CALL par_Barrier(beforeScreenOut="DEBUG BEFORE FIRST REDUCE")
#endif
  !. add up all the pieces of X1 calculated by the different MPI tasks
  __PERFON('reduce_solution_X1')
  !!!CALL par_AllReduce(F_MHD3D%X1,'SUM') !<< possible alternative
  DO iRank=0,nRanks-1 !<<<<
    IF(offset_modes(iRank+1)-offset_modes(iRank).GT.0) &
      !!!CALL par_Reduce(F_MHD3D%X1(:,offset_modes(iRank)+1:offset_modes(iRank+1)),'SUM',iRank) !<<<< possible alternative
      CALL par_IReduce(F_MHD3D%X1(1:nBase,offset_modes(iRank)+1:offset_modes(iRank+1)),'SUM',iRank,req1(iRank)) !<<<< I-reduce different mode ranges to different ranks
  END DO
  __PERFOFF('reduce_solution_X1')

  __PERFOFF('EvalForce_modes1')

  __PERFON('EvalForce_modes2')
  __PERFON('loop_prep_coefs')
!$OMP PARALLEL DO        &
!$OMP   SCHEDULE(STATIC) DEFAULT(NONE)    &
!$OMP   PRIVATE(iGP,i_mn,qloc,q_thet,q_zeta, &
!$OMP           hmap_Jh_dq2,hmap_g_t2,hmap_g_tt_dq2,hmap_g_z2,hmap_g_zz_dq2,hmap_g_tz_dq2) &
!$OMP   SHARED(nGP_str,nGP_end,mn_IP,X1_IP_GP,X2_IP_GP,zeta_IP,dX1_dthet,dX1_dzeta,dX2_dthet,dX2_dzeta,&
!$OMP          hmap,dW,J_h,J_p,dX2_ds,btt_sJ,bzz_sJ,btz_sJ,dX1_ds,  &
!$OMP          coefY,coefY_thet,coefY_zeta,coefY_s)
  DO iGP=nGP_str,nGP_end
    DO i_mn=1,mn_IP

      qloc(1:3)      = (/ X1_IP_GP(i_mn,iGP), X2_IP_GP(i_mn,iGP),zeta_IP(i_mn)/)
      q_thet(1:3)    = (/dX1_dthet(i_mn,iGP),dX2_dthet(i_mn,iGP),0.0_wp/)
      q_zeta(1:3)    = (/dX1_dzeta(i_mn,iGP),dX2_dzeta(i_mn,iGP),1.0_wp/)
      !Y2tilde=(0,1,0)
      hmap_Jh_dq2    = hmap%eval_Jh_dq2(        qloc        ) !~Y2
      hmap_g_t2      = hmap%eval_gij(    q_thet,qloc,(/0.0_wp,1.0_wp,0.0_wp/)) !~Y2_thet
      hmap_g_z2      = hmap%eval_gij(    q_zeta,qloc,(/0.0_wp,1.0_wp,0.0_wp/)) !~Y2_zeta
      hmap_g_tt_dq2  = hmap%eval_gij_dq2(q_thet,qloc, q_thet) !~Y2
      hmap_g_tz_dq2  = hmap%eval_gij_dq2(q_thet,qloc, q_zeta) !~Y2
      hmap_g_zz_dq2  = hmap%eval_gij_dq2(q_zeta,qloc, q_zeta) !~Y2

! ADDED TO F_X2_GP_IP(iGP,iMode):
!                         +dW(    i_mn,iGP)*J_h(i_mn,iGP)*dX1_ds(i_mn,iGP)*Y2_thet  & ! [deltaJ]_Y2
!                         +dW(    i_mn,iGP)*J_p(i_mn,iGP)*hmap_Jh_dq2     *Y2       & ! [deltaJ]_Y2
!                         -btt_sJ(i_mn,iGP)*2.0_wp*hmap_g_t2              *Y2_thet  & ! [delta g_tt]_Y2
!                         -btt_sJ(i_mn,iGP)*       hmap_g_tt_dq2          *Y2       & ! [delta g_tt]_Y2
!                         -bzz_sJ(i_mn,iGP)*2.0_wp*hmap_g_z2              *Y2_zeta  & ! [delta g_zz]_Y2
!                         -bzz_sJ(i_mn,iGP)*       hmap_g_zz_dq2          *Y2       & ! [delta g_zz]_Y2
!                         -btz_sJ(i_mn,iGP)*2.0_wp*hmap_g_t2              *Y2_zeta  & ! 2*[delta g_tz]_Y1
!                         -btz_sJ(i_mn,iGP)*2.0_wp*hmap_g_z2              *Y2_thet  & ! 2*[delta g_tz]_Y1
!                         -btz_sJ(i_mn,iGP)*2.0_wp*hmap_g_tz_dq2          *Y2       & ! 2*[delta g_tz]_Y1

      coefY     (i_mn,iGP)=( dW(i_mn,iGP)*J_p(i_mn,iGP)*hmap_Jh_dq2       & ! [deltaJ]_Y2
                            -btt_sJ(i_mn,iGP)*       hmap_g_tt_dq2        & ! [delta g_tt]_Y2
                            -bzz_sJ(i_mn,iGP)*       hmap_g_zz_dq2        & ! [delta g_zz]_Y2
                            -btz_sJ(i_mn,iGP)*2.0_wp*hmap_g_tz_dq2      )   ! 2*[delta g_tz]_Y1

      coefY_thet(i_mn,iGP)=( dW(i_mn,iGP)*J_h(i_mn,iGP)*dX1_ds(i_mn,iGP)  & ! [deltaJ]_Y2
                            +2.0_wp*(-btt_sJ(i_mn,iGP)*hmap_g_t2          & ! [delta g_tt]_Y2
                                     -btz_sJ(i_mn,iGP)*hmap_g_z2 )      )   ! 2*[delta g_tz]_Y1

      coefY_zeta(i_mn,iGP)=( 2.0_wp*(-bzz_sJ(i_mn,iGP)*hmap_g_z2          & ! [delta g_zz]_Y2
                                     -btz_sJ(i_mn,iGP)*hmap_g_t2 )      )   ! 2*[delta g_tz]_Y1

      coefY_s   (i_mn,iGP)=(-dW(i_mn,iGP)*J_h(i_mn,iGP)*dX1_dthet( i_mn,iGP))
    END DO !i_mn
  END DO !iGP
!$OMP END PARALLEL DO
  __PERFOFF('loop_prep_coefs')

  nBase = X2_base%s%nBase
  modes = X2_base%f%modes
  modes_str = X2_base%f%modes_str
  modes_end = X2_base%f%modes_end
  offset_modes = X2_Base%f%offset_modes
  deg   = X2_base%s%deg

  __PERFON('fbase')
!$OMP PARALLEL DO &
!$OMP   SCHEDULE(STATIC) DEFAULT(SHARED) PRIVATE(iGP,w_GP_IP)
  DO iGP=nGP_str,nGP_end
    w_GP_IP = w_GP(iGP)*dthet_dzeta
    CALL X2_base%f%projectIPtoDOF(.FALSE.,w_GP_IP,         0,coefY(     :,iGP),F_X2_GP_IP(  iGP,:))
    CALL X2_base%f%projectIPtoDOF(.TRUE. ,w_GP_IP,DERIV_THET,coefY_thet(:,iGP),F_X2_GP_IP(  iGP,:))!d/dthet
    CALL X2_base%f%projectIPtoDOF(.TRUE. ,w_GP_IP,DERIV_ZETA,coefY_zeta(:,iGP),F_X2_GP_IP(  iGP,:))!d/dzeta
    CALL X2_base%f%projectIPtoDOF(.FALSE.,w_GP_IP,         0,coefY_s(   :,iGP),F_X2ds_GP_IP(iGP,:))
  END DO !iGP
!$OMP END PARALLEL DO
  __PERFOFF('fbase')
  __PERFON('sbase')
!$OMP PARALLEL DO &
!$OMP   SCHEDULE(STATIC) DEFAULT(SHARED) PRIVATE(iMode,iElem,iGP,iBase)
  DO iMode=1,modes
    F_MHD3D%X2(:,iMode)=0.0_wp
    DO iElem=nElems_str,nElems_end
      iGP=(iElem-1)*(degGP+1)+1
      ibase=X2_base%s%base_offset(iElem)
      F_MHD3D%X2(iBase:iBase+deg,iMode) = F_MHD3D%X2(iBase:iBase+deg,iMode) &
                                    + MATMUL(F_X2_GP_IP(  iGP:iGP+degGP,iMode),X2_base%s%base_GP(   0:degGP,0:deg,iElem)) & 
                                    + MATMUL(F_X2ds_GP_IP(iGP:iGP+degGP,iMode),X2_base%s%base_ds_GP(0:degGP,0:deg,iElem)) 
    END DO !iElem
  END DO !iMode
!$OMP END PARALLEL DO 
  __PERFOFF('sbase')

#if MPIDEBUG==1
  CALL par_Barrier(beforeScreenOut="DEBUG BEFORE X2 REDUCE")
#endif
  __PERFON('reduce_solution_X2')
  !. add up all the pieces of X2 calculated by the different MPI tasks
  !!!CALL par_AllReduce(F_MHD3D%X2,'SUM') !<< possible alternative
  DO iRank=0,nRanks-1
    IF(offset_modes(iRank+1)-offset_modes(iRank).GT.0) &
      !!!CALL par_Reduce(F_MHD3D%X2(:,offset_modes(iRank)+1:offset_modes(iRank+1)),'SUM',iRank) !<< possible alternative
      CALL par_IReduce(F_MHD3D%X2(1:nBase,offset_modes(iRank)+1:offset_modes(iRank+1)),'SUM',iRank,req2(iRank)) !<<<< I-reduce different mode ranges to different ranks
  END DO
  __PERFOFF('reduce_solution_X2')

  __PERFOFF('EvalForce_modes2')


  __PERFON('EvalForce_modes3')

  nBase = LA_base%s%nBase
  modes = LA_base%f%modes
  modes_str = LA_base%f%modes_str
  modes_end = LA_base%f%modes_end
  offset_modes = LA_Base%f%offset_modes
  deg   = LA_base%s%deg

  __PERFON('fbase')
!   coefY_zeta(i_mn,iGP)= w_GP_IP*sJ_bcov_thet(i_mn,iGP)
!   coefY_thet(i_mn,iGP)=-w_GP_IP*sJ_bcov_zeta(i_mn,iGP)
!$OMP PARALLEL DO SCHEDULE(STATIC) DEFAULT(SHARED) PRIVATE(iGP,w_GP_IP)
  DO iGP=nGP_str,nGP_end
    w_GP_IP=PhiPrime_GP(iGP)*w_GP(iGP)*dthet_dzeta
    CALL LA_base%f%projectIPtoDOF(.FALSE., w_GP_IP,DERIV_ZETA, sJ_bcov_thet(:,iGP),F_LA_GP_IP(iGP,:)) !d/dzeta
    CALL LA_base%f%projectIPtoDOF(.TRUE. ,-w_GP_IP,DERIV_THET, sJ_bcov_zeta(:,iGP),F_LA_GP_IP(iGP,:)) !d/dthet
  END DO !iGP
!$OMP END PARALLEL DO
  __PERFOFF('fbase')
  __PERFON('sbase')
!$OMP PARALLEL DO        &
!$OMP   SCHEDULE(STATIC) DEFAULT(SHARED) PRIVATE(iMode,iElem,iGP,iBase)
  DO iMode=1,modes
    F_MHD3D%LA(:,iMode)=0.0_wp
    DO iElem=nElems_str,nElems_end
      iGP=(iElem-1)*(degGP+1)+1
      ibase=LA_base%s%base_offset(iElem)
      F_MHD3D%LA(iBase:iBase+deg,iMode) = F_MHD3D%LA(iBase:iBase+deg,iMode) &
                                    + MATMUL(F_LA_GP_IP(iGP:iGP+degGP,iMode),LA_base%s%base_GP(0:degGP,0:deg,iElem))
    END DO !iElem
  END DO !iMode
!$OMP END PARALLEL DO
  __PERFOFF('sbase')

#if MPIDEBUG==1
  CALL par_Barrier(beforeScreenOut="DEBUG BEFORE LA REDUCE")
#endif
  __PERFON('reduce_solution_LA')
  !. Add up all the pieces of LA calculated by the different MPI tasks
  !!!CALL par_AllReduce(F_MHD3D%LA,'SUM') !<< possible alternative
  DO iRank=0,nRanks-1
    IF(offset_modes(iRank+1)-offset_modes(iRank).GT.0) &
      !!!CALL par_Reduce(F_MHD3D%LA(:,offset_modes(iRank)+1:offset_modes(iRank+1)),'SUM',iRank) !<< possible alternative
      CALL par_IReduce(F_MHD3D%LA(1:nBase,offset_modes(iRank)+1:offset_modes(iRank+1)),'SUM',iRank,req3(iRank)) !<<<< I-reduce different mode ranges to different ranks
  END DO
  __PERFOFF('reduce_solution_LA')

  __PERFOFF('EvalForce_modes3')


  __PERFON('EvalForce_modes1_finalize')
  nBase     = X1_base%s%nbase
  modes     = X1_base%f%modes
  modes_str = X1_base%f%modes_str
  modes_end = X1_base%f%modes_end
  offset_modes = X1_Base%f%offset_modes

  __PERFON('reduce_solution_X1')
  CALL par_Wait(req1(0:nRanks-1))
#if MPIDEBUG==1
  CALL par_Barrier(beforeScreenOut="DEBUG AFTER FINISH REDUCE")
#endif
  __PERFOFF('reduce_solution_X1')

  __PERFON('apply_precond')
!$OMP PARALLEL DO &
!$OMP   SCHEDULE(STATIC) DEFAULT(NONE) SHARED(modes_str,modes_end,F_MHD3D,X1_BC_type,X1_base) PRIVATE(iMode)
  DO iMode=modes_str,modes_end
    CALL X1_base%s%applyBCtoRHS(F_MHD3D%X1(:,iMode),X1_BC_type(:,iMode))
  END DO !iMode
!$OMP END PARALLEL DO

  IF(PrecondType.GT.0)THEN
    SELECT TYPE(precond_X1); TYPE IS(sll_t_spline_matrix_banded)
!$OMP PARALLEL DO &
!$OMP   SCHEDULE(STATIC) PRIVATE(iMode) &
!$OMP   DEFAULT(SHARED)
      DO iMode=modes_str,modes_end !<<<<
        CALL ApplyPrecond(nBase,precond_X1(iMode),F_MHD3D%X1(:,iMode))
      END DO !iMode
!$OMP END PARALLEL DO
    END SELECT !TYPE(precond_X1)
  END IF !PrecondType.GT.0
  __PERFOFF('apply_precond')
  IF(PrecondType.LE.0)THEN
    !apply strong BC to X1 if no Precond
    CALL ApplyBC_Fstrong(1,F_MHD3D)  
  END IF 

  __PERFON('Bcast_solution_X1')
  DO iRank=0,nRanks-1
    IF(offset_modes(iRank+1)-offset_modes(iRank).GT.0) &
      CALL par_Bcast(F_MHD3D%X1(1:nBase,offset_modes(iRank)+1:offset_modes(iRank+1)),iRank) !<<<< broadcast different mode ranges to different ranks
      !CALL par_IBcast(F_MHD3D%X1(:,offset_modes(iRank)+1:offset_modes(iRank+1)),iRank,req1(iRank)) !<<<< broadcast different mode ranges to different ranks
  END DO
  __PERFOFF('Bcast_solution_X1')

  __PERFOFF('EvalForce_modes1_finalize')

  __PERFON('EvalForce_modes2_finalize')

  nBase     = X2_base%s%nBase
  modes     = X2_base%f%modes
  modes_str = X2_base%f%modes_str
  modes_end = X2_base%f%modes_end
  offset_modes = X2_Base%f%offset_modes

  __PERFON('reduce_solution_X2')
  CALL par_Wait(req2(0:nRanks-1))
#if MPIDEBUG==1
  CALL par_Barrier(beforeScreenOut="DEBUG AFTER FINISH REDUCE X2")
#endif
  __PERFOFF('reduce_solution_X2')

  __PERFON('apply_precond')
!$OMP PARALLEL DO &
!$OMP   SCHEDULE(STATIC) PRIVATE(iMode) &
!$OMP   DEFAULT(SHARED)       
  DO iMode=modes_str,modes_end
    CALL X2_base%s%applyBCtoRHS(F_MHD3D%X2(:,iMode),X2_BC_type(:,iMode))
  END DO !iMode
!$OMP END PARALLEL DO

  IF(PrecondType.GT.0)THEN
    SELECT TYPE(precond_X2); TYPE IS(sll_t_spline_matrix_banded)
!$OMP PARALLEL DO &
!$OMP   SCHEDULE(STATIC) PRIVATE(iMode) &
!$OMP   DEFAULT(SHARED)
      DO iMode=modes_str,modes_end
        CALL ApplyPrecond(nBase,precond_X2(iMode),F_MHD3D%X2(:,iMode))
      END DO !iMode
!$OMP END PARALLEL DO
    END SELECT !TYPE(precond_X2)
  END IF !PrecondType.GT.0
  __PERFOFF('apply_precond')
  IF(PrecondType.LE.0)THEN
    !apply strong BC to X2 if no Precond
    CALL ApplyBC_Fstrong(2,F_MHD3D)  
  END IF 

  __PERFON('Bcast_solution_X2')
  DO iRank=0,nRanks-1
    IF(offset_modes(iRank+1)-offset_modes(iRank).GT.0) &
      CALL par_Bcast(F_MHD3D%X2(1:nBase,offset_modes(iRank)+1:offset_modes(iRank+1)),iRank) !<<<< reduce different mode ranges to different ranks
      !CALL par_IBcast(F_MHD3D%X2(:,offset_modes(iRank)+1:offset_modes(iRank+1)),iRank,req2(iRank)) !<<<< reduce different mode ranges to different ranks
  END DO
  __PERFOFF('Bcast_solution_X2')

  __PERFOFF('EvalForce_modes2_finalize')


  __PERFON('EvalForce_modes3_finalize')

  nBase     = LA_base%s%nBase
  modes     = LA_base%f%modes
  modes_str = LA_base%f%modes_str
  modes_end = LA_base%f%modes_end
  offset_modes = LA_Base%f%offset_modes

  __PERFON('reduce_solution_LA')
  CALL par_Wait(req3(0:nRanks-1))
#if MPIDEBUG==1
  CALL par_Barrier(beforeScreenOut="DEBUG AFTER FINISH REDUCE LA")
#endif
  __PERFOFF('reduce_solution_LA')

  __PERFON('apply_precond')
!$OMP PARALLEL DO        &
!$OMP   SCHEDULE(STATIC) PRIVATE(iMode) &
!$OMP   DEFAULT(SHARED)       
  DO iMode=modes_str,modes_end
    CALL LA_base%s%applyBCtoRHS(F_MHD3D%LA(:,iMode),LA_BC_type(:,iMode))
  END DO !iMode
!$OMP END PARALLEL DO

  IF(PrecondType.GT.0)THEN
    SELECT TYPE(precond_LA); TYPE IS(sll_t_spline_matrix_banded)
!$OMP PARALLEL DO        &
!$OMP   SCHEDULE(STATIC) PRIVATE(iMode) &
!$OMP   DEFAULT(SHARED)
      DO iMode=modes_str,modes_end
        CALL ApplyPrecond(nBase,precond_LA(iMode),F_MHD3D%LA(:,iMode))
      END DO !iMode
!$OMP END PARALLEL DO
    END SELECT !TYPE(precond_LA)
  ELSE
!$OMP PARALLEL DO        &
!$OMP   SCHEDULE(STATIC) PRIVATE(iMode) &
!$OMP   DEFAULT(SHARED)
    DO iMode=modes_str,modes_end
      CALL LA_base%s%mass%solve_inplace(1,F_MHD3D%LA(:,iMode))
    END DO !iMode
!$OMP END PARALLEL DO
  END IF !PrecondType.GT.0
  __PERFOFF('apply_precond')
  IF(PrecondType.LE.0)THEN
    !apply strong BC to LA if no Precond
    CALL ApplyBC_Fstrong(3,F_MHD3D)  
  END IF 

#if MPIDEBUG==1
  WRITE(UNIT_stdout,*)'DEBUG',myRank, offset_modes(myRank),offset_modes(myRank+1)
#endif
  __PERFON('Bcast_solution_LA')
  DO iRank=0,nRanks-1
    IF(offset_modes(iRank+1)-offset_modes(iRank).GT.0) &
!      CALL par_Bcast(F_MHD3D%LA(:,offset_modes(iRank)+1:offset_modes(iRank+1)),iRank) !<< possible alternative
      CALL par_IBcast(F_MHD3D%LA(1:nBase,offset_modes(iRank)+1:offset_modes(iRank+1)),iRank,req3(iRank)) !<<<< reduce different mode ranges to different ranks
  END DO

!  CALL par_Wait(req1(0:nRanks-1))
!  CALL par_Wait(req2(0:nRanks-1))
#if MPIDEBUG==1
  CALL par_Barrier(beforeScreenOut="DEBUG BEFORE FINISH LA BCAST")
#endif
  CALL par_Wait(req3(0:nRanks-1))
#if MPIDEBUG==1
  CALL par_Barrier(beforeScreenOut="DEBUG AFTER FINISH BCASTS")
#endif
  __PERFOFF('Bcast_solution_LA')

  __PERFOFF('EvalForce_modes3_finalize')

  IF(PRESENT(noBC))THEN
    IF(noBC)THEN
      __PERFOFF('EvalForce')
      RETURN !DEBUG
    END IF
  END IF

  __PERFOFF('EvalForce')

!  SWRITE(UNIT_stdOut,'(A,3E21.11)')'... DONE: Norm of force |X1|,|X2|,|LA|: ',SQRT(F_MHD3D%norm_2())
END SUBROUTINE EvalForce


!===================================================================================================================================
!> Applies strong boundary condition to force DOF
!!
!===================================================================================================================================
SUBROUTINE ApplyBC_Fstrong(whichVar,F_MHD3D) 
! MODULES
  USE MODgvec_MHD3D_Vars,ONLY:X1_base,X2_base,LA_base
  USE MODgvec_MHD3D_Vars,ONLY:X1_BC_Type,X2_BC_Type,LA_BC_type
  USE MODgvec_sol_var_MHD3D, ONLY:t_sol_var_MHD3D
  IMPLICIT NONE
!-----------------------------------------------------------------------------------------------------------------------------------
! INPUT VARIABLES
  INTEGER, INTENT(IN) :: whichVar !! =1: X1, =2: X2,  =3: LA
!-----------------------------------------------------------------------------------------------------------------------------------
! OUTPUT VARIABLES
  CLASS(t_sol_var_MHD3D), INTENT(INOUT) :: F_MHD3D     !! variation of the energy projected onto the basis functions of Uin 
!-----------------------------------------------------------------------------------------------------------------------------------
! LOCAL VARIABLES
  INTEGER   :: iMode
  REAL(wp)  :: BC_val(2)
!===================================================================================================================================
  !apply strong boundary conditions
  
  BC_val =(/      0.0_wp,      0.0_wp/)

  SELECT CASE(whichVar)  
  CASE(1)  !X1 BC
!$OMP PARALLEL DO        &  
!$OMP   SCHEDULE(STATIC) DEFAULT(NONE) SHARED(X1_base,F_MHD3D,X1_BC_type,BC_val) PRIVATE(iMode)
    DO imode=X1_base%f%modes_str,X1_base%f%modes_end
      CALL X1_base%s%applyBCtoDOF(F_MHD3D%X1(:,iMode),X1_BC_type(:,iMode),BC_val)
    END DO 
!$OMP END PARALLEL DO 
  
  CASE(2)  !X2 BC
!$OMP PARALLEL DO        &  
!$OMP   SCHEDULE(STATIC) DEFAULT(NONE) SHARED(X2_base,F_MHD3D,X2_BC_type,BC_val) PRIVATE(iMode)
    DO imode=X2_base%f%modes_str,X2_base%f%modes_end
      CALL X2_base%s%applyBCtoDOF(F_MHD3D%X2(:,iMode),X2_BC_type(:,iMode),BC_val)
    END DO 
!$OMP END PARALLEL DO 
  
  CASE(3)  !LA BC
!$OMP PARALLEL DO        &  
!$OMP   SCHEDULE(STATIC) DEFAULT(NONE) SHARED(LA_base,F_MHD3D,LA_BC_type,BC_val) PRIVATE(iMode)
    DO imode=LA_base%f%modes_str,LA_base%f%modes_end
      CALL LA_base%s%applyBCtoDOF(F_MHD3D%LA(:,iMode),LA_BC_type(:,iMode),BC_val)
    END DO 
!$OMP END PARALLEL DO 
  END SELECT !whichVar

END SUBROUTINE ApplyBC_Fstrong


!===================================================================================================================================
!> Build preconditioner matrices for X1,X2,LA and factorize, for all modes
!! the matrix is only radially dependent, and has the form
!! K_ij = int(s,0,1) d/ds sbase_i(s) <D_ss>(s) d/ds sbase_j(s)
!!                   + sbase_i(s) (<S>(s) + |Phi'(s)|^2 (-m^2 <D_tt>(s) - n^2 <D_zz>(s) ) ) sbase_j(s)
!! where < > denote an average over the angular coordinates
!!
!===================================================================================================================================
SUBROUTINE BuildPrecond() 
! MODULES
  USE MODgvec_MPI,        ONLY : par_AllReduce
  USE MODgvec_MHD3D_Vars, ONLY : X1_base,X2_base,LA_base,hmap
  USE MODgvec_MHD3D_Vars, ONLY : X1_BC_Type,X2_BC_Type,LA_BC_type
  IMPLICIT NONE
!-----------------------------------------------------------------------------------------------------------------------------------
! INPUT VARIABLES
!-----------------------------------------------------------------------------------------------------------------------------------
! OUTPUT VARIABLES
!-----------------------------------------------------------------------------------------------------------------------------------
! LOCAL VARIABLES
  INTEGER                     :: ibase,nBase,iMode,modes_str,modes_end,iGP,i_mn,Deg,iElem,i,j
  INTEGER                     :: nD,tBC
  REAL(wp)                    :: qloc(3),q_thet(3),q_zeta(3),smn_IP,smn_IP_w_GP,norm_mn
  REAL(wp),DIMENSION(1:mn_IP) :: G11, G21, G31, G22, G32, dJh_dq1, dJh_dq2, bt_sJ, bz_sJ, &
       &                         b_dX1_tz,b_dX2_tz,gtt_dq1,gtz_dq1,gzz_dq1,gtt_dq2,gtz_dq2,gzz_dq2
!  REAL(wp),DIMENSION(nGP_str:nGP_end)   :: DX1_tt, DX1_tz, DX1_zz, DX1, DX1_ss
!  REAL(wp),DIMENSION(nGP_str:nGP_end)   :: DX2_tt, DX2_tz, DX2_zz, DX2, DX2_ss
!  REAL(wp),DIMENSION(nGP_str:nGP_end)   :: DLA_tt, DLA_tz, DLA_zz

  REAL(wp),ALLOCATABLE        :: D_mn(:),P_BCaxis(:,:), P_BCedge(:,:) !only needed on MPIroot
!===================================================================================================================================
!  WRITE(*,*)'BUILD PRECONDITIONER MATRICES'
  __PERFON('loop_1')
  
  !WHEN COMM CHANGED TO GATHER, ZEROING NOT NEEDED ANYMORE
  D_buf=0.0_wp
  smn_IP=1.0_wp/REAL(mn_IP,wp)
  
!$OMP PARALLEL DO        &
!$OMP   SCHEDULE(STATIC) DEFAULT(SHARED)   &
!$OMP   PRIVATE(iGP,i_mn,qloc,q_thet,q_zeta,G11,G21,G31,G22,G32,dJh_dq1,dJh_dq2,bt_sJ,bz_sJ,&
!$OMP           b_dX1_tz,b_dX2_tz,gtt_dq1,gtz_dq1,gzz_dq1,gtt_dq2,gtz_dq2,gzz_dq2,smn_IP_w_GP)
  loop_nGP: DO iGP=nGP_str,nGP_end  !<<<<
    !dont forget to average
    !additional variables
    smn_IP_w_GP=smn_IP*w_GP(iGP) !include gauss weight here!
    loop_mn_IP: DO i_mn=1,mn_IP
      qloc(1:3)     = (/ X1_IP_GP(i_mn,iGP), X2_IP_GP(i_mn,iGP),zeta_IP(i_mn)/)
      q_thet(1:3)   = (/dX1_dthet(i_mn,iGP),dX2_dthet(i_mn,iGP),0.0_wp/)
      q_zeta(1:3)   = (/dX1_dzeta(i_mn,iGP),dX2_dzeta(i_mn,iGP),1.0_wp/)
      gtt_dq1(i_mn) = hmap%eval_gij_dq1(q_thet,qloc, q_thet)
      gtz_dq1(i_mn) = hmap%eval_gij_dq1(q_thet,qloc, q_zeta)
      gzz_dq1(i_mn) = hmap%eval_gij_dq1(q_zeta,qloc, q_zeta)
      gtt_dq2(i_mn) = hmap%eval_gij_dq2(q_thet,qloc, q_thet)
      gtz_dq2(i_mn) = hmap%eval_gij_dq2(q_thet,qloc, q_zeta)
      gzz_dq2(i_mn) = hmap%eval_gij_dq2(q_zeta,qloc, q_zeta)
      G11(    i_mn) = hmap%eval_gij((/1.0_wp,0.0_wp,0.0_wp/),qloc,(/1.0_wp,0.0_wp,0.0_wp/))
      G21(    i_mn) = hmap%eval_gij((/0.0_wp,1.0_wp,0.0_wp/),qloc,(/1.0_wp,0.0_wp,0.0_wp/))
      G31(    i_mn) = hmap%eval_gij((/0.0_wp,0.0_wp,1.0_wp/),qloc,(/1.0_wp,0.0_wp,0.0_wp/))
     !G12=G21
      G22(    i_mn) = hmap%eval_gij((/0.,1.,0./),qloc,(/0.,1.,0./))
      G32(    i_mn) = hmap%eval_gij((/0.,0.,1./),qloc,(/0.,1.,0./))
      dJh_dq1(i_mn) = hmap%eval_Jh_dq1(qloc)
      dJh_dq2(i_mn) = hmap%eval_Jh_dq2(qloc)
      bt_sJ(  i_mn) = b_thet(i_mn,iGP)*sdetJ(i_mn,iGP)
      bz_sJ(  i_mn) = b_zeta(i_mn,iGP)*sdetJ(i_mn,iGP)
      b_dX1_tz(i_mn)= b_thet(i_mn,iGP)*dX1_dthet(i_mn,iGP)+b_zeta(i_mn,iGP)*dX1_dzeta(i_mn,iGP)
      b_dX2_tz(i_mn)= b_thet(i_mn,iGP)*dX2_dthet(i_mn,iGP)+b_zeta(i_mn,iGP)*dX2_dzeta(i_mn,iGP)
    END DO loop_mn_IP !i_mn
    !averaged quantities
    !X1
    DX1_ss(iGP) =smn_IP_w_GP*SUM(bbcov_sJ(:,iGP)*(   sJ_p(:,iGP)*dX2_dthet(:,iGP) )**2 )
    DX1(   iGP) =smn_IP_w_GP*SUM((sJ_h(:,iGP)*dJh_dq1(:))*(bbcov_sJ(:,iGP)*(  sJ_h(:,iGP)*dJh_dq1(:)) &
                                  -( bt_sJ(:)*(b_thet(:,iGP)*gtt_dq1(:)+2.0*b_zeta(:,iGP)*gtz_dq1(:))    &
                                    +bz_sJ(:)*                              b_zeta(:,iGP)*gzz_dq1(:))  ) )
    DX1_tt(iGP) =smn_IP_w_GP*SUM(bbcov_sJ(:,iGP)*(   sJ_p(:,iGP)*dX2_ds(   :,iGP) )**2  &
                                +bt_sJ(:)*( (2.0_wp*(sJ_p(:,iGP)*dX2_ds(   :,iGP) )      &
                                            *( b_dX1_tz(:    )*G11(:)   &
                                              +b_dX2_tz(:    )*G21(:)   &
                                              +b_zeta(  :,iGP)*G31(:))) &
                                           +b_thet(:,iGP)*G11(:))                                                   )
    DX1_tz(iGP) =smn_IP_w_GP*SUM(bz_sJ(:)*( (2.0_wp*(sJ_p(:,iGP)*dX2_ds(   :,iGP) )      &
                                            *( b_dX1_tz(:    )*G11(:)   &
                                              +b_dX2_tz(:    )*G21(:)   &
                                              +b_zeta(  :,iGP)*G31(:))) &
                                           +b_thet(:,iGP)*2.0*G11(:))                                               )
    DX1_zz(iGP) =smn_IP_w_GP*SUM(b_zeta(:,iGP)*bz_sJ(:)*G11(:))
    !X2
    DX2_ss(iGP) =smn_IP_w_GP*SUM(bbcov_sJ(:,iGP)*(   sJ_p(:,iGP)*dX1_dthet(:,iGP) )**2 )
    DX2(   iGP) =smn_IP_w_GP*SUM((sJ_h(:,iGP)*dJh_dq2(:))*(bbcov_sJ(:,iGP)*(  sJ_h(:,iGP)*dJh_dq2(:)) &
                                  -( bt_sJ(:)*(b_thet(:,iGP)*gtt_dq2(:)+2.0*b_zeta(:,iGP)*gtz_dq2(:))    &
                                    +bz_sJ(:)*                              b_zeta(:,iGP)*gzz_dq2(:))  ) )
    DX2_tt(iGP) =smn_IP_w_GP*SUM(bbcov_sJ(:,iGP)*(   sJ_p(:,iGP)*dX1_ds(   :,iGP) )**2  &
                                +bt_sJ(:)*(-(2.0_wp*(sJ_p(:,iGP)*dX1_ds(   :,iGP) )      &
                                            *( b_dX1_tz(:    )*G21(:)   &
                                              +b_dX2_tz(:    )*G22(:)   &
                                              +b_zeta(  :,iGP)*G32(:))) &
                                           +b_thet(:,iGP)*G22(:))                                                   )
    DX2_tz(iGP) =smn_IP_w_GP*SUM(bz_sJ(:)*(-(2.0_wp*(sJ_p(:,iGP)*dX1_ds(   :,iGP) )      &
                                            *( b_dX1_tz(:    )*G21(:)   &
                                              +b_dX2_tz(:    )*G22(:)   &
                                              +b_zeta(  :,iGP)*G32(:))) &
                                           +b_thet(:,iGP)*2.0*G22(:))                  )
    DX2_zz(iGP) =smn_IP_w_GP*SUM(b_zeta(:,iGP)*bz_sJ(:)*G22(:))
    !LA
    DLA_tt(iGP) =         smn_IP_w_GP*phiPrime2_GP(iGP)*SUM(g_zz(:,iGP)*sdetJ(:,iGP))
    DLA_tz(iGP) = -2.0_wp*smn_IP_w_GP*phiPrime2_GP(iGP)*SUM(g_tz(:,iGP)*sdetJ(:,iGP))
    DLA_zz(iGP) =         smn_IP_w_GP*phiPrime2_GP(iGP)*SUM(g_tt(:,iGP)*sdetJ(:,iGP))
  END DO loop_nGP !iGP
!$OMP END PARALLEL DO
  __PERFOFF('loop_1')

  __PERFON('par_Reduce_D_buf')
  !gather all D** (already stored contiguously in D_buf)
  !THIS SHOULD BE A ALLGATHERV of (nGP_str:nGP_end,:)<=>(1:nGP,:) , NOT A ALLREDUCE (BUT CHEAP ANYWAYS)!
  CALL par_AllReduce(D_buf,'SUM')
  __PERFOFF('par_Reduce_D_buf')
  
  ALLOCATE(D_mn(1:nGP))
  SELECT TYPE(precond_X1); TYPE IS(sll_t_spline_matrix_banded)
    nBase = X1_Base%s%nBase
    modes_str = X1_Base%f%modes_str
    modes_end = X1_Base%f%modes_end
    deg   = X1_base%s%deg
    ALLOCATE(P_BCaxis(1:deg+1,1:2*deg+1),P_BCedge(nBase-deg:nBase,nBase-2*deg:nBase))

      !CHECK =0
    IF(MPIroot)THEN
      IF(SUM(ABS(DX1_ss(1:nGP))).LT.REAL(nGP,wp)*1.0E-10)  &
         WRITE(UNIT_stdout,*)'WARNING: very small DX1_ss: m,n,SUM(|DX1_ss|)= ',SUM(ABS(DX1_ss(1:nGP)))
    END IF

    __PERFON('modes_loop_1')
!$OMP PARALLEL DO        &
!$OMP   SCHEDULE(STATIC)   &
!$OMP   PRIVATE(iMode,iGP,D_mn,iElem,i,j,iBase,tBC,nD,norm_mn) &
!$OMP   FIRSTPRIVATE(P_BCaxis,P_BCedge) & 
!$OMP   DEFAULT(SHARED)
    DO iMode=modes_str,modes_end !<<<
      norm_mn=1.0_wp/X1_base%f%snorm_base(iMode)
      CALL precond_X1(iMode)%reset() !set all values to zero
      D_mn(1:nGP)=    (DX1(1:nGP)+(X1_Base%f%Xmn(1,iMode)**2)  *DX1_tt(1:nGP)   &
             -(X1_Base%f%Xmn(1,iMode)*X1_Base%f%Xmn(2,iMode))  *DX1_tz(1:nGP)   &  !correct sign of theta,zeta derivative!
                          +       (X1_Base%f%Xmn(2,iMode)**2)  *DX1_zz(1:nGP) ) 
      iGP=1
      DO iElem=1,nElems
        iBase=X1_base%s%base_offset(iElem)
        DO i=0,deg
          DO j=0,deg
            CALL precond_X1(iMode)%add_element(iBase+i,iBase+j,                   &
                                   (SUM( X1_base%s%base_ds_GP(0:degGP,i,iElem)    &
                                        *DX1_ss(iGP:iGP+degGP)                    &
                                        *X1_base%s%base_ds_GP(0:degGP,j,iElem)    &
                                       + X1_base%s%base_GP(0:degGP,i,iElem)       &
                                        *D_mn(iGP:iGP+degGP)                      &
                                        *X1_base%s%base_GP(0:degGP,j,iElem)       &
                                   )*norm_mn)  )
          END DO !j=0,deg
        END DO !i=0,deg
        iGP=iGP+(degGP+1)
      END DO !iElem=1,nElems
      !ACCOUNT FOR BOUNDARY CONDITIONS!
      P_BCaxis=0.0_wp; P_BCedge=0.0_wp
      tBC = X1_BC_Type(BC_AXIS,iMode)
      nD  = X1_base%s%nDOF_BC(tBC) 
      IF(nD.GT.0)THEN
        !save 1:deg rows
        DO i=1,deg+1; DO j=1,MIN(deg+i,nBase)
          P_BCaxis(i,j)=precond_X1(iMode)%get_element(i,j) 
        END DO; END DO !j,i
        P_BCaxis(:,1:MIN(2*deg+1,nBase))     =MATMUL(X1_base%s%R_axis(:,:,tBC),P_BCaxis(:,1:MIN(2*deg+1,nBase))) !also sets rows 1:nD =0
        P_BCaxis(1:nD,1:deg+1) =X1_base%s%A_axis(1:nD,:,tBC)
        DO i=1,deg+1; DO j=1,MIN(deg+i,nBase)
          CALL Precond_X1(iMode)%set_element( i,j,P_BCaxis(i,j))
        END DO; END DO !j,i
      END IF !nDOF_BCaxis>0
      tBC = X1_BC_Type(BC_EDGE,iMode)
      nD  = X1_base%s%nDOF_BC(tBC) 
      IF(nD.GT.0)THEN
        !save nBase-deg:nBase rows
        DO i=nBase-deg,nBase; DO j=MAX(1,i-deg),nBase
          P_BCedge(i,j)=precond_X1(iMode)%get_element(i,j) 
        END DO; END DO !j,i
        P_BCedge(:,MAX(1,nBase-2*deg):nBase) =MATMUL(X1_base%s%R_edge(:,:,tBC),P_BCedge(:,MAX(1,nBase-2*deg):nBase)) !also sets rows nBase-nD+1:nBase =0 
        P_BCedge(nBase-nD+1:nBase,nBase-deg:nBase)=X1_base%s%A_edge(nBase-nD+1:nBase,:,tBC)
        DO i=nBase-deg,nBase; DO j=MAX(1,i-deg),nBase
          CALL Precond_X1(iMode)%set_element( i,j,P_BCedge(i,j) )
        END DO; END DO !j,i
      END IF !nDOF_BCedge>0
    END DO !iMode
!$OMP END PARALLEL DO
    __PERFOFF('modes_loop_1')

    DEALLOCATE(P_BCaxis,P_BCedge)
  END SELECT !TYPE X1

  SELECT TYPE(precond_X2); TYPE IS(sll_t_spline_matrix_banded)
    nBase = X2_Base%s%nBase 
    modes_str = X2_Base%f%modes_str
    modes_end = X2_Base%f%modes_end
    deg   = X2_base%s%deg
    ALLOCATE(P_BCaxis(1:deg+1,1:2*deg+1),P_BCedge(nBase-deg:nBase,nBase-2*deg:nBase))
  
    IF(MPIroot)THEN
      !CHECK =0
      IF(SUM(ABS(DX2_ss(1:nGP))).LT.REAL(nGP,wp)*1.0E-10)  &
           WRITE(UNIT_stdout,*)'WARNING: very small DX2_ss: m,n,SUM(|DX2_ss|)= ',SUM(ABS(DX2_ss(1:nGP)))
    END IF
  
    __PERFON('modes_loop_2')
!$OMP PARALLEL DO        &
!$OMP   SCHEDULE(STATIC)  &
!$OMP   PRIVATE(iMode,iGP,D_mn,iElem,i,j,iBase,tBC,nD,norm_mn) &
!$OMP   FIRSTPRIVATE(P_BCaxis,P_BCedge)  &
!$OMP   DEFAULT(SHARED)
    DO iMode=modes_str,modes_end !<<<
      norm_mn=1.0_wp/X2_base%f%snorm_base(iMode)
      CALL precond_X2(iMode)%reset() !set all values to zero
      D_mn(1:nGP)=    (DX2(1:nGP)+(X2_Base%f%Xmn(1,iMode)**2)  *DX2_tt(1:nGP)   &
             -(X2_Base%f%Xmn(1,iMode)*X2_Base%f%Xmn(2,iMode))  *DX2_tz(1:nGP)   & !correct sign of theta,zeta derivative!
                          +       (X2_Base%f%Xmn(2,iMode)**2)  *DX2_zz(1:nGP) ) 
      iGP=1
      DO iElem=1,nElems
        iBase=X2_base%s%base_offset(iElem)
        DO i=0,deg
          DO j=0,deg
            CALL precond_X2(iMode)%add_element(iBase+i,iBase+j,                   &
                                   (SUM( X2_base%s%base_ds_GP(0:degGP,i,iElem)    &
                                        *DX2_ss(iGP:iGP+degGP)                    &
                                        *X2_base%s%base_ds_GP(0:degGP,j,iElem)    &
                                       + X2_base%s%base_GP(0:degGP,i,iElem)       &
                                        *D_mn(iGP:iGP+degGP)                      &
                                        *X2_base%s%base_GP(0:degGP,j,iElem)       &
                                   )*norm_mn)  )
          END DO !j=0,deg
        END DO !i=0,deg
        iGP=iGP+(degGP+1)
      END DO !iElem=1,nElems
      !ACCOUNT FOR BOUNDARY CONDITIONS!
      P_BCaxis=0.0_wp; P_BCedge=0.0_wp
      tBC = X2_BC_Type(BC_AXIS,iMode)
      nD  = X2_base%s%nDOF_BC(tBC) 
      IF(nD.GT.0)THEN
        !save 1:deg rows
        DO i=1,deg+1; DO j=1,MIN(deg+i,nBase)
          P_BCaxis(i,j)=precond_X2(iMode)%get_element(i,j) 
        END DO; END DO !j,i
        P_BCaxis(:,1:MIN(2*deg+1,nBase))=MATMUL(X2_base%s%R_axis(:,:,tBC),P_BCaxis(:,1:MIN(2*deg+1,nBase))) !also sets rows 1:nD =0
        P_BCaxis(1:nD,1:deg+1) =X2_base%s%A_axis(1:nD,:,tBC)
        DO i=1,deg+1; DO j=1,MIN(deg+i,nBase)
          CALL Precond_X2(iMode)%set_element( i,j,P_BCaxis(i,j))
        END DO; END DO !j,i
      END IF !nDOF_BCaxis>0
      tBC = X2_BC_Type(BC_EDGE,iMode)
      nD  = X2_base%s%nDOF_BC(tBC) 
      IF(nD.GT.0)THEN
        !save nBase-deg:nBase rows
        DO i=nBase-deg,nBase; DO j=MAX(1,i-deg),nBase
          P_BCedge(i,j)=precond_X2(iMode)%get_element(i,j) 
        END DO; END DO !j,i
        P_BCedge(:,MAX(1,nBase-2*deg):nBase) =MATMUL(X2_base%s%R_edge(:,:,tBC),P_BCedge(:,MAX(1,nBase-2*deg):nBase)) !also sets rows nBase-nD+1:nBase =0 
        P_BCedge(nBase-nD+1:nBase,nBase-deg:nBase)=X2_base%s%A_edge(nBase-nD+1:nBase,:,tBC)
        DO i=nBase-deg,nBase; DO j=MAX(1,i-deg),nBase
          CALL Precond_X2(iMode)%set_element( i,j,P_BCedge(i,j) )
        END DO; END DO !j,i
      END IF !nDOF_BCedge>0
    END DO !iMode
!$OMP END PARALLEL DO
    __PERFOFF('modes_loop_2')
  
    DEALLOCATE(P_BCaxis,P_BCedge)
  END SELECT !TYPE X2
 
  SELECT TYPE(precond_LA); TYPE IS(sll_t_spline_matrix_banded)
    nBase = LA_Base%s%nBase 
    modes_str = LA_Base%f%modes_str
    modes_end = LA_Base%f%modes_end
    deg   = LA_base%s%deg
    ALLOCATE(P_BCaxis(1:deg+1,1:2*deg+1),P_BCedge(nBase-deg:nBase,nBase-2*deg:nBase))

    __PERFON('modes_loop_3')
!$OMP PARALLEL DO        &  
!$OMP   SCHEDULE(STATIC)   &
!$OMP   PRIVATE(iMode,iGP,D_mn,iElem,i,j,iBase,tBC,nD,norm_mn) &
!$OMP   FIRSTPRIVATE(P_BCaxis,P_BCedge) & 
!$OMP   DEFAULT(SHARED)       
    DO iMode=modes_str,modes_end !<<<
      norm_mn=1.0_wp/LA_base%f%snorm_base(iMode)
      CALL precond_LA(iMode)%reset() !set all values to zero
      IF(LA_base%f%zero_odd_even(iMode) .NE. MN_ZERO) THEN !MN_ZERO should not exist
        D_mn(1:nGP)=(    (        (LA_Base%f%Xmn(1,iMode)**2)  *DLA_tt(1:nGP) &
             -(LA_Base%f%Xmn(1,iMode)*LA_Base%f%Xmn(2,iMode))  *DLA_tz(1:nGP) & !correct sign of theta,zeta derivative!
                          +       (LA_Base%f%Xmn(2,iMode)**2)  *DLA_zz(1:nGP) ))*norm_mn
        !CHECK =0
        IF(SUM(ABS(D_mn(1:nGP))).LT.REAL(nGP,wp)*1.0E-10) WRITE(UNIT_stdout,*)'WARNING: small DLA: m,n,SUM(|DLA_mn|)= ', &
             LA_Base%f%Xmn(1,iMode),LA_Base%f%Xmn(2,iMode),SUM(D_mn(1:nGP))
        iGP=1
        DO iElem=1,nElems
          iBase=LA_base%s%base_offset(iElem)
          DO i=0,deg
            DO j=0,deg
              CALL precond_LA(iMode)%add_element(iBase+i,iBase+j,               &
                                     (SUM( LA_base%s%base_GP(0:degGP,i,iElem)   &
                                          *D_mn(iGP:iGP+degGP)                  &
                                          *LA_base%s%base_GP(0:degGP,j,iElem))) )
            END DO !j=0,deg
          END DO !i=0,deg
          iGP=iGP+(degGP+1)
        END DO !iElem=1,nElems
      ELSE !safety, unit matrix, if MN_ZERO exists
        DO iBase=1,nBase
          CALL precond_LA(iMode)%set_element(iBase,iBase,1.0_wp)
        END DO
      END IF !MN_ZERO does not exists
      !ACCOUNT FOR BOUNDARY CONDITIONS!
      P_BCaxis=0.0_wp; P_BCedge=0.0_wp
      tBC = LA_BC_Type(BC_AXIS,iMode)
      nD  = LA_base%s%nDOF_BC(tBC) 
      IF(nD.GT.0)THEN
        !save 1:deg rows
        DO i=1,deg+1; DO j=1,MIN(deg+i,nBase)
          P_BCaxis(i,j)=precond_LA(iMode)%get_element(i,j) 
        END DO; END DO !j,i
        P_BCaxis(:,1:MIN(2*deg+1,nBase)) =MATMUL(LA_base%s%R_axis(:,:,tBC),P_BCaxis(:,1:MIN(2*deg+1,nBase))) !also sets rows 1:nD =0
        P_BCaxis(1:nD,1:deg+1) =LA_base%s%A_axis(1:nD,:,tBC)
        DO i=1,deg+1; DO j=1,MIN(deg+i,nBase)
          CALL Precond_LA(iMode)%set_element( i,j,P_BCaxis(i,j))
        END DO; END DO !j,i
      END IF !nDOF_BCaxis>0
      tBC = LA_BC_Type(BC_EDGE,iMode)
      nD  = LA_base%s%nDOF_BC(tBC) 
      IF(nD.GT.0)THEN
        !save nBase-deg:nBase rows
        DO i=nBase-deg,nBase; DO j=MAX(1,i-deg),nBase
          P_BCedge(i,j)=precond_LA(iMode)%get_element(i,j) 
        END DO; END DO !j,i
        P_BCedge(:,MAX(1,nBase-2*deg):nBase) =MATMUL(LA_base%s%R_edge(:,:,tBC),P_BCedge(:,MAX(1,nBase-2*deg):nBase)) !also sets rows nBase-nD+1:nBase =0 
        P_BCedge(nBase-nD+1:nBase,nBase-deg:nBase)=LA_base%s%A_edge(nBase-nD+1:nBase,:,tBC)
        DO i=nBase-deg,nBase; DO j=MAX(1,i-deg),nBase
          CALL Precond_LA(iMode)%set_element( i,j,P_BCedge(i,j) )
        END DO; END DO !j,i
      END IF !nDOF_BCedge>0
    END DO !iMode
!$OMP END PARALLEL DO
    __PERFOFF('modes_loop_3')

    DEALLOCATE(P_BCaxis,P_BCedge)
  END SELECT !TYPE LA

  DEALLOCATE(D_mn)

  !  WRITE(*,*)'    ---> FACTORIZE PRECONDITIONER MATRICES ...'

  SELECT TYPE(precond_X1); TYPE IS(sll_t_spline_matrix_banded)
    __PERFON('modes_loop_4')
!$OMP PARALLEL DO        &  
!$OMP   SCHEDULE(STATIC) PRIVATE(iMode) &
!$OMP   DEFAULT(SHARED)       
    DO iMode=X1_Base%f%modes_str,X1_Base%f%modes_end !<<<
      CALL precond_X1(iMode)%factorize()
    END DO !iMode
!$OMP END PARALLEL DO 
    __PERFOFF('modes_loop_4')
  END SELECT !TYPE X1

  SELECT TYPE(precond_X2); TYPE IS(sll_t_spline_matrix_banded)
    __PERFON('modes_loop_5')
!$OMP PARALLEL DO        &  
!$OMP   SCHEDULE(STATIC) PRIVATE(iMode) &
!$OMP   DEFAULT(SHARED)       
    DO iMode=X2_base%f%modes_str,X2_Base%f%modes_end !<<<
      CALL precond_X2(iMode)%factorize()
    END DO !iMode
!$OMP END PARALLEL DO 
    __PERFOFF('modes_loop_5')
  END SELECT !TYPE X2

  SELECT TYPE(precond_LA); TYPE IS(sll_t_spline_matrix_banded)
    __PERFON('modes_loop_6')
!$OMP PARALLEL DO        &  
!$OMP   SCHEDULE(STATIC) PRIVATE(iMode) &
!$OMP   DEFAULT(SHARED)       
    DO iMode=LA_base%f%modes_str,LA_Base%f%modes_end !<<<
      CALL precond_LA(iMode)%factorize()
    END DO !iMode
!$OMP END PARALLEL DO 
    __PERFOFF('modes_loop_6')
  END SELECT !TYPE LA
    

END SUBROUTINE BuildPrecond


!===================================================================================================================================
!> Apply preconditioner matrix for single mode of one variable
!!
!===================================================================================================================================
SUBROUTINE ApplyPrecond(nBase,precond,F_inout)
! MODULES
  USE MODgvec_base,   ONLY: t_base
  IMPLICIT NONE
!-----------------------------------------------------------------------------------------------------------------------------------
! INPUT VARIABLES
  INTEGER                         ,INTENT(IN   ) ::  nBase   !! length of inout vector
  TYPE(sll_t_spline_matrix_banded),INTENT(IN   ) ::  precond !! preconditioner matrix (factorized!)
!-----------------------------------------------------------------------------------------------------------------------------------
! OUTPUT VARIABLES
  REAL(wp),    INTENT(INOUT) :: F_inout(1:nBase)    !! apply preconditioner on this force vector
!-----------------------------------------------------------------------------------------------------------------------------------
! LOCAL VARIABLES
!===================================================================================================================================
  CALL precond%solve_inplace(1,F_inout(1:nBase))
END SUBROUTINE ApplyPrecond


!===================================================================================================================================
!> Finalize Module
!!
!===================================================================================================================================
SUBROUTINE FinalizeMHD3D_EvalFunc()
! MODULES
  USE MODgvec_MHD3D_Vars,ONLY:X1_base,X2_base,LA_base,PrecondType
  IMPLICIT NONE
!-----------------------------------------------------------------------------------------------------------------------------------
! OUTPUT VARIABLES
!-----------------------------------------------------------------------------------------------------------------------------------
! LOCAL VARIABLES
  INTEGER :: iMode
!===================================================================================================================================
  nElems=-1
  degGP =-1
  nGP   =-1
  mn_IP =-1
  dthet_dzeta=0.0_wp
  SDEALLOCATE(s_GP         )
  SDEALLOCATE(w_GP         )
  SDEALLOCATE(zeta_IP      )
  SDEALLOCATE(pres_GP      )
  SDEALLOCATE(chiPrime_GP  )
  SDEALLOCATE(phiPrime_GP  )
  SDEALLOCATE(phiPrime2_GP )
  SDEALLOCATE(J_h          )
  SDEALLOCATE(J_p          )
  SDEALLOCATE(sJ_h         )
  SDEALLOCATE(sJ_p         )
  SDEALLOCATE(detJ         )
  SDEALLOCATE(sdetJ        )
  SDEALLOCATE(X1_IP_GP     )
  SDEALLOCATE(X2_IP_GP     )
  SDEALLOCATE(dX1_ds       )
  SDEALLOCATE(dX2_ds       )
  SDEALLOCATE(dX1_dthet    )
  SDEALLOCATE(dX2_dthet    )
  SDEALLOCATE(dLA_dthet    )
  SDEALLOCATE(dX1_dzeta    )
  SDEALLOCATE(dX2_dzeta    )
  SDEALLOCATE(dLA_dzeta    )
  SDEALLOCATE(b_thet       )
  SDEALLOCATE(b_zeta       )
  SDEALLOCATE(sJ_bcov_thet )
  SDEALLOCATE(sJ_bcov_zeta )
  SDEALLOCATE(bbcov_sJ     )
  SDEALLOCATE(g_tt         )
  SDEALLOCATE(g_tz         )
  SDEALLOCATE(g_zz         )

  IF(PrecondType.GT.0)THEN
    NULLIFY(DX1_tt); NULLIFY(DX1_tz); NULLIFY(DX1_zz); NULLIFY(DX1); NULLIFY(DX1_ss)
    NULLIFY(DX2_tt); NULLIFY(DX2_tz); NULLIFY(DX2_zz); NULLIFY(DX2); NULLIFY(DX2_ss)
    NULLIFY(DLA_tt); NULLIFY(DLA_tz); NULLIFY(DLA_zz)
    DEALLOCATE(D_buf)
    IF(MPIroot)THEN
      SELECT TYPE(precond_X1); TYPE IS(sll_t_spline_matrix_banded)
        DO iMode=1,X1_Base%f%modes
          CALL precond_X1(iMode)%free()
        END DO !iMode
      END SELECT !TYPE
      DEALLOCATE(precond_X1)
     
      SELECT TYPE(precond_X2); TYPE IS(sll_t_spline_matrix_banded)
        DO iMode=1,X2_base%f%modes
          CALL precond_X2(iMode)%free()
        END DO !iMode
      END SELECT !TYPE
      DEALLOCATE(precond_X2)
     
      SELECT TYPE(precond_LA); TYPE IS(sll_t_spline_matrix_banded)
        DO iMode=1,LA_base%f%modes
          CALL precond_LA(iMode)%free()
        END DO !iMode
      END SELECT !TYPE
      DEALLOCATE(precond_LA)
    END IF !MPIroot
  END IF !PrecondType>0

END SUBROUTINE FinalizeMHD3D_EvalFunc

END MODULE MODgvec_MHD3D_EvalFunc<|MERGE_RESOLUTION|>--- conflicted
+++ resolved
@@ -203,11 +203,7 @@
 SUBROUTINE InitProfilesGP()
 ! MODULES
   USE MODgvec_MPI             , ONLY: par_Bcast
-<<<<<<< HEAD
   USE MODgvec_MHD3D_Vars, ONLY: pres_profile, chi_profile, Phi_profile
-=======
-  USE MODgvec_MHD3D_Vars, ONLY: pres_profile, chi_profile, phi_profile
->>>>>>> f97be23b
   IMPLICIT NONE
 !-----------------------------------------------------------------------------------------------------------------------------------
 ! INPUT VARIABLES
@@ -221,15 +217,9 @@
 !$OMP PARALLEL DO        &  
 !$OMP   SCHEDULE(STATIC) DEFAULT(SHARED) PRIVATE(iGP)
   DO iGP=1,nGP
-<<<<<<< HEAD
-    chiPrime_GP( iGP) = chi_profile%eval_at_rho( s_GP(iGP), deriv=1)!Eval_chiPrime(           s_GP(iGP))
-    pres_GP(     iGP) = pres_profile%eval_at_rho(s_GP(iGP))
-    PhiPrime_GP( iGP) = Phi_profile%eval_at_rho( s_GP(iGP), deriv=1)!Eval_PhiPrime(           s_GP(iGP))
-=======
     chiPrime_GP( iGP) = chi_profile%eval_at_rho(s_GP(iGP),deriv=1)
     pres_GP(     iGP) = pres_profile%eval_at_rho(s_GP(iGP))
-    PhiPrime_GP( iGP) = phi_profile%eval_at_rho(s_GP(iGP),deriv=1)
->>>>>>> f97be23b
+    PhiPrime_GP( iGP) = Phi_profile%eval_at_rho(s_GP(iGP),deriv=1)
     PhiPrime2_GP(iGP) = PhiPrime_GP(                  iGP)**2
   END DO !iGP
 !$OMP END PARALLEL DO

!===================================================================================================================================
! Copyright (C) 2017 - 2018  Florian Hindenlang <hindenlang@gmail.com>
!
! This file is part of GVEC. GVEC is free software: you can redistribute it and/or modify
! it under the terms of the GNU General Public License as published by the Free Software Foundation, either version 3 
! of the License, or (at your option) any later version.
!
! GVEC is distributed in the hope that it will be useful, but WITHOUT ANY WARRANTY; without even the implied warranty
! of MERCHANTABILITY or FITNESS FOR A PARTICULAR PURPOSE. See the GNU General Public License v3.0 for more details.
!
! You should have received a copy of the GNU General Public License along with GVEC. If not, see <http://www.gnu.org/licenses/>.
!=================================================================================================================================
#include "defines.h"

!===================================================================================================================================
!>
!!# Module ** MHD3D Variables **
!!
!!
!!
!===================================================================================================================================
MODULE MODgvec_MHD3D_visu
! MODULES
USE MODgvec_Globals,ONLY: wp,Unit_stdOut,abort,MPIroot
IMPLICIT NONE
PUBLIC



!===================================================================================================================================

CONTAINS

!===================================================================================================================================
!> 
!!
!===================================================================================================================================
SUBROUTINE visu_BC_face(mn_IP ,minmax,fileID)
! MODULES
USE MODgvec_Globals,    ONLY: TWOPI
USE MODgvec_MHD3D_vars, ONLY: X1_base,X2_base,LA_base,hmap,U
USE MODgvec_output_vtk, ONLY: WriteDataToVTK
USE MODgvec_output_netcdf,  ONLY: WriteDataToNETCDF
USE MODgvec_Output_vars,ONLY: Projectname,OutputLevel
USE MODgvec_Analyze_Vars,ONLY: outfileType
IMPLICIT NONE
!-----------------------------------------------------------------------------------------------------------------------------------
! INPUT VARIABLES
  INTEGER       , INTENT(IN   ) :: mn_IP(2) !! muber of points in theta,zeta direction
  REAL(wp)      , INTENT(IN   ) :: minmax(2:3,0:1) !! min/max of theta,zeta [0,1] 
  INTEGER       , INTENT(IN   ) :: fileID          !! added to file name before the ending
  !-----------------------------------------------------------------------------------------------------------------------------------
! OUTPUT VARIABLES
!-----------------------------------------------------------------------------------------------------------------------------------
! LOCAL VARIABLES
  INTEGER  :: i_m,i_n,nplot(2),iMode,iVal
  REAL(wp) :: xIP(2),q(3)
  REAL(wp) :: X1_visu,X2_visu
  REAL(wp) :: coord_visu(3,mn_IP(1),mn_IP(2),1)
  INTEGER,PARAMETER  :: nVal=5
  INTEGER  :: VP_LAMBDA,VP_theta,VP_zeta,VP_X1,VP_X2
  REAL(wp) :: var_visu(nVal,mn_IP(1),mn_IP(2),1)
  REAL(wp) :: thet(mn_IP(1)),zeta(mn_IP(2))
  REAL(wp) :: rhopos
  REAL(wp) :: X1_s(X1_base%f%modes)
  REAL(wp) :: X2_s(X2_base%f%modes)
  REAL(wp) :: LA_s(LA_base%f%modes)
  CHARACTER(LEN=40) :: VarNames(nVal)          !! Names of all variables that will be written out
  CHARACTER(LEN=255) :: FileName
!===================================================================================================================================
  IF(.NOT.MPIroot) CALL abort(__STAMP__, &
                        "visu_BC_face should only be called by MPIroot")
  IF((minmax(2,1)-minmax(2,0)).LE.1e-08)THEN
    WRITE(UNIT_stdOut,'(A,F6.3,A,F6.3)') &
      'WARNING visuBC, nothing to visualize since theta-range is <=0, theta_min= ',minmax(2,0),', theta_max= ',minmax(2,1)
    RETURN
  ELSEIF((minmax(3,1)-minmax(3,0)).LE.1e-08)THEN
    WRITE(UNIT_stdOut,'(A,F6.3,A,F6.3)') &
      'WARNING visuBC, nothing to visualize since zeta-range is <=0, zeta_min= ',minmax(3,0),', zeta_max= ',minmax(3,1)
    RETURN
  END IF
  ival=1
  VP_LAMBDA=iVal;iVal=iVal+1; VarNames(VP_LAMBDA)="lambda"
  VP_theta =iVal;iVal=iVal+1; VarNames(VP_theta )="theta"
  VP_zeta  =iVal;iVal=iVal+1; VarNames(VP_zeta  )="zeta"
  VP_X1    =iVal;iVal=iVal+1; VarNames(VP_X1  )="X1"
  VP_X2    =iVal;iVal=iVal+1; VarNames(VP_X2  )="X2"
  DO i_m=1,mn_IP(1)
    thet(i_m)= TWOPI*(minmax(2,0)+(minmax(2,1)-minmax(2,0))*REAL(i_m-1,wp)/REAL(mn_IP(1)-1,wp)) !repeat point exactly
  END DO
  DO i_n=1,mn_IP(2)
    zeta(i_n)=TWOPI*(minmax(3,0)+(minmax(3,1)-minmax(3,0))*REAL(i_n-1,wp)/REAL(mn_IP(2)-1,wp))
  END DO
  !make theta direction fully periodic
    IF(ABS((minMax(2,1)-minmax(2,0))-1.0_wp).LT.1.0e-04)THEN !fully periodic
      thet(mn_IP(1))=thet(1)
    END IF
  IF(hmap%which_hmap.NE.3)THEN !not for cylinder
    IF(ABS((minMax(3,1)-minmax(3,0))-1.0_wp).LT.1.0e-04)THEN !fully periodic
      zeta(mn_IP(2))=zeta(1)
    END IF
  END IF!hmap not cylinder
  rhopos=0.99999999_wp
  DO iMode=1,X1_base%f%modes
    X1_s( iMode)= X1_base%s%evalDOF_s(rhopos,      0,U(0)%X1(:,iMode))
  END DO
  DO iMode=1,X2_base%f%modes
    X2_s(iMode) = X2_base%s%evalDOF_s(rhopos,      0,U(0)%X2(:,iMode))
  END DO
  DO iMode=1,LA_base%f%modes
    LA_s(iMode) = LA_base%s%evalDOF_s(rhopos,      0,U(0)%LA(:,iMode))
  END DO
  DO i_n=1,mn_IP(2)
    xIP(2)  = zeta(i_n)
    DO i_m=1,mn_IP(1)
      xIP(1)= thet(i_m)
      X1_visu=X1_base%f%evalDOF_x(xIP,0,X1_s)
      X2_visu=X2_base%f%evalDOF_x(xIP,0,X2_s)
      q=(/X1_visu,X2_visu,xIP(2)/)
      coord_visu(  :,i_m,i_n,1)=hmap%eval(q)
      var_visu(VP_LAMBDA,i_m,i_n,1)=LA_base%f%evalDOF_x(xIP,0,LA_s)
      var_visu(VP_theta ,i_m,i_n,1)=xIP(1)
      var_visu(VP_zeta  ,i_m,i_n,1)=xIP(2)
      var_visu(VP_X1    ,i_m,i_n,1)=X1_visu
      var_visu(VP_X2    ,i_m,i_n,1)=X2_visu
    END DO !i_m
  END DO !i_n
  nplot(:)=mn_IP-1
  WRITE(filename,'(A,"_visu_BC_",I4.4,"_",I8.8)')TRIM(Projectname),outputLevel,fileID
  IF((outfileType.EQ.1).OR.(outfileType.EQ.12))THEN
    CALL WriteDataToVTK(2,3,nVal,nplot,1,VarNames,coord_visu,var_visu,TRIM(filename)//".vtu")
  END IF
  IF((outfileType.EQ.2).OR.(outfileType.EQ.12))THEN
    CALL WriteDataToNETCDF(2,3,nVal,mn_IP,(/"dim_theta","dim_zeta "/),VarNames,&
    coord_visu,var_visu, TRIM(filename))
  END IF

END SUBROUTINE visu_BC_face


!===================================================================================================================================
!> visualize the mapping and additional variables in 3D, either on zeta=const planes or fully 3D 
!!
!===================================================================================================================================
SUBROUTINE visu_3D(np_in,minmax,only_planes,fileID )
! MODULES
USE MODgvec_Globals,        ONLY: TWOPI,CROSS
<<<<<<< HEAD
USE MODgvec_MHD3D_vars,     ONLY: X1_base,X2_base,LA_base,hmap,sgrid,U,F, iota_profile, pres_profile, Phi_profile
! USE MODgvec_MHD3D_Profiles, ONLY: Eval_Phi,Eval_PhiPrime,Eval_chiPrime
! USE MODgvec_MHD3D_Profiles, ONLY: Eval_Phi_TwoPrime
=======
USE MODgvec_MHD3D_vars,     ONLY: X1_base,X2_base,LA_base,hmap,sgrid,U,F
USE MODgvec_MHD3D_vars,     ONLY: phi_profile, chi_profile, iota_profile, pres_profile
>>>>>>> f97be23b
USE MODgvec_output_vtk,     ONLY: WriteDataToVTK
USE MODgvec_output_netcdf,  ONLY: WriteDataToNETCDF
USE MODgvec_Output_CSV,     ONLY: WriteDataToCSV
USE MODgvec_Output_vars,    ONLY: Projectname,OutputLevel
USE MODgvec_Analyze_Vars,   ONLY: SFL_theta,outfileType
IMPLICIT NONE
!-----------------------------------------------------------------------------------------------------------------------------------
! INPUT VARIABLES
  INTEGER       , INTENT(IN   ) :: np_in(3)     !! (1) #points in s & theta per element,(2:3) #elements in  theta,zeta
  REAL(wp)      , INTENT(IN   ) :: minmax(3,0:1)  !! minimum /maximum range in s,theta,zeta [0,1] 
  LOGICAL       , INTENT(IN   ) :: only_planes  !! true: visualize only planes, false:  full 3D
  INTEGER       , INTENT(IN   ) :: fileID          !! added to file name before the ending
!-----------------------------------------------------------------------------------------------------------------------------------
! OUTPUT VARIABLES
!-----------------------------------------------------------------------------------------------------------------------------------
! LOCAL VARIABLES
  INTEGER  :: i_s,j_s,i_m,i_n,iElem,nElems,nplot(3),minElem,maxElem,n_s,mn_IP(2),ival,i,j
  REAL(wp) :: rhopos,xIP(2),q(3),q_thet(3),q_zeta(3)
  REAL(wp) :: X1_s(X1_base%f%modes),F_X1_s(X1_base%f%modes),dX1ds(X1_base%f%modes)
  REAL(wp) :: X2_s(X2_base%f%modes),F_X2_s(X2_base%f%modes),dX2ds(X2_base%f%modes)
  REAL(wp) :: LA_s(LA_base%f%modes),F_LA_s(LA_base%f%modes)
  REAL(wp) :: X1_visu,X2_visu,dX1_dr,dX2_dr,dX1_dthet,dX1_dzeta,dX2_dthet,dX2_dzeta
  REAL(wp) :: dLA_dthet,dLA_dzeta,iota_s,pres_s,phiPrime_s,e_s(3),e_thet(3),e_zeta(3)
#if (defined(VISU_J_FD) || defined(VISU_J_EXACT))
  INTEGER,PARAMETER  :: nVal=36
  INTEGER            :: VP_J
  REAL(wp)           :: Jcart(3)
#else
  INTEGER,PARAMETER  :: nVal=33
#endif
  INTEGER  ::VP_LAMBDA,VP_SQRTG,VP_PHI,VP_IOTA,VP_PRES,VP_dp_dr,VP_B,VP_F_X1,VP_F_X2,VP_F_LA, &
             VP_s,VP_theta,VP_zeta,VP_g_tt,VP_g_tz,VP_g_zz,VP_gr_s,VP_gr_t,VP_gr_z,VP_Mscale ,VP_MscaleF,&
             VP_Ipol,VP_Itor,VP_X1,VP_X2
  REAL(wp) :: coord_visu( 3,np_in(1),np_in(1),np_in(3),np_in(2),sgrid%nElems)
  REAL(wp) :: var_visu(nVal,np_in(1),np_in(1),np_in(3),np_in(2),sgrid%nElems)
  REAL(wp) :: var_visu_1d(nVal+3,(np_in(1)-1)*sgrid%nElems+1)
  REAL(wp) :: thet(np_in(1),np_in(2)),zeta(np_in(3))
  REAL(wp) :: theta_star,sqrtG
  CHARACTER(LEN=40) :: CoordNames(3)
  CHARACTER(LEN=40) :: VarNames(nVal)          !! Names of all variables that will be written out
  CHARACTER(LEN=255) :: filename
  REAL(wp) :: Bthet, Bzeta,Bcart(3),Ipol_int,Itor_int
  REAL(wp) :: grad_s(3), grad_thet(3),grad_zeta(3)
#ifdef VISU_J_FD
  REAL(wp) :: xIP_eps(2)
  REAL(wp) :: X1_s_eps(X1_base%f%modes),dX1ds_eps(X1_base%f%modes)
  REAL(wp) :: X2_s_eps(X2_base%f%modes),dX2ds_eps(X2_base%f%modes)
  REAL(wp) :: LA_s_eps(LA_base%f%modes)
  REAL(wp) :: X1_eps,X2_eps,dX1_dr_eps,dX2_dr_eps,dX1_dthet_eps,dX1_dzeta_eps,dX2_dthet_eps,dX2_dzeta_eps
  REAL(wp) :: dLA_dthet_eps,dLA_dzeta_eps,iota_s_eps,pres_s_eps,phiPrime_s_eps
  REAL(wp) :: B_dr(3), B_dthet(3), B_dzeta(3), grad_Bcart(3, 3)          !< cartesion current density and gradient of magnetic field components
  INTEGER  :: sgn
  REAL(wp) :: delta_s,delta_thet,delta_zeta
  REAL(wp),PARAMETER :: eps   = 1.0e-8 !theta,zeta
  REAL(wp),PARAMETER :: eps_s   = 1.0e-4 !
#endif
#ifdef VISU_J_EXACT
  REAL(wp) :: dX1ds_dr(X1_base%f%modes),dX2ds_dr(X2_base%f%modes),dLAds(LA_base%f%modes)
  REAL(wp) :: phiPrime_dr,iota_dr
  REAL(wp) :: dX1_dr_dr,dX1_dr_dthet,dX1_dr_dzeta,dX1_dthet_dthet,dX1_dthet_dzeta,dX1_dzeta_dzeta
  REAL(wp) :: dX2_dr_dr,dX2_dr_dthet,dX2_dr_dzeta,dX2_dthet_dthet,dX2_dthet_dzeta,dX2_dzeta_dzeta 
  REAL(wp) ::           dLA_dr_dthet,dLA_dr_dzeta,dLA_dthet_dthet,dLA_dthet_dzeta,dLA_dzeta_dzeta 
  REAL(wp) :: dBthet_dr,dBthet_dthet,dBthet_dzeta,dBzeta_dr,dBzeta_dthet,dBzeta_dzeta
  REAL(wp),DIMENSION(3)::q_s,q_s_s,q_s_thet,q_s_zeta,q_thet_thet,q_thet_zeta,q_zeta_zeta
  REAL(wp) :: Jh,Jh_dq1,Jh_dq2,dJh_dr,dJh_dthet,dJh_dzeta
  REAL(wp) :: Jp              ,dJp_dr,dJp_dthet,dJp_dzeta
  REAL(wp) :: dsqrtg_dr,dsqrtg_dthet,dsqrtg_dzeta
  REAL(wp) :: g_st,g_st_dq1,g_st_dq2         ,dg_st_dthet,dg_st_dzeta
  REAL(wp) :: g_sz,g_sz_dq1,g_sz_dq2         ,dg_sz_dthet,dg_sz_dzeta
  REAL(wp) :: g_tt,g_tt_dq1,g_tt_dq2,dg_tt_dr,dg_tt_dzeta
  REAL(wp) :: g_tz,g_tz_dq1,g_tz_dq2,dg_tz_dr,dg_tz_dthet,dg_tz_dzeta
  REAL(wp) :: g_zz,g_zz_dq1,g_zz_dq2,dg_zz_dr            ,dg_zz_dthet
  REAL(wp) :: dBsubs_dthet,dBsubs_dzeta,dBsubthet_dr,dBsubthet_dzeta,dBsubzeta_dr,dBsubzeta_dthet

  REAL(wp) :: Js,Jthet,Jzeta
#endif
  REAL(wp),ALLOCATABLE :: tmpcoord(:,:,:,:),tmpvar(:,:,:,:) 
!===================================================================================================================================
  IF(.NOT.MPIroot) CALL abort(__STAMP__, &
                        "visu_3D should only be called by MPIroot")
  IF(only_planes)THEN
    WRITE(UNIT_stdOut,'(A)') 'Start visu planes...'
  ELSE
    WRITE(UNIT_stdOut,'(A)') 'Start visu 3D...'
  END IF
  IF((minmax(1,1)-minmax(1,0)).LE.1e-08)THEN
    WRITE(UNIT_stdOut,'(A,F6.3,A,F6.3)') &
     'WARNING visu3D, nothing to visualize since s-range is <=0, s_min= ',minmax(1,0),', s_max= ',minmax(1,1)
    RETURN
  ELSEIF((minmax(2,1)-minmax(2,0)).LE.1e-08)THEN
    WRITE(UNIT_stdOut,'(A,F6.3,A,F6.3)') &
      'WARNING visu3D, nothing to visualize since theta-range is <=0, theta_min= ',minmax(2,0),', theta_max= ',minmax(2,1)
    RETURN
  ELSEIF((minmax(3,1)-minmax(3,0)).LE.1e-08)THEN
    WRITE(UNIT_stdOut,'(A,F6.3,A,F6.3)') &
      'WARNING visu3D, nothing to visualize since zeta-range is <=0, zeta_min= ',minmax(3,0),', zeta_max= ',minmax(3,1)
    RETURN
  END IF
  __PERFON("output_visu")
  __PERFON("prepare_visu")
  iVal=1
  VP_s      =iVal;iVal=iVal+1; VarNames(VP_s     )="s"
  VP_theta  =iVal;iVal=iVal+1; VarNames(VP_theta )="theta"
  VP_zeta   =iVal;iVal=iVal+1; VarNames(VP_zeta  )="zeta"
  VP_PHI    =iVal;iVal=iVal+1; VarNames(VP_PHI   )="Phi"
  VP_IOTA   =iVal;iVal=iVal+1; VarNames(VP_IOTA  )="iota"
  VP_PRES   =iVal;iVal=iVal+1; VarNames(VP_PRES  )="pressure"
  VP_DP_DR  =iVal;iVal=iVal+1; VarNames(VP_DP_DR )="dp_dr"
  VP_Mscale =iVal;iVal=iVal+1; VarNames(VP_Mscale)="Mscale"
  VP_MscaleF=iVal;iVal=iVal+1; VarNames(VP_MscaleF)="MscaleForce"
  VP_LAMBDA =iVal;iVal=iVal+1; VarNames(VP_LAMBDA)="lambda"
  VP_SQRTG  =iVal;iVal=iVal+1; VarNames(VP_SQRTG )="sqrtG"
  VP_g_tt   =iVal;iVal=iVal+1; VarNames(VP_g_tt  )="g_tt"
  VP_g_tz   =iVal;iVal=iVal+1; VarNames(VP_g_tz  )="g_tz"
  VP_g_zz   =iVal;iVal=iVal+1; VarNames(VP_g_zz  )="g_zz"
  VP_B      =iVal;iVal=iVal+3; VarNames(VP_B     )="BvecX"
                               VarNames(VP_B+1   )="BvecY"
                               VarNames(VP_B+2   )="BvecZ"
  VP_X1     =iVal;iVal=iVal+1; VarNames(VP_X1    )="X1"
  VP_X2     =iVal;iVal=iVal+1; VarNames(VP_X2    )="X2"
  VP_F_X1   =iVal;iVal=iVal+1; VarNames(VP_F_X1  )="F_X1"
  VP_F_X2   =iVal;iVal=iVal+1; VarNames(VP_F_X2  )="F_X2"
  VP_F_LA   =iVal;iVal=iVal+1; VarNames(VP_F_LA  )="F_LA"
  VP_gr_s   =iVal;iVal=iVal+3; VarNames(VP_gr_s  )="grad_sX"
                               VarNames(VP_gr_s+1)="grad_sY"
                               VarNames(VP_gr_s+2)="grad_sZ"
  VP_gr_t   =iVal;iVal=iVal+3; VarNames(VP_gr_t  )="grad_tX"
                               VarNames(VP_gr_t+1)="grad_tY"
                               VarNames(VP_gr_t+2)="grad_tZ"
  VP_gr_z   =iVal;iVal=iVal+3; VarNames(VP_gr_z  )="grad_zX"
                               VarNames(VP_gr_z+1)="grad_zY"
                               VarNames(VP_gr_z+2)="grad_zZ"
  VP_Ipol   =iVal;iVal=iVal+1; VarNames(VP_Ipol  )="Ipol"
  VP_Itor   =iVal;iVal=iVal+1; VarNames(VP_Itor  )="Itor"
#if (defined(VISU_J_FD) || defined(VISU_J_EXACT))
  VP_J      =iVal;iVal=iVal+3; VarNames(VP_J   )="JvecX"
                               VarNames(VP_J+1 )="JvecY"
                               VarNames(VP_J+2 )="JvecZ"
#endif

  var_visu=0.

  n_s=np_in(1)
  mn_IP=np_in(2:3)

  DO i_m=1,mn_IP(1)
    DO j_s=1,n_s
      thet(j_s,i_m)=TWOPI*(minmax(2,0)+(minmax(2,1)-minmax(2,0)) &
                            *REAL((j_s-1)+(i_m-1)*(n_s-1),wp)/REAL((np_in(1)-1)*mn_IP(1),wp))
    END DO !j_s
  END DO
  DO i_n=1,mn_IP(2)
    zeta(i_n)=TWOPI*(minmax(3,0)+(minmax(3,1)-minmax(3,0))*REAL(i_n-1,wp)/REAL(mn_IP(2)-1,wp))
  END DO

  nElems=sgrid%nElems
  DO iElem=1,nElems
    DO i_s=1,n_s
!      rhopos=sgrid%sp(iElem-1)+(1.0e-06_wp+REAL(i_s-1,wp))/(2.0e-06_wp+REAL(n_s-1,wp))*sgrid%ds(iElem)
!      rhopos=MAX(1.0e-04,sgrid%sp(iElem-1)+1e-08+(REAL(i_s-1,wp))/(REAL(n_s-1,wp))*(sgrid%ds(iElem)-2*1e-8)) !for discont. data
      rhopos=MAX(1.0e-04,sgrid%sp(iElem-1)+(REAL(i_s-1,wp))/(REAL(n_s-1,wp))*(sgrid%ds(iElem)))
 
<<<<<<< HEAD
      X1_s(:)   = X1_base%s%evalDOF2D_s(spos,X1_base%f%modes,      0,U(0)%X1(:,:))
      dX1ds(:)  = X1_base%s%evalDOF2D_s(spos,X1_base%f%modes,DERIV_S,U(0)%X1(:,:))
      F_X1_s(:) = X1_base%s%evalDOF2D_s(spos,X1_base%f%modes,      0,F(0)%X1(:,:))
      X2_s(:)   = X2_base%s%evalDOF2D_s(spos,X2_base%f%modes,      0,U(0)%X2(:,:))
      dX2ds(:)  = X2_base%s%evalDOF2D_s(spos,X2_base%f%modes,DERIV_S,U(0)%X2(:,:))
      F_X2_s(:) = X2_base%s%evalDOF2D_s(spos,X2_base%f%modes,      0,F(0)%X2(:,:))
      LA_s(:)   = LA_base%s%evalDOF2D_s(spos,LA_base%f%modes,      0,U(0)%LA(:,:))
      F_LA_s(:) = LA_base%s%evalDOF2D_s(spos,LA_base%f%modes,      0,F(0)%LA(:,:))

      iota_s=iota_profile%eval_at_rho(spos)
      pres_s=pres_profile%eval_at_rho(spos)
      phiPrime_s=Phi_profile%eval_at_rho(spos,deriv=1)!Eval_PhiPrime(spos)
#ifdef VISU_J_EXACT
      dX1ds_ds(:)  = X1_base%s%evalDOF2D_s(spos,X1_base%f%modes,DERIV_S_S,U(0)%X1(:,:))
      dX2ds_ds(:)  = X2_base%s%evalDOF2D_s(spos,X2_base%f%modes,DERIV_S_S,U(0)%X2(:,:))
      dLAds(:)     = LA_base%s%evalDOF2D_s(spos,LA_base%f%modes,DERIV_S  ,U(0)%LA(:,:))
      iota_s_s=iota_profile%eval_at_rho(spos,deriv=1)
      phiPrime_s_s=Phi_profile%eval_at_rho(spos, deriv=2)!Eval_Phi_TwoPrime(spos)
#endif
      var_visu(VP_S    ,i_s,:,:,:,iElem) =spos
      var_visu(VP_PHI  ,i_s,:,:,:,iElem) =Phi_profile%eval_at_rho(spos)!Eval_Phi(spos)
=======
      X1_s(:)   = X1_base%s%evalDOF2D_s(rhopos,X1_base%f%modes,      0,U(0)%X1(:,:))
      dX1ds(:)  = X1_base%s%evalDOF2D_s(rhopos,X1_base%f%modes,DERIV_S,U(0)%X1(:,:))
      F_X1_s(:) = X1_base%s%evalDOF2D_s(rhopos,X1_base%f%modes,      0,F(0)%X1(:,:))
      X2_s(:)   = X2_base%s%evalDOF2D_s(rhopos,X2_base%f%modes,      0,U(0)%X2(:,:))
      dX2ds(:)  = X2_base%s%evalDOF2D_s(rhopos,X2_base%f%modes,DERIV_S,U(0)%X2(:,:))
      F_X2_s(:) = X2_base%s%evalDOF2D_s(rhopos,X2_base%f%modes,      0,F(0)%X2(:,:))
      LA_s(:)   = LA_base%s%evalDOF2D_s(rhopos,LA_base%f%modes,      0,U(0)%LA(:,:))
      F_LA_s(:) = LA_base%s%evalDOF2D_s(rhopos,LA_base%f%modes,      0,F(0)%LA(:,:))

      iota_s=iota_profile%eval_at_rho(rhopos)
      pres_s=pres_profile%eval_at_rho(rhopos)
      phiPrime_s=Phi_profile%eval_at_rho(rhopos,deriv=1)
#ifdef VISU_J_EXACT
      dX1ds_dr(:)  = X1_base%s%evalDOF2D_s(rhopos,X1_base%f%modes,DERIV_S_S,U(0)%X1(:,:))
      dX2ds_dr(:)  = X2_base%s%evalDOF2D_s(rhopos,X2_base%f%modes,DERIV_S_S,U(0)%X2(:,:))
      dLAds(:)     = LA_base%s%evalDOF2D_s(rhopos,LA_base%f%modes,DERIV_S  ,U(0)%LA(:,:))
      iota_dr=iota_profile%eval_at_rho(rhopos,deriv=1)
      phiPrime_dr=Phi_profile%eval_at_rho(rhopos,deriv=2)
#endif
      var_visu(VP_S    ,i_s,:,:,:,iElem) =rhopos
      var_visu(VP_PHI  ,i_s,:,:,:,iElem) =phi_profile%eval_at_rho(rhopos)
>>>>>>> f97be23b
      var_visu(VP_IOTA ,i_s,:,:,:,iElem) =iota_s
      var_visu(VP_PRES ,i_s,:,:,:,iElem) =pres_s
      var_visu(VP_DP_DR,i_s,:,:,:,iElem) =pres_profile%eval_at_rho(rhopos,deriv=1)
      var_visu(VP_Mscale,i_s,:,:,:,iElem) = (SUM(X1_base%f%Xmn(1,:)**(4+1)*X1_s(:)**2)+SUM(X2_base%f%Xmn(1,:)**(4+1)*X2_s(:)**2))/&  !pexp=4, qexp=1
                                            (SUM(X1_base%f%Xmn(1,:)**(4  )*X1_s(:)**2)+SUM(X2_base%f%Xmn(1,:)**(4  )*X2_s(:)**2))
      var_visu(VP_MscaleF,i_s,:,:,:,iElem)= (SUM(X1_base%f%Xmn(1,:)**(4+1)*F_X1_s(:)**2)+SUM(X2_base%f%Xmn(1,:)**(4+1)*F_X2_s(:)**2))/&  !pexp=4, qexp=1
                                            (SUM(X1_base%f%Xmn(1,:)**(4  )*F_X1_s(:)**2)+SUM(X2_base%f%Xmn(1,:)**(4  )*F_X2_s(:)**2)+1.0e-14)
#ifdef VISU_J_FD
      ! for Finite  Difference in s
      if (i_s .ne. n_s) then !switch sign of finite difference at last point
        sgn = 1
      else
        sgn = -1
      endif
      delta_s=sgn*eps_s*sgrid%ds(iElem)
<<<<<<< HEAD
      X1_s_eps(:)   = X1_base%s%evalDOF2D_s(spos+delta_s,X1_base%f%modes,      0,U(0)%X1(:,:))
      dX1ds_eps(:)  = X1_base%s%evalDOF2D_s(spos+delta_s,X1_base%f%modes,DERIV_S,U(0)%X1(:,:))
      X2_s_eps(:)   = X2_base%s%evalDOF2D_s(spos+delta_s,X2_base%f%modes,      0,U(0)%X2(:,:))
      dX2ds_eps(:)  = X2_base%s%evalDOF2D_s(spos+delta_s,X2_base%f%modes,DERIV_S,U(0)%X2(:,:))
      LA_s_eps(:)   = LA_base%s%evalDOF2D_s(spos+delta_s,LA_base%f%modes,      0,U(0)%LA(:,:))
      iota_s_eps  = iota_profile%eval_at_rho(spos+delta_s)
      pres_s_eps  = pres_profile%eval_at_rho(spos+delta_s)
      phiPrime_s_eps=Phi_profile%eval_at_rho(spos+delta_s,deriv=1)!Eval_PhiPrime(spos+delta_s)
=======
      X1_s_eps(:)   = X1_base%s%evalDOF2D_s(rhopos+delta_s,X1_base%f%modes,      0,U(0)%X1(:,:))
      dX1ds_eps(:)  = X1_base%s%evalDOF2D_s(rhopos+delta_s,X1_base%f%modes,DERIV_S,U(0)%X1(:,:))
      X2_s_eps(:)   = X2_base%s%evalDOF2D_s(rhopos+delta_s,X2_base%f%modes,      0,U(0)%X2(:,:))
      dX2ds_eps(:)  = X2_base%s%evalDOF2D_s(rhopos+delta_s,X2_base%f%modes,DERIV_S,U(0)%X2(:,:))
      LA_s_eps(:)   = LA_base%s%evalDOF2D_s(rhopos+delta_s,LA_base%f%modes,      0,U(0)%LA(:,:))
      iota_s_eps=iota_profile%eval_at_rho(rhopos+delta_s)
      pres_s_eps=pres_profile%eval_at_rho(rhopos+delta_s)
      phiPrime_s_eps=Eval_PhiPrime(rhopos+delta_s)
>>>>>>> f97be23b
#endif
      !define theta2, which corresponds to the theta angle of a given theta_star=theta
      Itor_int = 0.
      Ipol_int = 0.

!$OMP PARALLEL DO COLLAPSE(3)     &  
!$OMP   SCHEDULE(STATIC) DEFAULT(NONE)    &
!$OMP   PRIVATE(i_m,i_n,j_s,xIP,q,q_thet,q_zeta,sqrtG,e_s,e_thet,e_zeta,theta_star, &
!$OMP           X1_visu,dX1_dr,dX1_dthet,dX1_dzeta,    &
!$OMP           X2_visu,dX2_dr,dX2_dthet,dX2_dzeta,dLA_dthet,dLA_dzeta, &
#ifdef VISU_J_FD
!$OMP           X1_eps,dX1_dr_eps,dX1_dthet_eps,dX1_dzeta_eps,    &
!$OMP           X2_eps,dX2_dr_eps,dX2_dthet_eps,dX2_dzeta_eps,dLA_dthet_eps,dLA_dzeta_eps, &
!$OMP           JCart, B_dr, B_dthet, B_dzeta, grad_Bcart, xIP_eps, delta_thet, delta_zeta,&
#endif
#ifdef VISU_J_EXACT
!$OMP           dX1_dr_dr,dX1_dr_dthet,dX1_dr_dzeta,dX1_dthet_dthet,dX1_dthet_dzeta,dX1_dzeta_dzeta, &
!$OMP           dX2_dr_dr,dX2_dr_dthet,dX2_dr_dzeta,dX2_dthet_dthet,dX2_dthet_dzeta,dX2_dzeta_dzeta, &
!$OMP                     dLA_dr_dthet,dLA_dr_dzeta,dLA_dthet_dthet,dLA_dthet_dzeta,dLA_dzeta_dzeta, &
!$OMP           dBthet_dr,dBthet_dthet,dBthet_dzeta,dBzeta_dr,dBzeta_dthet,dBzeta_dzeta, &
!$OMP           q_s,q_s_s,q_s_thet,q_s_zeta,q_thet_thet,q_thet_zeta,q_zeta_zeta, &
!$OMP           Jh,Jh_dq1,Jh_dq2,dJh_dr,dJh_dthet,dJh_dzeta, &
!$OMP           Jp              ,dJp_dr,dJp_dthet,dJp_dzeta, &
!$OMP           dsqrtg_dr,dsqrtg_dthet,dsqrtg_dzeta, &
!$OMP           g_st,g_st_dq1,g_st_dq2         ,dg_st_dthet,dg_st_dzeta, &
!$OMP           g_sz,g_sz_dq1,g_sz_dq2         ,dg_sz_dthet,dg_sz_dzeta, &
!$OMP           g_tt,g_tt_dq1,g_tt_dq2,dg_tt_dr,dg_tt_dzeta, &
!$OMP           g_tz,g_tz_dq1,g_tz_dq2,dg_tz_dr,dg_tz_dthet,dg_tz_dzeta, &
!$OMP           g_zz,g_zz_dq1,g_zz_dq2,dg_zz_dr            ,dg_zz_dthet, &
!$OMP           dBsubs_dthet,dBsubs_dzeta,dBsubthet_dr,dBsubthet_dzeta,dBsubzeta_dr,dBsubzeta_dthet, &
!$OMP           Js,Jthet,Jzeta,Jcart, &
#endif
!$OMP           Bcart, Bthet, Bzeta, grad_s, grad_thet, grad_zeta) &
!$OMP   REDUCTION(+:Itor_int,Ipol_int) &
!$OMP   SHARED(np_in,i_s,iElem,thet,zeta,SFL_theta,X1_base,X2_base,LA_base,X1_s,X2_s,LA_s,dX1ds,dX2ds,&
!$OMP          VP_LAMBDA,VP_SQRTG,VP_B,VP_F_X1,VP_F_X2,VP_F_LA, VP_Ipol,VP_Itor,VP_X1,VP_X2,&
!$OMP          VP_theta,VP_zeta,VP_g_tt,VP_g_tz,VP_g_zz,VP_gr_s,VP_gr_t,VP_gr_z,iota_s, &
#ifdef VISU_J_FD
!$OMP          X1_s_eps,X2_s_eps,LA_s_eps,dX1ds_eps,dX2ds_eps,VP_J,iota_s_eps,PhiPrime_s_eps,delta_s,&
#endif
#ifdef VISU_J_EXACT
!$OMP          dX1ds_dr,dX2ds_dr,dLAds,iota_dr,phiPrime_dr,VP_J, &
#endif
!$OMP          F_X1_s,F_X2_s,F_LA_s,hmap,coord_visu,var_visu,phiPrime_s,mn_IP,n_s)
      DO i_m=1,mn_IP(1)
        DO i_n=1,mn_IP(2)
          DO j_s=1,n_s
            xIP(2)  = zeta(i_n)
            IF(SFL_theta)THEN
              theta_star=thet(j_s,i_m)
              CALL Get_SFL_theta(theta_star,xIP(2),LA_base,LA_s,xIP(1))
            ELSE
              xIP(1)= thet(j_s,i_m)
            END IF
            var_visu(VP_theta,i_s,j_s,i_n,i_m,iElem)=xIP(1) !theta for evaluation of X1,X2,LA
            var_visu(VP_zeta ,i_s,j_s,i_n,i_m,iElem)=xIP(2) !zeta  for evaluation of X1,X2,LA

            X1_visu         =X1_base%f%evalDOF_x(xIP,         0,X1_s )
            X2_visu         =X2_base%f%evalDOF_x(xIP,         0,X2_s )
            
            dX1_dr     =X1_base%f%evalDOF_x(xIP,         0,dX1ds)
            dX2_dr     =X2_base%f%evalDOF_x(xIP,         0,dX2ds)
            
            dX1_dthet  =X1_base%f%evalDOF_x(xIP,DERIV_THET,X1_s )
            dX2_dthet  =X2_base%f%evalDOF_x(xIP,DERIV_THET,X2_s )
            dLA_dthet  =LA_base%f%evalDOF_x(xIP,DERIV_THET,LA_s )
            
            dX1_dzeta  =X1_base%f%evalDOF_x(xIP,DERIV_ZETA,X1_s )
            dX2_dzeta  =X2_base%f%evalDOF_x(xIP,DERIV_ZETA,X2_s )
            dLA_dzeta  =LA_base%f%evalDOF_x(xIP,DERIV_ZETA,LA_s )
            
            q=(/X1_visu,X2_visu,xIP(2)/)
            q_thet=(/dX1_dthet,dX2_dthet,0.0_wp/)
            q_zeta=(/dX1_dzeta,dX2_dzeta,1.0_wp/)
            coord_visu(:,i_s,j_s,i_n,i_m,iElem )=hmap%eval(q)

            e_s   =hmap%eval_dxdq(q,(/dX1_dr,dX2_dr,0.0_wp/))
            e_thet=hmap%eval_dxdq(q,q_thet)
            e_zeta=hmap%eval_dxdq(q,q_zeta)

           !sqrtG = hmap%eval_Jh(q)*(dX1_dr*dX2_dthet -dX2_dr*dX1_dthet) 
            sqrtG    = SUM(e_s * (CROSS(e_thet,e_zeta)))
            !IF(ABS(sqtG- SUM(e_s*(CROSS(e_thet,e_zeta)))).GT.1.0e-04) STOP 'test sqrtg failed'
            
            ! Get contra-variant basis vectors
            grad_s    = CROSS(e_thet,e_zeta) /sqrtG
            grad_thet = CROSS(e_zeta,e_s   ) /sqrtG
            grad_zeta = CROSS(e_s   ,e_thet) /sqrtG
            var_visu(VP_gr_s:VP_gr_s+2,i_s,j_s,i_n,i_m,iElem) = grad_s
            var_visu(VP_gr_t:VP_gr_t+2,i_s,j_s,i_n,i_m,iElem) = grad_thet
            var_visu(VP_gr_z:VP_gr_z+2,i_s,j_s,i_n,i_m,iElem) = grad_zeta

            var_visu(VP_g_tt ,i_s,j_s,i_n,i_m,iElem) = hmap%eval_gij(q_thet,q,q_thet)   !g_theta,theta
            var_visu(VP_g_tz ,i_s,j_s,i_n,i_m,iElem) = hmap%eval_gij(q_thet,q,q_zeta)   !g_theta,zeta =g_zeta,theta
            var_visu(VP_g_zz ,i_s,j_s,i_n,i_m,iElem) = hmap%eval_gij(q_zeta,q,q_zeta)   !g_zeta,zeta
      
            !lambda
            var_visu(VP_LAMBDA,i_s,j_s,i_n,i_m,iElem) = LA_base%f%evalDOF_x(xIP,0,LA_s)
            !sqrtG
            var_visu(VP_SQRTG,i_s,j_s,i_n,i_m,iElem) = sqrtG
            var_visu(VP_X1   ,i_s,j_s,i_n,i_m,iElem) = X1_visu
            var_visu(VP_X2   ,i_s,j_s,i_n,i_m,iElem) = X2_visu
            !F_X1,F_X2,F_LA  
            var_visu(VP_F_X1,i_s,j_s,i_n,i_m,iElem) = X1_base%f%evalDOF_x(xIP,         0,F_X1_s )
            var_visu(VP_F_X2,i_s,j_s,i_n,i_m,iElem) = X2_base%f%evalDOF_x(xIP,         0,F_X2_s )
            var_visu(VP_F_LA,i_s,j_s,i_n,i_m,iElem) = LA_base%f%evalDOF_x(xIP,         0,F_LA_s )
            !Bvec
            Bthet   = (iota_s - dLA_dzeta ) * phiPrime_s   !/sqrtG
            Bzeta   = (1.0_wp + dLA_dthet ) * phiPrime_s       !/sqrtG
            Bcart(:) =  ( e_thet(:) * Bthet + e_zeta(:) * Bzeta) /sqrtG

            var_visu(VP_B:VP_B+2,i_s,j_s,i_n,i_m,iElem)= Bcart(:)
            !poloidal and toroidal current profiles, line integral: integration over one angle /average over other...
            !Itor= int_0^2pi B_theta dtheta = (nfp/2pi) int_0^2pi int_0^(2pi/nfp) B_theta dtheta dzeta
            !Ipol= int_0^2pi B_zeta  dzeta  = nfp* int_0^(2pi/nfp) B_zeta dzeta = (nfp/2pi) int_0^2pi int_0^(2pi/nfp) B_zeta  dtheta dzeta
            Itor_int = Itor_int+ SUM(Bcart(:)*e_thet(:))   !B_theta=B.e_thet 
            Ipol_int = Ipol_int+ SUM(Bcart(:)*e_zeta(:))   !B_zeta =B.e_zeta

           ! Get J components:
            
#ifdef VISU_J_EXACT
            dX1_dr_dr       = X1_base%f%evalDOF_x(xIP,         0,dX1ds_dr)
            dX2_dr_dr       = X2_base%f%evalDOF_x(xIP,         0,dX2ds_dr)

            dX1_dr_dthet    = X1_base%f%evalDOF_x(xIP,DERIV_THET,dX1ds )
            dX2_dr_dthet    = X2_base%f%evalDOF_x(xIP,DERIV_THET,dX2ds )
            dLA_dr_dthet    = LA_base%f%evalDOF_x(xIP,DERIV_THET,dLAds )

            dX1_dr_dzeta    = X1_base%f%evalDOF_x(xIP,DERIV_ZETA,dX1ds )
            dX2_dr_dzeta    = X2_base%f%evalDOF_x(xIP,DERIV_ZETA,dX2ds )
            dLA_dr_dzeta    = LA_base%f%evalDOF_x(xIP,DERIV_ZETA,dLAds )

            dX1_dthet_dthet = X1_base%f%evalDOF_x(xIP,DERIV_THET_THET,X1_s )
            dX2_dthet_dthet = X2_base%f%evalDOF_x(xIP,DERIV_THET_THET,X2_s )
            dLA_dthet_dthet = LA_base%f%evalDOF_x(xIP,DERIV_THET_THET,LA_s )

            dX1_dthet_dzeta = X1_base%f%evalDOF_x(xIP,DERIV_THET_ZETA,X1_s )
            dX2_dthet_dzeta = X2_base%f%evalDOF_x(xIP,DERIV_THET_ZETA,X2_s )
            dLA_dthet_dzeta = LA_base%f%evalDOF_x(xIP,DERIV_THET_ZETA,LA_s )

            dX1_dzeta_dzeta = X1_base%f%evalDOF_x(xIP,DERIV_ZETA_ZETA,X1_s )
            dX2_dzeta_dzeta = X2_base%f%evalDOF_x(xIP,DERIV_ZETA_ZETA,X2_s )
            dLA_dzeta_dzeta = LA_base%f%evalDOF_x(xIP,DERIV_ZETA_ZETA,LA_s )


            dBthet_dr    =  (iota_s - dLA_dzeta ) * phiPrime_dr + (iota_dr - dLA_dr_dzeta ) * phiPrime_s 
            dBthet_dthet =                                         (      - dLA_dthet_dzeta ) * phiPrime_s 
            dBthet_dzeta =                                         (      - dLA_dzeta_dzeta ) * phiPrime_s 
            dBzeta_dr    =  (1.0_wp + dLA_dthet ) * phiPrime_dr +             dLA_dr_dthet   * phiPrime_s 
            dBzeta_dthet =                                                  dLA_dthet_dthet   * phiPrime_s 
            dBzeta_dzeta =                                                  dLA_dthet_dzeta   * phiPrime_s 


            
            q_s          = (/dX1_dr         ,dX2_dr         ,0.0_wp/)
            q_s_s        = (/dX1_dr_dr      ,dX2_dr_dr      ,0.0_wp/)
            q_s_thet     = (/dX1_dr_dthet   ,dX2_dr_dthet   ,0.0_wp/)
            q_s_zeta     = (/dX1_dr_dzeta   ,dX2_dr_dzeta   ,0.0_wp/)
            q_thet_thet  = (/dX1_dthet_dthet,dX2_dthet_dthet,0.0_wp/)
            q_thet_zeta  = (/dX1_dthet_dzeta,dX2_dthet_dzeta,0.0_wp/)
            q_zeta_zeta  = (/dX1_dzeta_dzeta,dX2_dzeta_dzeta,0.0_wp/)

            Jh           = hmap%eval_Jh(q)
            Jh_dq1       = hmap%eval_Jh_dq1(q)
            Jh_dq2       = hmap%eval_Jh_dq2(q)
            dJh_dr       = q_s(   1)*Jh_dq1 + q_s(   2)*Jh_dq2
            dJh_dthet    = q_thet(1)*Jh_dq1 + q_thet(2)*Jh_dq2
            dJh_dzeta    = q_zeta(1)*Jh_dq1 + q_zeta(2)*Jh_dq2

            Jp           = q_s(     1)*q_thet(     2)-q_s(     2)*q_thet(     1)
            dJp_dr       = q_s_s(   1)*q_thet(     2)-q_s_s(   2)*q_thet(     1) &
                          +q_s(     1)*q_s_thet(   2)-q_s(     2)*q_s_thet(   1)
            dJp_dthet    = q_s_thet(1)*q_thet(     2)-q_s_thet(2)*q_thet(     1) &
                          +q_s(     1)*q_thet_thet(2)-q_s(     2)*q_thet_thet(1)
            dJp_dzeta    = q_s_zeta(1)*q_thet(     2)-q_s_zeta(2)*q_thet(     1) &
                          +q_s(     1)*q_thet_zeta(2)-q_s(     2)*q_thet_zeta(1) 
             
            sqrtg        = Jh*Jp
            dsqrtg_dr    = Jh*dJp_dr    + dJh_dr   *Jp 
            dsqrtg_dthet = Jh*dJp_dthet + dJh_dthet*Jp
            dsqrtg_dzeta = Jh*dJp_dzeta + dJh_dzeta*Jp

            g_st         = hmap%eval_gij(     q_s,q,q_thet)
            g_st_dq1     = hmap%eval_gij_dq1( q_s,q,q_thet)
            g_st_dq2     = hmap%eval_gij_dq2( q_s,q,q_thet)
            dg_st_dthet  = hmap%eval_gij(q_s_thet,q,q_thet)     &
                          +hmap%eval_gij(     q_s,q,q_thet_thet) + q_thet(1)*g_st_dq1 + q_thet(2)*g_st_dq2 
            dg_st_dzeta  = hmap%eval_gij(q_s_zeta,q,q_thet)     &
                          +hmap%eval_gij(     q_s,q,q_thet_zeta) + q_zeta(1)*g_st_dq1 + q_zeta(2)*g_st_dq2 

            g_sz         = hmap%eval_gij(     q_s,q,q_zeta)
            g_sz_dq1     = hmap%eval_gij_dq1( q_s,q,q_zeta)
            g_sz_dq2     = hmap%eval_gij_dq2( q_s,q,q_zeta)
            dg_sz_dthet  = hmap%eval_gij(q_s_thet,q,q_zeta)     &
                          +hmap%eval_gij(     q_s,q,q_thet_zeta) + q_thet(1)*g_sz_dq1 + q_thet(2)*g_sz_dq2 
            dg_sz_dzeta  = hmap%eval_gij(q_s_zeta,q,q_zeta)     & 
                          +hmap%eval_gij(     q_s,q,q_zeta_zeta) + q_zeta(1)*g_sz_dq1 + q_zeta(2)*g_sz_dq2 

            g_tt         = hmap%eval_gij(            q_thet,q,q_thet)
            g_tt_dq1     = hmap%eval_gij_dq1(        q_thet,q,q_thet)
            g_tt_dq2     = hmap%eval_gij_dq2(        q_thet,q,q_thet)
            dg_tt_dr     = 2.0_wp*hmap%eval_gij(q_s_thet   ,q,q_thet) + q_s(   1)*g_tt_dq1 + q_s(   2)*g_tt_dq2
            dg_tt_dzeta  = 2.0_wp*hmap%eval_gij(q_thet_zeta,q,q_thet) + q_zeta(1)*g_tt_dq1 + q_zeta(2)*g_tt_dq2

            g_tz         = hmap%eval_gij(     q_thet,q,q_zeta)
            g_tz_dq1     = hmap%eval_gij_dq1( q_thet,q,q_zeta)
            g_tz_dq2     = hmap%eval_gij_dq2( q_thet,q,q_zeta)
            dg_tz_dr     = hmap%eval_gij(q_s_thet   ,q,q_zeta) + hmap%eval_gij(q_thet,q,q_s_zeta   ) + q_s(   1) * g_tz_dq1 + q_s(   2) * g_tz_dq2 
            dg_tz_dthet  = hmap%eval_gij(q_thet_thet,q,q_zeta) + hmap%eval_gij(q_thet,q,q_thet_zeta) + q_thet(1) * g_tz_dq1 + q_thet(2) * g_tz_dq2 
            dg_tz_dzeta  = hmap%eval_gij(q_thet_zeta,q,q_zeta) + hmap%eval_gij(q_thet,q,q_zeta_zeta) + q_zeta(1) * g_tz_dq1 + q_zeta(2) * g_tz_dq2 

            g_zz         = hmap%eval_gij(            q_zeta,q,q_zeta)
            g_zz_dq1     = hmap%eval_gij_dq1(        q_zeta,q,q_zeta)
            g_zz_dq2     = hmap%eval_gij_dq2(        q_zeta,q,q_zeta)
            dg_zz_dr     = 2.0_wp*hmap%eval_gij(q_s_zeta   ,q,q_zeta) + q_s(   1)*g_zz_dq1 + q_s(   2)*g_zz_dq2
            dg_zz_dthet  = 2.0_wp*hmap%eval_gij(q_thet_zeta,q,q_zeta) + q_thet(1)*g_zz_dq1 + q_thet(2)*g_zz_dq2

            dBsubs_dthet     = (-(Bthet*g_st+Bzeta*g_sz)/sqrtg*dsqrtg_dthet +Bthet*dg_st_dthet + dBthet_dthet*g_st + Bzeta*dg_sz_dthet + dBzeta_dthet*g_sz)/sqrtg
            dBsubs_dzeta     = (-(Bthet*g_st+Bzeta*g_sz)/sqrtg*dsqrtg_dzeta +Bthet*dg_st_dzeta + dBthet_dzeta*g_st + Bzeta*dg_sz_dzeta + dBzeta_dzeta*g_sz)/sqrtg

            dBsubthet_dr     = (-(Bthet*g_tt+Bzeta*g_tz)/sqrtg*dsqrtg_dr    +Bthet*dg_tt_dr    + dBthet_dr   *g_tt + Bzeta*dg_tz_dr    + dBzeta_dr   *g_tz)/sqrtg
            dBsubthet_dzeta  = (-(Bthet*g_tt+Bzeta*g_tz)/sqrtg*dsqrtg_dzeta +Bthet*dg_tt_dzeta + dBthet_dzeta*g_tt + Bzeta*dg_tz_dzeta + dBzeta_dzeta*g_tz)/sqrtg

            dBsubzeta_dr     = (-(Bthet*g_tz+Bzeta*g_zz)/sqrtg*dsqrtg_dr    +Bthet*dg_tz_dr    + dBthet_dr   *g_tz + Bzeta*dg_zz_dr    + dBzeta_dr   *g_zz)/sqrtg
            dBsubzeta_dthet  = (-(Bthet*g_tz+Bzeta*g_zz)/sqrtg*dsqrtg_dthet +Bthet*dg_tz_dthet + dBthet_dthet*g_tz + Bzeta*dg_zz_dthet + dBzeta_dthet*g_zz)/sqrtg 
           
            
            Js     = (dBsubzeta_dthet - dBsubthet_dzeta)
            Jthet  = (dBsubs_dzeta    - dBsubzeta_dr   )
            Jzeta  = (dBsubthet_dr    - dBsubs_dthet   )

            Jcart(:) = (e_s(:)*Js+ e_thet(:) * Jthet + e_zeta(:) * Jzeta)/sqrtg
            var_visu(VP_J:VP_J+2,i_s,j_s,i_n,i_m,iElem) = Jcart(:)/(2.0e-7_wp*TWOPI)  !*1/mu_0
#endif /*VISU_J_EXACT*/


#ifdef VISU_J_FD
            ! Get J components - finite difference bases
  
            
            ! Calculate ds derivative of B
            X1_eps         = X1_base%f%evalDOF_x(xIP, 0, X1_s_eps )
            X2_eps         = X2_base%f%evalDOF_x(xIP, 0, X2_s_eps )
            dX1_dr_eps     = X1_base%f%evalDOF_x(xIP, 0, dX1ds_eps)
            dX2_dr_eps     = X2_base%f%evalDOF_x(xIP, 0, dX2ds_eps)
            
            dX1_dthet_eps  = X1_base%f%evalDOF_x(xIP, DERIV_THET,X1_s_eps )
            dX2_dthet_eps  = X2_base%f%evalDOF_x(xIP, DERIV_THET,X2_s_eps )
            dLA_dthet_eps  = LA_base%f%evalDOF_x(xIP, DERIV_THET,LA_s_eps )
            
            dX1_dzeta_eps  = X1_base%f%evalDOF_x(xIP,DERIV_ZETA,X1_s_eps )
            dX2_dzeta_eps  = X2_base%f%evalDOF_x(xIP,DERIV_ZETA,X2_s_eps )
            dLA_dzeta_eps  = LA_base%f%evalDOF_x(xIP,DERIV_ZETA,LA_s_eps )

            q        = (/ X1_eps, X2_eps, xIP(2) /) !(X1,X2,zeta)
            e_s      = hmap%eval_dxdq(q,(/dX1_dr_eps   ,dX2_dr_eps   , 0.0    /)) !dxvec/ds
            e_thet   = hmap%eval_dxdq(q,(/dX1_dthet_eps,dX2_dthet_eps, 0.0    /)) !dxvec/dthet
            e_zeta   = hmap%eval_dxdq(q,(/dX1_dzeta_eps,dX2_dzeta_eps, 1.0_wp /)) !dxvec/dzeta
            sqrtG    = SUM(e_s * (CROSS(e_thet,e_zeta)))

            Bthet   = (iota_s_eps - dLA_dzeta_eps ) * phiPrime_s_eps   !/sqrtG
            Bzeta   = (1.0_wp  + dLA_dthet_eps ) * phiPrime_s_eps       !/sqrtG
            B_dr(:) =  (( e_thet(:) * Bthet + e_zeta(:) * Bzeta) /sqrtG - Bcart(:)) / (delta_s)      ! calculating dBx_dr, dBy_dr, dBz_dr
            
            ! Calculate dtheta derivative of B
            delta_thet = eps*SQRT(SUM(grad_thet*grad_thet))
            xIP_eps        = (/xIP(1)+delta_thet, xIP(2)/)
            X1_eps         = X1_base%f%evalDOF_x(xIP_eps, 0, X1_s )
            X2_eps         = X2_base%f%evalDOF_x(xIP_eps, 0, X2_s )
            dX1_dr_eps     = X1_base%f%evalDOF_x(xIP_eps, 0, dX1ds)
            dX2_dr_eps     = X2_base%f%evalDOF_x(xIP_eps, 0, dX2ds)
            
            dX1_dthet_eps  = X1_base%f%evalDOF_x(xIP_eps, DERIV_THET, X1_s )
            dX2_dthet_eps  = X2_base%f%evalDOF_x(xIP_eps, DERIV_THET, X2_s )
            dLA_dthet_eps  = LA_base%f%evalDOF_x(xIP_eps, DERIV_THET, LA_s )
            
            dX1_dzeta_eps  = X1_base%f%evalDOF_x(xIP_eps, DERIV_ZETA, X1_s )
            dX2_dzeta_eps  = X2_base%f%evalDOF_x(xIP_eps, DERIV_ZETA, X2_s )
            dLA_dzeta_eps  = LA_base%f%evalDOF_x(xIP_eps, DERIV_ZETA, LA_s )

            q        = (/ X1_eps, X2_eps, xIP_eps(2) /) !(X1,X2,zeta)
            e_s      = hmap%eval_dxdq(q,(/dX1_dr_eps   ,dX2_dr_eps   , 0.0    /)) !dxvec/ds
            e_thet   = hmap%eval_dxdq(q,(/dX1_dthet_eps,dX2_dthet_eps, 0.0    /)) !dxvec/dthet
            e_zeta   = hmap%eval_dxdq(q,(/dX1_dzeta_eps,dX2_dzeta_eps, 1.0_wp /)) !dxvec/dzeta
            sqrtG    = SUM(e_s * (CROSS(e_thet,e_zeta)))

            Bthet   = (iota_s - dLA_dzeta_eps ) * phiPrime_s   !/sqrtG
            Bzeta   = (1.0_wp  + dLA_dthet_eps ) * phiPrime_s       !/sqrtG
            B_dthet(:) =  (( e_thet(:)*Bthet+e_zeta(:)*Bzeta) /sqrtG - Bcart(:)) / (delta_thet)      ! calculating dBx_dtheta, dBy_dtheta, dBz_dtheta
!
!           ! Calculate dzeta derivative of B
            delta_zeta = eps*SQRT(SUM(grad_zeta*grad_zeta))
            xIP_eps = (/xIP(1), xIP(2)+delta_zeta/)
            X1_eps         = X1_base%f%evalDOF_x(xIP_eps, 0, X1_s )
            X2_eps         = X2_base%f%evalDOF_x(xIP_eps, 0, X2_s )
            dX1_dr_eps     = X1_base%f%evalDOF_x(xIP_eps, 0, dX1ds)
            dX2_dr_eps     = X2_base%f%evalDOF_x(xIP_eps, 0, dX2ds)
            
            dX1_dthet_eps  = X1_base%f%evalDOF_x(xIP_eps, DERIV_THET, X1_s )
            dX2_dthet_eps  = X2_base%f%evalDOF_x(xIP_eps, DERIV_THET, X2_s )
            dLA_dthet_eps  = LA_base%f%evalDOF_x(xIP_eps, DERIV_THET, LA_s )
            
            dX1_dzeta_eps  = X1_base%f%evalDOF_x(xIP_eps, DERIV_ZETA, X1_s )
            dX2_dzeta_eps  = X2_base%f%evalDOF_x(xIP_eps, DERIV_ZETA, X2_s )
            dLA_dzeta_eps  = LA_base%f%evalDOF_x(xIP_eps, DERIV_ZETA, LA_s )

            q        = (/ X1_eps, X2_eps, xIP_eps(2) /) !(X1,X2,zeta)
            e_s      = hmap%eval_dxdq(q,(/dX1_dr_eps   ,dX2_dr_eps   , 0.0    /)) !dxvec/ds
            e_thet   = hmap%eval_dxdq(q,(/dX1_dthet_eps,dX2_dthet_eps, 0.0    /)) !dxvec/dthet
            e_zeta   = hmap%eval_dxdq(q,(/dX1_dzeta_eps,dX2_dzeta_eps, 1.0_wp /)) !dxvec/dzeta
            sqrtG    = SUM(e_s * (CROSS(e_thet,e_zeta)))

            Bthet   = (iota_s - dLA_dzeta_eps ) * phiPrime_s   !/sqrtG
            Bzeta   = (1.0_wp  + dLA_dthet_eps ) * phiPrime_s       !/sqrtG
            B_dzeta(:) =  (( e_thet(:)*Bthet+e_zeta(:)*Bzeta) /sqrtG - Bcart(:)) / (delta_zeta)    ! calculating dBx_dzeta, dBy_dzeta, dBz_dzeta

            ! Calculate B derivatives by finite difference
            grad_Bcart(1, :) = B_dr(1) * grad_s(:) + B_dthet(1) * grad_thet(:) + B_dzeta(1) * grad_zeta(:)   ! grad_BX
            grad_Bcart(2, :) = B_dr(2) * grad_s(:) + B_dthet(2) * grad_thet(:) + B_dzeta(2) * grad_zeta(:)   ! grad_BY
            grad_Bcart(3, :) = B_dr(3) * grad_s(:) + B_dthet(3) * grad_thet(:) + B_dzeta(3) * grad_zeta(:)   ! grad_BZ 

            ! Calculate current cartesian components
            Jcart(1) = grad_Bcart(3, 2) - grad_Bcart(2, 3)   ! dBZ_dY - dBY_dZ
            Jcart(2) = grad_Bcart(1, 3) - grad_Bcart(3, 1)   ! dBX_dZ - dBZ_dX
            Jcart(3) = grad_Bcart(2, 1) - grad_Bcart(1, 2)   ! dBY_dX - dBX_dY
            var_visu(VP_J:VP_J+2,i_s,j_s,i_n,i_m,iElem) = Jcart(:)/(2.0e-7_wp*TWOPI)  !*1/mu_0
#endif /*VISU_J_FD*/
          END DO !j_s
        END DO !i_n
      END DO !i_m
!OMP END PARALLEL DO
      Itor_int = Itor_int*TWOPI/(REAL((mn_IP(1)*mn_IP(2)*n_s),wp)) !(2pi)^2/nfp /(Nt*Nz) * nfp/(2pi)
      Ipol_int = Ipol_int*TWOPI/(REAL((mn_IP(1)*mn_IP(2)*n_s),wp))
      var_visu(VP_Itor,i_s,:,:,:,iElem) = Itor_int/(2.0e-7_wp*TWOPI) !*1/mu_0
      var_visu(VP_Ipol,i_s,:,:,:,iElem) = Ipol_int/(2.0e-7_wp*TWOPI) !*1/mu_0
    END DO !i_s
  END DO !iElem

  ! average data in theta at the axis:
  !IF(minMax(1,0).LE.1e-4)THEN
  !  DO i_n=1,mn_IP(2)
  !    DO iVal=1,nVal
  !      var_visu(iVal,1,:,i_n,:,1)=SUM(var_visu(iVal,1,:,i_n,:,1))/REAL(mn_IP(1)*n_s,wp)
  !    END DO !iVal
  !  END DO !i_n
  !END IF

  !make grid exactly periodic
    !make theta direction exactly periodic
    IF(ABS((minMax(2,1)-minmax(2,0))-1.0_wp).LT.1.0e-04)THEN !fully periodic
!$OMP PARALLEL DO  COLLAPSE(3)     &  
!$OMP   SCHEDULE(STATIC) DEFAULT(SHARED) PRIVATE(iElem,i_n,i_s)
      DO iElem=1,nElems; DO i_n=1,mn_IP(2); DO i_s=1,n_s
        coord_visu( :,i_s,n_s,i_n,mn_IP(1),iElem)=coord_visu( :,i_s,1,i_n,1,iElem)
      END DO; END DO; END DO
!$OMP END PARALLEL DO
    END IF
  IF(hmap%which_hmap.NE.3)THEN !not for cylinder
    !make zeta direction exactly periodic, only for 3Dvisu
    IF(.NOT.only_planes)THEN
      IF(ABS((minMax(3,1)-minmax(3,0))-1.0_wp).LT.1.0e-04)THEN !fully periodic
!$OMP PARALLEL DO  COLLAPSE(4)     &  
!$OMP   SCHEDULE(STATIC) DEFAULT(SHARED) PRIVATE(iElem,i_n,i_s,j_s)
      DO iElem=1,nElems; DO i_m=1,mn_IP(1); DO j_s=1,n_s; DO i_s=1,n_s
        coord_visu( :,i_s,j_s,mn_IP(2),i_m,iElem)=coord_visu( :,i_s,j_s,1,i_m,iElem)
      END DO; END DO; END DO; END DO
!$OMP END PARALLEL DO
      END IF
    END IF
  END IF!hmap not cylinder
  var_visu(VP_MscaleF,n_s,:,:,:,nElems)= var_visu(VP_MscaleF,n_s-1,:,:,:,nElems) !boundary force=0
  __PERFOFF("prepare_visu")
  __PERFON("write_visu")
  !range s: include all elements belonging to [smin,smax]
  minElem=MAX(     1,sgrid%find_elem(minmax(1,0))-1)
  maxElem=MIN(nElems,sgrid%find_elem(minmax(1,1))+1)
  IF(only_planes)THEN
    nplot(1:2)=(/n_s,n_s/)-1
    WRITE(filename,'(A,"_visu_planes_",I4.4,"_",I8.8,".vtu")')TRIM(Projectname),outputLevel,fileID
    CALL WriteDataToVTK(2,3,nVal,nplot(1:2),(mn_IP(1)*mn_IP(2)*(maxElem-minElem+1)),VarNames, &
                        coord_visu(:,:,:,:,:,minElem:maxElem), &
                          var_visu(:,:,:,:,:,minElem:maxElem),TRIM(filename))
  ELSE
    !3D
    nplot(1:3)=(/n_s,n_s,mn_IP(2)/)-1
    WRITE(filename,'(A,"_visu_3D_",I4.4,"_",I8.8)')TRIM(Projectname),outputLevel,fileID
    IF((outfileType.EQ.1).OR.(outfileType.EQ.12))THEN
    CALL WriteDataToVTK(3,3,nVal,nplot,mn_IP(1)*(maxElem-minElem+1),VarNames, &
                        coord_visu(:,:,:,:,:,minElem:maxElem), &
                            var_visu(:,:,:,:,:,minElem:maxElem),TRIM(filename)//".vtu")
    END IF
    IF((outfileType.EQ.2).OR.(outfileType.EQ.12))THEN
      ALLOCATE(tmpcoord(1:3,1:(n_s-1)*(maxElem-minElem+1)+1,1:(n_s-1)*mn_IP(1)+1,mn_IP(2)))
      ALLOCATE(tmpvar(1:nVal,1:(n_s-1)*(maxElem-minElem+1)+1,1:(n_s-1)*mn_IP(1)+1,mn_IP(2)))
      DO i_n=1,mn_IP(2)
        j=1
        DO i_m=1,mn_IP(1); DO j_s=1,MERGE(n_s-1,n_s,i_m.LT.mn_IP(1))
           i=1
           DO iElem=minElem,maxElem;   DO i_s=1,MERGE(n_s-1,n_s,iElem.LT.maxElem)
             tmpcoord(:,i,j,i_n)=coord_visu( :,i_s,j_s,i_n,i_m,iElem)
             tmpvar(  :,i,j,i_n)=var_visu(   :,i_s,j_s,i_n,i_m,iElem)
             i=i+1
           END DO; END DO
           j=j+1
        END DO; END DO
      END DO
      CALL WriteDataToNETCDF(3,3,nVal,(/(maxElem-minElem+1)*(n_s-1)+1,mn_IP(1)*(n_s-1)+1,mn_IP(2)/),&
                          (/"dim_rho  ","dim_theta","dim_zeta "/),VarNames, &
                          tmpcoord,tmpvar, TRIM(filename))
      DEALLOCATE(tmpcoord,tmpvar)
    END IF !outfileType
  END IF
  __PERFOFF("write_visu")
  WRITE(filename,'(A,"_visu_1D_",I4.4,"_",I8.8)') &
    TRIM(Projectname),outputLevel,fileID
  CoordNames(1)="X"
  CoordNames(2)="Y"
  CoordNames(3)="Z"
  i=1 
  DO iElem=1,nElems;   DO i_s=1,MERGE(n_s-1,n_s,iElem.LT.nElems)
    var_visu_1d(1:3,i)     =coord_visu(:,i_s,1,1,1,iElem)
    var_visu_1d(4:3+nval,i)=var_visu(  :,i_s,1,1,1,iElem)
    i=i+1
  END DO; END DO
#if NETCDF
  CALL WriteDataToNETCDF(1,3,nVal-3,(/(n_s-1)*nElems+1/),(/"dim_rho"/), &
       VarNames(4:nVal),var_visu_1d(1:3,:),var_visu_1d(4:3+nVal,:), TRIM(filename))
#else
  CALL WriteDataToCSV((/CoordNames,VarNames(:)/) ,var_visu_1d,TRIM(filename)//".csv"  &
                                  ,append_in=.FALSE.,vfmt_in='E15.5')
#endif
  
  WRITE(UNIT_stdOut,'(A)') '... DONE.'
  __PERFOFF("output_visu")
END SUBROUTINE visu_3D


!===================================================================================================================================
!> Finds theta_out that satisfies nonlinear equation:
!> theta_star=theta_out + lambda(theta_out,zeta)
!!
!===================================================================================================================================
SUBROUTINE Get_SFL_theta(theta_star,zeta,LA_base_in,LA,theta_out) 
! MODULES
USE MODgvec_Globals,ONLY: PI
USE MODgvec_base   ,ONLY: t_base
USE MODgvec_Newton ,ONLY: NewtonRoot1D_FdF
  IMPLICIT NONE
!-----------------------------------------------------------------------------------------------------------------------------------
! INPUT VARIABLES
  REAL(wp)     ,INTENT(IN ) :: theta_star                 !< theta* (=start value for Newton)
  REAL(wp)     ,INTENT(IN ) :: zeta                       !< fixed zeta position
  CLASS(t_Base),INTENT(IN ) :: LA_base_in                 !< basis for lambda
  REAL(wp)     ,INTENT(IN ) :: LA(1:LA_base_in%f%modes)   !< modes of Lambda (for a fixed rhopos)
!-----------------------------------------------------------------------------------------------------------------------------------
! OUTPUT VARIABLES
  REAL(wp)     ,INTENT(OUT) :: theta_out                  !< theta_out => 
!-----------------------------------------------------------------------------------------------------------------------------------
! LOCAL VARIABLES
!===================================================================================================================================
 !                                     a             b             maxstep  , xinit       , F0         ,func
 theta_out=NewtonRoot1D_FdF(1.0e-12_wp,theta_star-PI,theta_star+PI,0.1_wp*PI,theta_star   , theta_star,FRdFR)

!for iteration on theta^*
CONTAINS 

  FUNCTION FRdFR(theta_iter)
    !uses current zeta where newton is called, and LA_s from subroutine above
    IMPLICIT NONE
    REAL(wp) :: theta_iter
    REAL(wp) :: FRdFR(2) !output
    !--------------------------------------------------- 
    FRdFR(1)=theta_iter+LA_base_in%f%evalDOF_x((/theta_iter,zeta/),         0,LA(:))  !theta_iter+lambda
    FRdFR(2)=1.0_wp    +LA_base_in%f%evalDOF_x((/theta_iter,zeta/),DERIV_THET,LA(:)) !1+dlambda/dtheta
  END FUNCTION FRdFR

END SUBROUTINE Get_SFL_theta




!===================================================================================================================================
!> convert solution Uin to straight-field line coordinates, and then write to visualization/netcdf file.
!! evaluation at given SFLout_radialpos. Passed to a grid, then a deg=1 spline is used, which is interpolatory at the grid points.
!!
!===================================================================================================================================
SUBROUTINE WriteSFLoutfile(Uin,fileID)
! MODULES
<<<<<<< HEAD
  USE MODgvec_MHD3D_Vars,     ONLY: hmap,X1_base,X2_base,LA_base, iota_profile, Phi_profile
  USE MODgvec_fBase,          ONLY: t_fbase,sin_cos_map
  ! USE MODgvec_MHD3D_Profiles, ONLY: Eval_PhiPrime
=======
  USE MODgvec_MHD3D_Vars,     ONLY: hmap,X1_base,X2_base,LA_base
  USE MODgvec_MHD3D_vars,     ONLY: phi_profile, iota_profile
  USE MODgvec_fBase,          ONLY: t_fbase,sin_cos_map
>>>>>>> f97be23b
  USE MODgvec_Transform_SFL,  ONLY: find_pest_angles
  USE MODgvec_SFL_Boozer,     ONLY: t_sfl_boozer,sfl_boozer_new
  USE MODgvec_output_netcdf,  ONLY: WriteDataToNETCDF
  USE MODgvec_output_vtk,     ONLY: WriteDataToVTK
  USE MODgvec_Output_vars,    ONLY: ProjectName,outputLevel
  USE MODgvec_Analyze_Vars,   ONLY: outfileType,SFLout,SFLout_nrp,SFLout_mn_pts,SFLout_mn_max,&
                                    SFLout_radialpos,SFLout_endpoint,SFLout_relambda
  USE MODgvec_sol_var_MHD3D,  ONLY: t_sol_var_mhd3d
  USE MODgvec_Globals,        ONLY: TWOPI,CROSS
  IMPLICIT NONE 
  !-----------------------------------------------------------------------------------------------------------------------------------
  ! INPUT VARIABLES
  CLASS(t_sol_var_MHD3D), INTENT(IN   ) :: Uin      !! input solution 
  INTEGER , INTENT(IN   ) :: fileID          !! added to file name before the ending
  !-----------------------------------------------------------------------------------------------------------------------------------
  ! LOCAL VARIABLES
  TYPE(t_sfl_boozer),ALLOCATABLE :: sfl_booz
  REAL(wp),ALLOCATABLE       :: coord_out(:,:,:,:),var_out(:,:,:,:),tz_pos(:,:,:,:),tz_star_pos(:,:,:)
  INTEGER                    :: i_rp,izeta,ithet,nthet_out,nzeta_out,i
  INTEGER                    :: mn_max(2),factorSFL,iVal,nfp
  REAL(wp)                   :: xp(2),sqrtG
  REAL(wp)                   :: dX1ds,dX2ds
  REAL(wp)                   :: phiPrime_int,iota_int,Itor_int,Ipol_int
  REAL(wp)                   :: X1_int,X2_int,LA_int,nu_int,dLA_dthet,dLA_dzeta
  REAL(wp)                   :: dnu_dthet,dnu_dzeta,dX1dthet,dX1dzeta,dX2dthet,dX2dzeta
  REAL(wp)                   :: dthetstar_dthet ,dthetstar_dzeta ,dzetastar_dthet ,dzetastar_dzeta,Jstar
  REAL(wp)                   :: dthet_dthetstarJ,dthet_dzetastarJ,dzeta_dthetstarJ,dzeta_dzetastarJ
  REAL(wp)                   :: Bthet,Bzeta
  REAL(wp),DIMENSION(3)      :: qvec,e_s,e_thet,e_zeta,e_thetstar,e_zetastar,Bfield
  REAL(wp),ALLOCATABLE       :: X1_s(:),dX1ds_s(:),X2_s(:),dX2ds_s(:)
  INTEGER                    :: VP_rho,VP_iota,VP_phip,VP_thetastar,VP_zetastar,VP_zeta,VP_nu,VP_lambda,VP_SQRTG,&
                                VP_SQRTGstar,VP_B,VP_modB,VP_gradrho,VP_etstar,VP_ezstar,VP_theta,VP_Itor,VP_Ipol,VP_X1,VP_X2
  INTEGER,PARAMETER          :: nVal=28
  CHARACTER(LEN=40)          :: VarNames(nval)  
  CHARACTER(LEN=10)          :: sfltype 
  CHARACTER(LEN=255)         :: filename
  INTEGER                    :: k,sflouts(2),whichSFLout
  REAL(wp)                   :: rho_pos(SFLout_nrp),iota_prof(SFLout_nrp),PhiPrime_prof(SFLout_nrp)
  REAL(wp),ALLOCATABLE        :: LA_s(:,:)
  !=================================================================================================================================
  IF(.NOT. MPIroot) RETURN
  IF(SFLout.EQ.12) THEN
     sflouts=(/1,2/)
  ELSE
     sflouts=(/SFLout,-1/)
  END IF
  !!!!! LOOP OVER WHICH SFL OUTPUT
  DO k=1,2
    whichSFLout=sflouts(k)
    IF(whichSFLout.EQ.-1) CYCLE
  
    SELECT CASE(whichSFLout)
    CASE(0) !GVEC angles(not a SFL coordinate)
      sfltype="_noSFL"
    CASE(1) !Pest
      sfltype="_pest"
    CASE(2) !Boozer
      sfltype="_boozer"
    END SELECT
    WRITE(filename,'(A,"_",I4.4,"_",I8.8,"")') & 
    TRIM(Projectname)//TRIM(sfltype),outputLevel,fileID
    WRITE(UNIT_stdOut,'(A,A,A)') 'WRITING SFL output: ',TRIM(filename),' ...'
    __PERFON("output_sfl")
    iVal=1
    VP_rho        =iVal;iVal=iVal+1; VarNames(VP_rho      )="rho"
    VP_iota       =iVal;iVal=iVal+1; VarNames(VP_iota     )="iota"
    VP_phip       =iVal;iVal=iVal+1; VarNames(VP_phip     )="phip"
    VP_Itor       =iVal;iVal=iVal+1; VarNames(VP_Itor     )="Itor"
    VP_Ipol       =iVal;iVal=iVal+1; VarNames(VP_Ipol     )="Ipol"
    VP_thetastar  =iVal;iVal=iVal+1; VarNames(VP_thetastar)="thetastar"
    VP_zetastar   =iVal;iVal=iVal+1; VarNames(VP_zetastar )="zetastar"
    VP_theta      =iVal;iVal=iVal+1; VarNames(VP_theta    )="theta"
    VP_zeta       =iVal;iVal=iVal+1; VarNames(VP_zeta     )="zeta"
    VP_nu         =iVal;iVal=iVal+1; VarNames(VP_nu       )="nu"
    VP_lambda     =iVal;iVal=iVal+1; VarNames(VP_lambda   )="lambda"
    VP_SQRTG      =iVal;iVal=iVal+1; VarNames(VP_SQRTG    )="sqrtG"
    VP_SQRTGstar  =iVal;iVal=iVal+1; VarNames(VP_SQRTGstar)="sqrtGstar"
    VP_modB       =iVal;iVal=iVal+1; VarNames(VP_modB     )="modB"
    VP_B          =iVal;iVal=iVal+3; VarNames(VP_B:VP_B+2 )=(/"BvecX","BvecY","BvecZ"/)
    VP_gradrho    =iVal;iVal=iVal+3; VarNames(VP_gradrho:VP_gradrho+2)=(/"grad_rhoX","grad_rhoY","grad_rhoZ"/)
    VP_etstar     =iVal;iVal=iVal+3; VarNames(VP_etstar:VP_etstar+2)=(/"e_thetastarX","e_thetastarY","e_thetastarZ"/)
    VP_ezstar     =iVal;iVal=iVal+3; VarNames(VP_ezstar:VP_ezstar+2)=(/"e_zetastarX","e_zetastarY","e_zetastarZ"/)
    VP_X1         =iVal;iVal=iVal+1; VarNames(VP_X1       )="X1"
    VP_X2         =iVal;iVal=iVal+1; VarNames(VP_X2       )="X2"
  
    IF(iVal.NE.Nval+1) CALL abort(__STAMP__,"nVal parameter not correctly set")
  
  
    factorSFL=4
    DO i=1,2
      IF(SFLout_mn_max(i).EQ.-1)THEN !input =-1, automatic
        mn_max(i) = factorSFL*MAXVAL((/X1_base%f%mn_max(i),X2_base%f%mn_max(i),LA_base%f%mn_max(i)/))
      ELSE 
        mn_max(i) = SFLout_mn_max(i) !user defined
      END IF
    END DO
    nfp=X1_base%f%nfp
    Nthet_out=MERGE(2*mn_max(1)+1,SFLout_mn_pts(1),SFLout_mn_pts(1).EQ.-1) !if input =-1, automatically 2*m_max+1, else user defined
    Nzeta_out=MERGE(2*mn_max(2)+1,SFLout_mn_pts(2),SFLout_mn_pts(2).EQ.-1) !if input =-1, automatically 2*n_max+1
    
    DO i_rp=1,SFLout_nrp
      !respect bounds
      rho_pos(i_rp)=MIN(MAX(1.0e-4_wp,SFLout_radialpos(i_rp)),1.0_wp)
      iota_prof(i_rp)=iota_profile%eval_at_rho(rho_pos(i_rp))
<<<<<<< HEAD
      PhiPrime_prof(i_rp)=Phi_profile%eval_at_rho(rho_pos(i_rp),deriv=1)!Eval_PhiPrime(rho_pos(i_rp))
=======
      PhiPrime_prof(i_rp)=phi_profile%eval_at_rho(rho_pos(i_rp),deriv=1)
>>>>>>> f97be23b
    END DO
    ALLOCATE(tz_star_pos(2,nthet_out,nzeta_out))
    DO ithet=1,Nthet_out
      tz_star_pos(1,ithet,:)=(TWOPI*(REAL(ithet,wp)-0.5_wp))/REAL(Nthet_out-MERGE(1,0,SFLout_endpoint),wp) 
    END DO
    DO izeta=1,Nzeta_out
      tz_star_pos(2,:,izeta)=(TWOPI*(REAL(izeta,wp)-0.5_wp))/REAL(((Nzeta_out-MERGE(1,0,SFLout_endpoint))*nfp),wp)
    END DO
    
    IF(SFLout_relambda .OR. (whichSFLout.EQ.2))THEN
      !for relambda=True, make use of the boozer transform computation
      SWRITE(UNIT_stdOut,'(A)')'recomputing lambda using boozer transform...'
      CALL sfl_boozer_new(sfl_booz,mn_max,4*mn_max+1,nfp, &  !recomputation of lambda with 4 times the number of modes
                          sin_cos_map(LA_base%f%sin_cos),hmap, &
                          SFLout_nrp,rho_pos,iota_prof,phiPrime_prof,&
                          relambda_in=SFLout_relambda)
      CALL sfl_booz%get_boozer(X1_base,X2_base,LA_base,Uin%X1,Uin%X2,Uin%LA)
    ELSE 
      ALLOCATE(LA_s(LA_base%f%modes,SFLout_nrp))
      DO i_rp=1,SFLout_nrp
        LA_s(:,i_rp)=LA_base%s%evalDOF2D_s(rho_pos(i_rp),LA_base%f%modes,0,Uin%LA)
      END DO
    END IF
    ALLOCATE(tz_pos(2,nthet_out,nzeta_out,SFLout_nrp))
    SELECT CASE(whichSFLout) !chooses which angles to use
    CASE(2) !Boozer
      CALL sfl_booz%find_angles(nthet_out*nzeta_out,tz_star_pos,tz_pos)
    CASE(1) !PEST  
      IF(SFLout_relambda)THEN
        CALL find_pest_angles(SFLout_nrp,sfl_booz%nu_fbase,sfl_booz%lambda,nthet_out*nzeta_out,tz_star_pos,tz_pos)
      ELSE 
        CALL find_pest_angles(SFLout_nrp,LA_base%f,LA_s,nthet_out*nzeta_out,tz_star_pos,tz_pos)
      END IF
    CASE(0) !no transform
      DO i_rp=1,SFLout_nrp
        tz_pos(:,:,:,i_rp)=tz_star_pos(:,:,:)
      END DO
    END SELECT
  
    ALLOCATE(coord_out(3,Nthet_out,Nzeta_out,SFLout_nrp),var_out(nVal,Nthet_out,Nzeta_out,SFLout_nrp))
    var_out=0.
  
    !use quantities given in GVEC theta and zeta:
      ALLOCATE(X1_s(X1_base%f%modes),dX1ds_s(X1_base%f%modes))
      ALLOCATE(X2_s(X2_base%f%modes),dX2ds_s(X2_base%f%modes))
      DO i_rp=1,SFLout_nrp
        Itor_int = 0.
        Ipol_int = 0.
        iota_int=iota_prof(i_rp)
        phiPrime_int=PhiPrime_prof(i_rp)
        var_out(VP_rho ,:,:,i_rp)=rho_pos(i_rp)
        var_out(VP_iota,:,:,i_rp)=iota_int
        
        !interpolate radially
        X1_s(   :) = X1_base%s%evalDOF2D_s(rho_pos(i_rp),X1_base%f%modes,       0,Uin%X1(:,:))
        dX1ds_s(:) = X1_base%s%evalDOF2D_s(rho_pos(i_rp),X1_base%f%modes, DERIV_S,Uin%X1(:,:))
      
        X2_s(   :) = X2_base%s%evalDOF2D_s(rho_pos(i_rp),X2_base%f%modes,       0,Uin%X2(:,:))
        dX2ds_s(:) = X2_base%s%evalDOF2D_s(rho_pos(i_rp),X2_base%f%modes, DERIV_S,Uin%X2(:,:))
        var_out(VP_thetastar,:,:,i_rp)=tz_star_pos(1,:,:)
        var_out(VP_zetastar ,:,:,i_rp)=tz_star_pos(2,:,:)  
        !HACK!
        tz_pos(:,:,:,i_rp)=tz_star_pos(:,:,:)
!$OMP PARALLEL DO COLLAPSE(2) &
!$OMP SCHEDULE(STATIC) DEFAULT(NONE) &
!$OMP FIRSTPRIVATE(i_rp,iota_int,phiPrime_int,whichSFLout,SFLout_relambda,VP_theta,VP_zeta,VP_lambda,&
!$OMP              VP_nu,VP_SQRTG,VP_SQRTGstar,VP_modB,VP_B,VP_etstar,VP_ezstar,VP_gradrho,VP_X1,VP_X2) &
!$OMP PRIVATE(ithet,izeta,xp,LA_int,dLA_dthet,dLA_dzeta,nu_int,dnu_dthet,dnu_dzeta,&
!$OMP         dthetstar_dthet ,dthetstar_dzeta ,dzetastar_dthet ,dzetastar_dzeta,Jstar,&
!$OMP         dthet_dthetstarJ,dthet_dzetastarJ,dzeta_dthetstarJ,dzeta_dzetastarJ,&
!$OMP         Bthet,Bzeta,qvec,e_s,e_thet,e_zeta,e_thetstar,e_zetastar,Bfield,&
!$OMP         X1_int,X2_int,dX1ds,dX1dthet,dX1dzeta,dX2ds,dX2dthet,dX2dzeta,sqrtG) &
!$OMP REDUCTION(+:Itor_int,Ipol_int) &
!$OMP SHARED(Nzeta_out,Nthet_out,X1_base,X2_base,LA_base,hmap,sfl_booz,tz_pos,LA_s,X1_s,dX1ds_s,X2_s,dX2ds_s,coord_out,var_out)
        DO izeta=1,Nzeta_out; DO ithet=1,Nthet_out
          xp=tz_pos(:,ithet,izeta,i_rp) !=theta,zeta GVEC !!!
          IF(SFLout_relambda)THEN
            LA_int     = sfl_booz%nu_fbase%evalDOF_x(xp,         0, sfl_booz%lambda(:,i_rp))
            dLA_dthet  = sfl_booz%nu_fbase%evalDOF_x(xp,DERIV_THET, sfl_booz%lambda(:,i_rp))  
            dLA_dzeta  = sfl_booz%nu_fbase%evalDOF_x(xp,DERIV_ZETA, sfl_booz%lambda(:,i_rp))
            nu_int     = sfl_booz%nu_fbase%evalDOF_x(xp,         0, sfl_booz%nu(:,i_rp))
          ELSE
            LA_int    = LA_base%f%evalDOF_x(xp,          0, LA_s(:,i_rp) )
            dLA_dthet = LA_base%f%evalDOF_x(xp, DERIV_THET, LA_s(:,i_rp) )
            dLA_dzeta = LA_base%f%evalDOF_x(xp, DERIV_ZETA, LA_s(:,i_rp) )   
            nu_int    = 0.0_wp
          END IF
          SELECT CASE(whichSFLout)
          CASE(2)
            dnu_dthet  = sfl_booz%nu_fbase%evalDOF_x(xp,DERIV_THET, sfl_booz%nu(:,i_rp))  
            dnu_dzeta  = sfl_booz%nu_fbase%evalDOF_x(xp,DERIV_ZETA, sfl_booz%nu(:,i_rp))
            dthetstar_dthet=1.+dLA_dthet + iota_int*dnu_dthet
            dthetstar_dzeta=   dLA_dzeta + iota_int*dnu_dzeta
            dzetastar_dthet=   dnu_dthet
            dzetastar_dzeta=1.+dnu_dzeta
          CASE(1)  
            dthetstar_dthet=1.+dLA_dthet
            dthetstar_dzeta=   dLA_dzeta
            dzetastar_dthet=0.
            dzetastar_dzeta=1.
          CASE(0)!no Transform  
            dthetstar_dthet=1.
            dthetstar_dzeta=0.
            dzetastar_dthet=0.
            dzetastar_dzeta=1.
          END SELECT
          !inverse:
          Jstar=dthetstar_dthet*dzetastar_dzeta-dthetstar_dzeta*dzetastar_dthet
          dthet_dthetstarJ= dzetastar_dzeta !/Jstar*Jstar
          dzeta_dzetastarJ= dthetstar_dthet !/Jstar*Jstar
          dthet_dzetastarJ=-dthetstar_dzeta !/Jstar*Jstar
          dzeta_dthetstarJ=-dzetastar_dthet !/Jstar*Jstar
  
          X1_int   = X1_base%f%evalDOF_x(xp,          0, X1_s  )
          dX1ds    = X1_base%f%evalDOF_x(xp,          0,dX1ds_s)
          dX1dthet = X1_base%f%evalDOF_x(xp, DERIV_THET, X1_s  ) 
          dX1dzeta = X1_base%f%evalDOF_x(xp, DERIV_ZETA, X1_s  ) 
          
          X2_int   = X2_base%f%evalDOF_x(xp,          0, X2_s  )
          dX2ds    = X2_base%f%evalDOF_x(xp,          0,dX2ds_s)
          dX2dthet = X2_base%f%evalDOF_x(xp, DERIV_THET, X2_s  )
          dX2dzeta = X2_base%f%evalDOF_x(xp, DERIV_ZETA, X2_s  )
           
          ! !transform derivative from dthet,dzeta=>dthet*,dzeta*
          ! dX1dthetstar = (dX1dthet*dthet_dthetstarJ+dX1dzeta*dzeta_dthetstarJ)/Jstar
          ! dX2dthetstar = (dX2dthet*dthet_dthetstarJ+dX2dzeta*dzeta_dthetstarJ)/Jstar
  
          ! dX1dzetastar = (dX1dthet*dthet_dzetastarJ+dX1dzeta*dzeta_dzetastarJ)/Jstar
          ! dX2dzetastar = (dX2dthet*dthet_dzetastarJ+dX2dzeta*dzeta_dzetastarJ)/Jstar
          ! IF(whichSFLout.EQ.2)THEN
          !   dnu_dthetstar=(dnu_dthet*dthet_dthetstarJ+dnu_dzeta*dzeta_dthetstarJ)/Jstar
          !   dnu_dzetastar=(dnu_dthet*dthet_dzetastarJ+dnu_dzeta*dzeta_dzetastarJ)/Jstar
          ! END IF
  
          qvec=(/X1_int,X2_int,xp(2)/)
          coord_out(:,ithet,izeta,i_rp)=hmap%eval(qvec)
          e_s   =hmap%eval_dxdq(qvec,(/dX1ds   ,dX2ds   ,0.0_wp/))
          e_thet=hmap%eval_dxdq(qvec,(/dX1dthet,dX2dthet,0.0_wp/))
          e_zeta=hmap%eval_dxdq(qvec,(/dX1dzeta,dX2dzeta,1.0_wp/))
          sqrtG    = SUM(e_s * (CROSS(e_thet,e_zeta)))
          e_thetstar=(e_thet*dthet_dthetstarJ+e_zeta*dzeta_dthetstarJ)/Jstar
          e_zetastar=(e_thet*dthet_dzetastarJ+e_zeta*dzeta_dzetastarJ)/Jstar
  
          Bthet   = (iota_int - dLA_dzeta ) * phiPrime_int   !/sqrtG
          Bzeta   = (1.0_wp + dLA_dthet ) * phiPrime_int       !/sqrtG
          Bfield(:) =  ( e_thet(:) * Bthet + e_zeta(:) * Bzeta) /sqrtG
  
          Itor_int = Itor_int+ SUM(Bfield(:)*e_thet(:))   !B_theta=B.e_thet 
          Ipol_int = Ipol_int+ SUM(Bfield(:)*e_zeta(:))   !B_zeta =B.e_zeta
          ! !e_s          = hmap%eval_dxdq(qvec,(/dX1ds       ,dX2ds       ,       -dnuds       /)) !dxvec/ds
          ! e_thetstar   = hmap%eval_dxdq(qvec,(/dX1dthetstar,dX2dthetstar,       -dnu_dthetstar/)) !dxvec/dthetstar
          ! e_zetastar   = hmap%eval_dxdq(qvec,(/dX1dzetastar,dX2dzetastar,1.0_wp -dnu_dzetastar/)) !dxvec/dzetastar
          ! !sqrtG        = SUM(e_s*(CROSS(e_thetstar,e_zetastar)))
          ! sqrtG        = hmap%eval_Jh(qvec)*(dX1ds*dX2dthetstar-dX1dthetstar*dX2ds)
          ! Bthetstar    = iota_int*PhiPrime_int   !/sqrtG
          ! Bzetastar    =          PhiPrime_int   !/sqrtG
          ! Bfield(:)    =  ( e_thetstar(:)*Bthetstar+e_zetastar(:)*Bzetastar) /sqrtG
          
          var_out(VP_theta    ,ithet,izeta,i_rp)=xp(1)
          var_out(VP_zeta     ,ithet,izeta,i_rp)=xp(2)
          var_out(VP_lambda   ,ithet,izeta,i_rp)=LA_int
          var_out(VP_nu       ,ithet,izeta,i_rp)=nu_int
          var_out(VP_SQRTG    ,ithet,izeta,i_rp)=sqrtG
          var_out(VP_SQRTGstar,ithet,izeta,i_rp)=sqrtG/Jstar !=sqrtGstar
          var_out(VP_B:VP_B+2 ,ithet,izeta,i_rp)=Bfield
          var_out(VP_modB     ,ithet,izeta,i_rp)=SQRT(SUM(Bfield*Bfield))
          var_out(VP_gradrho:VP_gradrho+2 ,ithet,izeta,i_rp)=CROSS(e_thet,e_zeta)/sqrtG
          var_out(VP_etstar :VP_etstar+2  ,ithet,izeta,i_rp)=e_thetstar
          var_out(VP_ezstar :VP_ezstar+2  ,ithet,izeta,i_rp)=e_zetastar
          var_out(VP_X1,ithet,izeta,i_rp)=X1_int
          var_out(VP_X2,ithet,izeta,i_rp)=X2_int
        END DO; END DO !izeta,ithet
!$OMP END PARALLEL DO
        var_out(VP_Itor ,:,:,i_rp)= Itor_int*TWOPI/(REAL((nthet_out*nzeta_out),wp)*(2.0e-7_wp*TWOPI)) !(2pi)^2/nfp /(Nt*Nz) * nfp/(2pi)
        var_out(VP_Ipol ,:,:,i_rp)= Ipol_int*TWOPI/(REAL((nthet_out*nzeta_out),wp)*(2.0e-7_wp*TWOPI))
      END DO !i_rp=1,n_rp
  
    DEALLOCATE(X1_s,dX1ds_s,X2_s,dX2ds_s,tz_pos,tz_star_pos)
    
    IF(SFLout_relambda .OR.(whichSFLout.EQ.2))THEN
      CALL sfl_booz%free(); DEALLOCATE(sfl_booz)
    ELSE 
      DEALLOCATE(LA_s)
    END IF
  
    IF((outfileType.EQ.1).OR.(outfileType.EQ.12))THEN
     CALL WriteDataToVTK(3,3,nVal,(/Nthet_out-1,Nzeta_out-1,SFLout_nrp-1/),1,VarNames, &
                        coord_out(1:3 ,1:Nthet_out,1:Nzeta_out,1:SFLout_nrp), &
                        var_out(1:nval,1:Nthet_out,1:Nzeta_out,1:SFLout_nrp),TRIM(filename)//".vtu")
    END IF
    IF((outfileType.EQ.2).OR.(outfileType.EQ.12))THEN
      CALL WriteDataToNETCDF(3,3,nVal,(/Nthet_out,Nzeta_out,SFLout_nrp/),&
                             (/"dim_theta","dim_zeta ","dim_rho  "/),VarNames, &
                             coord_out(1:3 ,1:Nthet_out,1:Nzeta_out,1:SFLout_nrp), &
                             var_out(1:nval,1:Nthet_out,1:Nzeta_out,1:SFLout_nrp), TRIM(filename))
    END IF!outfileType
    DEALLOCATE(coord_out,var_out)
    WRITE(UNIT_stdOut,'(A)') '... DONE.'
  !!! END LOOP OVER WHICH SFL OUTPUT
    __PERFOFF("output_sfl")
  END DO !k ... whichSFLout
  END SUBROUTINE WriteSFLoutfile


!===================================================================================================================================
!> check distance between two solutions, via sampling X1,X2 at theta*=theta+lambda, and comparing the distance of 
!> the sampled x,y,z coordinates 
!!
!===================================================================================================================================
SUBROUTINE CheckDistance(U,V,maxDist,avgDist) 
! MODULES
  USE MODgvec_Globals,        ONLY: TWOPI
  USE MODgvec_MHD3D_vars,     ONLY: X1_base,X2_base,LA_base,hmap,sgrid
  USE MODgvec_sol_var_MHD3D,  ONLY: t_sol_var_mhd3d
  IMPLICIT NONE
!-----------------------------------------------------------------------------------------------------------------------------------
! INPUT VARIABLES
  CLASS(t_sol_var_MHD3D), INTENT(IN) :: U !U and V must be have the same basis and grid!
  CLASS(t_sol_var_MHD3D), INTENT(IN) :: V
!-----------------------------------------------------------------------------------------------------------------------------------
! OUTPUT VARIABLES
  REAL(wp),INTENT(OUT)    :: maxDist,avgDist
!-----------------------------------------------------------------------------------------------------------------------------------
! LOCAL VARIABLES
  INTEGER  :: n_s,mn_IP(2),nElems
  INTEGER  :: i_s,i_m,i_n,iElem
  REAL(wp) :: rhopos,zeta,theta,theta0
  REAL(wp) :: UX1_s(1:X1_base%f%modes),VX1_s(1:X1_base%f%modes)
  REAL(wp) :: UX2_s(1:X2_base%f%modes),VX2_s(1:X2_base%f%modes)
  REAL(wp) :: ULA_s(1:LA_base%f%modes),VLA_s(1:LA_base%f%modes)
  REAL(wp) :: X1_visu,X2_visu,LA_visu
  REAL(wp) :: q(3),xU(3),xV(3),dist,xIP(2)
  REAL(wp),ALLOCATABLE :: theta1D(:),zeta1D(:)
  LOGICAL  :: SFL_theta=.TRUE.
!===================================================================================================================================
  IF(.NOT.MPIroot) CALL abort(__STAMP__, &
                        "checkDistance should only be called by MPIroot")
  __PERFON("checkDistance")
  n_s=3 !number of points to check per element (1 at the left boundary, 2 inner, none at the right)
  mn_IP(1)   = MAX(1,X1_base%f%mn_nyq(1)/2)
  mn_IP(2)   = MAX(1,X1_base%f%mn_nyq(2)/2)
  nElems=sgrid%nElems
  
  maxDist=0.  
  avgDist=0.

  ALLOCATE(theta1D(1:mn_IP(1)),zeta1D(1:mn_IP(2)))
  DO i_n=1,mn_IP(2)
    zeta1D(i_n)  = TWOPI*REAL(i_n-1,wp)/REAL(mn_IP(2)*X1_base%f%nfp,wp) !do not include periodic point 
  END DO
  DO i_m=1,mn_IP(1)
    theta1D(i_m)= TWOPI*REAL(i_m-1,wp)/REAL(mn_IP(1),wp)  !do not include periodic point
  END DO


!$OMP PARALLEL DO &
!$OMP   SCHEDULE(STATIC) DEFAULT(NONE)    &
!$OMP   REDUCTION(+:avgDist) REDUCTION(max:maxDist) &
!$OMP   PRIVATE(i_m,i_n,xIP,q,theta,zeta,theta0,X1_visu,X2_visu,LA_visu,xU,xV,dist, &
!$OMP           UX1_s,UX2_s,ULA_s,VX1_s,VX2_s,VLA_s,rhopos,iElem,i_s) &
!$OMP   SHARED(nElems,n_s,mn_IP,theta1D,zeta1D,SFL_theta,X1_base,X2_base,LA_base,hmap,U,V,sgrid)
  DO iElem=1,nElems
    DO i_s=1,n_s
      rhopos=MAX(1.0e-06,sgrid%sp(iElem-1)+(REAL(i_s-1,wp))/(REAL(n_s,wp))*sgrid%ds(iElem)) !includes axis but not edge

      UX1_s(:) = X1_base%s%evalDOF2D_s(rhopos,X1_base%f%modes,0,U%X1(:,:))
      VX1_s(:) = X1_base%s%evalDOF2D_s(rhopos,X1_base%f%modes,0,V%X1(:,:))
      UX2_s(:) = X2_base%s%evalDOF2D_s(rhopos,X2_base%f%modes,0,U%X2(:,:))
      VX2_s(:) = X2_base%s%evalDOF2D_s(rhopos,X2_base%f%modes,0,V%X2(:,:))
      ULA_s(:) = LA_base%s%evalDOF2D_s(rhopos,LA_base%f%modes,0,U%LA(:,:))
      VLA_s(:) = LA_base%s%evalDOF2D_s(rhopos,LA_base%f%modes,0,V%LA(:,:))

      DO i_n=1,mn_IP(2)
          DO i_m=1,mn_IP(1)
            zeta  = zeta1D(i_n)
            theta0= theta1D(i_m)
            !for xU
            IF(SFL_theta)THEN
              CALL Get_SFL_theta(theta0,zeta,LA_base,ULA_s, theta)
            ELSE
              LA_visu = LA_base%f%evalDOF_x((/theta0,zeta/),0,ULA_s(:) )
              theta = theta0 + LA_visu
            END IF
          
            xIP=(/theta,zeta/)
          
            X1_visu    = X1_base%f%evalDOF_x(xIP,0,UX1_s(:) )
            X2_visu    = X2_base%f%evalDOF_x(xIP,0,UX2_s(:) )
            
            q=(/X1_visu,X2_visu,zeta/)
            !x,y,z
            xU(:)=hmap%eval(q)
            
            !for xV
            IF(SFL_theta)THEN
              CALL Get_SFL_theta(theta0,zeta,LA_base,VLA_s, theta)
            ELSE
              LA_visu = LA_base%f%evalDOF_x((/theta0,zeta/),0,VLA_s(:) )
              theta = theta0 + LA_visu
            END IF
          
            xIP=(/theta,zeta/)
          
            X1_visu    = X1_base%f%evalDOF_x(xIP,0,VX1_s(:) )
            X2_visu    = X2_base%f%evalDOF_x(xIP,0,VX2_s(:) )
            
            q=(/X1_visu,X2_visu,zeta/)
            !x,y,z
            xV(:)=hmap%eval(q)
            
            dist=SQRT(SUM((xU(:)-xV(:))**2))
            maxDist = MAX(maxDist,dist)
            avgDist = avgDist+dist
          END DO !i_m
      END DO !i_n
    END DO !i_s
  END DO !iElem
!OMP$ END PARALLEL DO
  avgDist=avgDist/REAL(nElems*n_s*mn_IP(1)*mn_IP(2),wp)

  DEALLOCATE(theta1D,zeta1D)

  __PERFOFF("checkDistance")
END SUBROUTINE CheckDistance


!===================================================================================================================================
!> check distance between two solutions, via sampling X1,X2 at theta*=theta+lambda, and comparing the distance of 
!> the sampled x,y,z coordinates 
!!
!===================================================================================================================================
SUBROUTINE CheckAxis(U,n_zeta,Axirhopos) 
! MODULES
  USE MODgvec_Globals,        ONLY: TWOPI
  USE MODgvec_MHD3D_vars,     ONLY: X1_base,X2_base
  USE MODgvec_sol_var_MHD3D,  ONLY: t_sol_var_mhd3d
  IMPLICIT NONE
!-----------------------------------------------------------------------------------------------------------------------------------
! INPUT VARIABLES
  CLASS(t_sol_var_MHD3D), INTENT(IN) :: U !U 
  INTEGER               , INTENT(IN) :: n_zeta  !! number of points checked along axis
!-----------------------------------------------------------------------------------------------------------------------------------
! OUTPUT VARIABLES
  REAL(wp),INTENT(OUT)    :: Axirhopos(1:2,n_zeta)
!-----------------------------------------------------------------------------------------------------------------------------------
! LOCAL VARIABLES
  INTEGER  :: i_n
  REAL(wp) :: zeta,UX1_s(1:X1_base%f%modes),UX2_s(1:X2_base%f%modes)
!===================================================================================================================================
  IF(.NOT.MPIroot) CALL abort(__STAMP__, &
                        "checkAxis should only be called by MPIroot")
  UX1_s(:) = X1_base%s%evalDOF2D_s(0.0_wp,X1_base%f%modes,0,U%X1(:,:))
  UX2_s(:) = X2_base%s%evalDOF2D_s(0.0_wp,X2_base%f%modes,0,U%X2(:,:))

  DO i_n=1,n_zeta
    zeta = TWOPI*REAL(i_n-1,wp)/REAL(n_zeta*X1_base%f%nfp,wp) !do not include periodic point 
    Axirhopos(1,i_n) = X1_base%f%evalDOF_x((/0.0_wp,zeta/),0,UX1_s(:) )
    Axirhopos(2,i_n) = X2_base%f%evalDOF_x((/0.0_wp,zeta/),0,UX2_s(:) )
  END DO !i_n
END SUBROUTINE CheckAxis

!===================================================================================================================================
!> Visualize 
!!
!===================================================================================================================================
SUBROUTINE visu_1d_modes(n_s,fileID)
! MODULES
USE MODgvec_Analyze_Vars,  ONLY: visu1D
USE MODgvec_MHD3D_Vars,    ONLY: U,X1_base,X2_base,LA_base
USE MODgvec_Output_vars,   ONLY: outputLevel
IMPLICIT NONE
!-----------------------------------------------------------------------------------------------------------------------------------
! INPUT VARIABLES
  INTEGER, INTENT(IN   ) :: n_s    !! number of visualization points per element
  INTEGER, INTENT(IN   ) :: fileID !! added to file name before the ending
!-----------------------------------------------------------------------------------------------------------------------------------
! OUTPUT VARIABLES
!-----------------------------------------------------------------------------------------------------------------------------------
! LOCAL VARIABLES
  LOGICAL            :: vcase(5)
  CHARACTER(LEN=4)   :: vstr
  CHARACTER(LEN=80)  :: vname,fname
!===================================================================================================================================
  IF(.NOT.MPIroot) CALL abort(__STAMP__, &
                        "visu_1d_modes should only be called by MPIroot")
  !visu1D: all possible combinations: 1,2,3,4,12,13,14,23,24,34,123,124,234,1234
  WRITE(vstr,'(I4)')visu1D
  vcase=.FALSE.
  IF(INDEX(vstr,'1').NE.0) vcase(1)=.TRUE.
  IF(INDEX(vstr,'2').NE.0) vcase(2)=.TRUE.
  IF(INDEX(vstr,'3').NE.0) vcase(3)=.TRUE.
  IF(INDEX(vstr,'4').NE.0) vcase(4)=.TRUE.
  IF(INDEX(vstr,'5').NE.0) vcase(5)=.TRUE.
  IF(.NOT.(ANY(vcase))) THEN
    WRITE(*,*)'visu1D case not found:',visu1D,' nothing visualized...'
    RETURN
  END IF
  
  IF(vcase(1))THEN
    WRITE(*,*)'1.1) Visualize 1d profiles of derived quantities...'
    WRITE(fname,'(A,I4.4,"_",I8.8,A4)')'1Dprofiles_',outputLevel,FileID,'.csv'
    CALL eval_1d_profiles(n_s,fname) 
 
    WRITE(*,*)'1.2) Visualize gvec modes in 1D: R,Z,lambda interpolated...'
    vname="X1"
    WRITE(fname,'(A,I4.4,"_",I8.8)')'U0_'//TRIM(vname)//'_',outputLevel,FileID
    CALL writeDataMN_visu(n_s,fname,vname,0,X1_base,U(0)%X1)
    vname="X2"
    WRITE(fname,'(A,I4.4,"_",I8.8)')'U0_'//TRIM(vname)//'_',outputLevel,FileID
    CALL writeDataMN_visu(n_s,fname,vname,0,X2_base,U(0)%X2)
    vname="LA"
    WRITE(fname,'(A,I4.4,"_",I8.8)')'U0_'//TRIM(vname)//'_',outputLevel,FileID
    CALL writeDataMN_visu(n_s,fname,vname,0,LA_base,U(0)%LA)
  END IF
  IF(vcase(2))THEN
    WRITE(*,*)'2) Visualize gvec modes in 1D: dX1rho,dX2rho,dLAdrho interpolated...'
    vname="dX1ds"
    WRITE(fname,'(A,I4.4,"_",I8.8)')'U0_'//TRIM(vname)//'_',outputLevel,FileID
    CALL writeDataMN_visu(n_s,fname,vname,DERIV_S,X1_base,U(0)%X1)
    vname="dX2ds"
    WRITE(fname,'(A,I4.4,"_",I8.8)')'U0_'//TRIM(vname)//'_',outputLevel,FileID
    CALL writeDataMN_visu(n_s,fname,vname,DERIV_S,X2_base,U(0)%X2)
    vname="dLAds"
    WRITE(fname,'(A,I4.4,"_",I8.8)')'U0_'//TRIM(vname)//'_',outputLevel,FileID
    CALL writeDataMN_visu(n_s,fname,vname,DERIV_S,LA_base,U(0)%LA)
  END IF
  IF(vcase(3))THEN
    WRITE(*,*)'3) Visualize gvec modes in 1D: (d/drho)^2 X1/X2/LA interpolated...'
    vname="dX1dss"
    WRITE(fname,'(A,I4.4,"_",I8.8)')'U0_'//TRIM(vname)//'_',outputLevel,FileID
    CALL writeDataMN_visu(n_s,fname,vname,2,X1_base,U(0)%X1)
    vname="dX2dss"
    WRITE(fname,'(A,I4.4,"_",I8.8)')'U0_'//TRIM(vname)//'_',outputLevel,FileID
    CALL writeDataMN_visu(n_s,fname,vname,2,X2_base,U(0)%X2)
    vname="dLAdss"
    WRITE(fname,'(A,I4.4,"_",I8.8)')'U0_'//TRIM(vname)//'_',outputLevel,FileID
    CALL writeDataMN_visu(n_s,fname,vname,2,LA_base,U(0)%LA)
  END IF
  IF(vcase(4))THEN
    WRITE(*,*)'4) Visualize gvec modes in 1D:  |X1|/|X2|/|LA| interpolated...'
    vname="absX1"
    WRITE(fname,'(A,I4.4,"_",I8.8)')'U0_'//TRIM(vname)//'_',outputLevel,FileID
    CALL writeDataMN_visu(n_s,fname,vname,-4,X1_base,U(0)%X1)
    vname="absX2"
    WRITE(fname,'(A,I4.4,"_",I8.8)')'U0_'//TRIM(vname)//'_',outputLevel,FileID
    CALL writeDataMN_visu(n_s,fname,vname,-4,X2_base,U(0)%X2)
    vname="absLA"
    WRITE(fname,'(A,I4.4,"_",I8.8)')'U0_'//TRIM(vname)//'_',outputLevel,FileID
    CALL writeDataMN_visu(n_s,fname,vname,-4,LA_base,U(0)%LA)
  END IF
  IF(vcase(5))THEN
    WRITE(*,*)'5) Visualize gvec modes in 1D:  |X1|/|X2|/|LA| / rho^m interpolated...'
    vname="absX1orhom"
    WRITE(fname,'(A,I4.4,"_",I8.8)')'U0_'//TRIM(vname)//'_',outputLevel,FileID
    CALL writeDataMN_visu(n_s,fname,vname,-5,X1_base,U(0)%X1)
    vname="absX2orhom"
    WRITE(fname,'(A,I4.4,"_",I8.8)')'U0_'//TRIM(vname)//'_',outputLevel,FileID
    CALL writeDataMN_visu(n_s,fname,vname,-5,X2_base,U(0)%X2)
    vname="absLAorhom"
    WRITE(fname,'(A,I4.4,"_",I8.8)')'U0_'//TRIM(vname)//'_',outputLevel,FileID
    CALL writeDataMN_visu(n_s,fname,vname,-5,LA_base,U(0)%LA)
  END IF
  
  !
  
END SUBROUTINE visu_1d_modes

!===================================================================================================================================
!> 
!!
!===================================================================================================================================
SUBROUTINE eval_1d_profiles(n_s,fname_in)
! MODULES
<<<<<<< HEAD
  ! USE MODgvec_MHD3D_Profiles,ONLY: Eval_Phi
  USE MODgvec_MHD3D_Vars,    ONLY: sgrid, iota_profile, pres_profile, Phi_profile
=======
  USE MODgvec_MHD3D_Vars,    ONLY: sgrid, iota_profile, pres_profile, phi_profile
>>>>>>> f97be23b
  USE MODgvec_Output_CSV, ONLY:WriteDataToCSV
IMPLICIT NONE
!-----------------------------------------------------------------------------------------------------------------------------------
! INPUT VARIABLES
  INTEGER,         INTENT(IN   ) :: n_s    !! number of visualization points per element
  CHARACTER(LEN=*),INTENT(IN   ) :: fname_in
!-----------------------------------------------------------------------------------------------------------------------------------
! OUTPUT VARIABLES
!-----------------------------------------------------------------------------------------------------------------------------------
! LOCAL VARIABLES
  INTEGER                        :: i,i_s,iElem,iVar,nVars,nvisu
  CHARACTER(LEN=120),ALLOCATABLE :: VarNames(:) 
  REAL(wp)          ,ALLOCATABLE :: values_visu(:,:)
!===================================================================================================================================
  nVars = 4
  nvisu = sgrid%nElems*n_s
  ALLOCATE(VarNames(nVars))
  ALLOCATE(values_visu(nVars,nvisu))
  iVar=1
  VarNames(1)='rho'
  DO iElem=1,sgrid%nElems
    DO i_s=1,n_s
      values_visu(1,i_s+(iElem-1)*n_s)=sgrid%sp(iElem-1)+(1.0e-06_wp+REAL(i_s-1,wp))/(2.0e-06_wp+REAL(n_s-1,wp))*sgrid%ds(iElem)
    END DO
  END DO
  !first element blending of  logarithmic*(1-xi^2) / linear *xi^2
  DO i_s=1,n_s
    values_visu(1,i_s) =values_visu(1,i_s)*(REAL(i_s-1,wp)/REAL(n_s-1,wp))**2 + (1.-(REAL(i_s-1,wp)/REAL(n_s-1,wp))**2) * &
                        (sgrid%sp(0)+ (10**(8.0_wp*(-1.0_wp+REAL(i_s-1,wp)/REAL(n_s-1,wp)))) &
                                                 *(1.0e-06_wp+REAL(n_s+1,wp))/(2.0e-06_wp+REAL(n_s+1,wp))*sgrid%ds(1))
  END DO
  ASSOCIATE(s_visu=>values_visu(1,:))
  iVar=iVar+1
  VarNames(iVar)='Phi'
  DO i=1,nvisu
<<<<<<< HEAD
    values_visu( iVar,i)=Phi_profile%eval_at_rho(s_visu(i))!Eval_Phi(s_visu(i))
=======
    values_visu( iVar,i)=phi_profile%eval_at_rho(s_visu(i))
>>>>>>> f97be23b
  END DO !i

  iVar=iVar+1
  Varnames(iVar)='iota(Phi_norm)'
  
  DO i=1,nvisu
    values_visu(  iVar,i)=iota_profile%eval_at_rho(s_visu(i))
  END DO !i
  
  iVar=iVar+1
  Varnames(iVar)='pres(Phi_norm)'
  DO i=1,nvisu
    values_visu(  iVar,i)=pres_profile%eval_at_rho(s_visu(i))
  END DO !i

  END ASSOCIATE !s_visu
  CALL WriteDataToCSV(VarNames(:) ,values_visu(:,:) ,TRIM(fname_in)  &
                                  ,append_in=.FALSE.)

END SUBROUTINE eval_1d_profiles

!===================================================================================================================================
!> Write all modes of one variable
!!
!===================================================================================================================================
SUBROUTINE writeDataMN_visu(n_s,fname_in,vname,rderiv,base_in,xx_in)
! MODULES
  USE MODgvec_base,          ONLY: t_base
<<<<<<< HEAD
  ! USE MODgvec_MHD3D_Profiles,ONLY: Eval_Phi
  USE MODgvec_MHD3D_Vars,    ONLY: sgrid, iota_profile, pres_profile, Phi_profile
=======
  USE MODgvec_MHD3D_Vars,    ONLY: sgrid, iota_profile, pres_profile, phi_profile
>>>>>>> f97be23b
  USE MODgvec_write_modes,   ONLY: write_modes
  USE MODgvec_output_vars,   ONLY: Projectname
  IMPLICIT NONE
!-----------------------------------------------------------------------------------------------------------------------------------
! INPUT VARIABLES
  INTEGER,         INTENT(IN   ) :: n_s    !! number of visualization points per element
  INTEGER         ,INTENT(IN   ) :: rderiv !! 0: eval spl, 1: eval spl deriv, (negative used as flag)
  CHARACTER(LEN=*),INTENT(IN   ) :: fname_in
  CHARACTER(LEN=*),INTENT(IN   ) :: vname
  TYPE(t_base)    ,INTENT(IN   ) :: base_in
  REAL(wp)        ,INTENT(INOUT) :: xx_in(:,:)
!-----------------------------------------------------------------------------------------------------------------------------------
! OUTPUT VARIABLES
!-----------------------------------------------------------------------------------------------------------------------------------
! LOCAL VARIABLES
  INTEGER                        :: i,i_s,iElem,nvisu
  INTEGER                        :: nVal,addval
  INTEGER                        :: iMode,j,m
  CHARACTER(LEN=255)             :: fname
  CHARACTER(LEN=120),ALLOCATABLE :: varnames(:) 
  REAL(wp)          ,ALLOCATABLE :: values_visu(:,:)
  REAL(wp)          ,ALLOCATABLE :: s_visu(:)
  REAL(wp)                       :: rhom,val
!===================================================================================================================================
  IF(.NOT.MPIroot) CALL abort(__STAMP__, &
                        "writeData_MN_visu should only be called by MPIroot")
  WRITE(fname,'(A,A,".csv")')TRIM(ProjectName)//'_modes_',TRIM(fname_in)
  nvisu   =sgrid%nElems*n_s
  
  addval = 5
  ALLOCATE(varnames(   addval+2*base_in%f%modes+2))
  ALLOCATE(values_visu(addval+2*base_in%f%modes+2,nvisu))
  ALLOCATE(s_visu(nvisu))
  
  DO iElem=1,sgrid%nElems
    DO i_s=1,n_s
      s_visu(i_s+(iElem-1)*n_s)=sgrid%sp(iElem-1)+(1.0e-06_wp+REAL(i_s-1,wp))/(2.0e-06_wp+REAL(n_s-1,wp))*sgrid%ds(iElem)
    END DO
  END DO
  !first element blending of  logarithmic*(1-xi^2) / linear *xi^2
  DO i_s=1,n_s
    s_visu(i_s) =s_visu(i_s)*(REAL(i_s-1,wp)/REAL(n_s-1,wp))**2 + (1.-(REAL(i_s-1,wp)/REAL(n_s-1,wp))**2) * &
                        (sgrid%sp(0)+ (10**(10.0_wp*(-1.0_wp+REAL(i_s-1,wp)/REAL(n_s-1,wp)))) &
                                                   *(1.0e-06_wp+REAL(n_s+1,wp))/(2.0e-06_wp+REAL(n_s+1,wp))*sgrid%ds(1))
  END DO
  
  nVal=1
  Varnames(   nVal)='rho'
  values_visu(nVal,:)=s_visu(:)
  
  nVal=nVal+1
  Varnames(   nVal)='Phi'
  DO i=1,nvisu
<<<<<<< HEAD
    values_visu(  nVal,i)= Phi_profile%eval_at_rho(s_visu(i))!Eval_Phi(s_visu(i))
=======
    values_visu(  nVal,i)=phi_profile%eval_at_rho(s_visu(i))
>>>>>>> f97be23b
  END DO !i
  
  !nVal=nVal+1
  !Varnames(   nVal)='chi'
  !values_visu(nVal,:)=0.0_wp !TODO
  
  nVal=nVal+1
  Varnames(nVal)='iota(Phi_norm)'
  
  DO i=1,nvisu
    values_visu(  nVal,i)=iota_profile%eval_at_rho(s_visu(i))
  END DO !i
  
  nVal=nVal+1
  Varnames(nVal)='pres(Phi_norm)'
  DO i=1,nvisu
    values_visu(  nVal,i)=pres_profile%eval_at_rho(s_visu(i))
  END DO !i

  DO iMode=1,base_in%f%modes
    nVal=nVal+1
    IF((iMode.GE.base_in%f%sin_range(1)+1).AND.(iMode.LE.base_in%f%sin_range(2)))THEN
    WRITE(VarNames(nVal),'(A,", m=",I4.3,", n=",I4.3)')TRIM(vname)//"_sin", &
      base_in%f%Xmn(1,iMode),base_in%f%Xmn(2,iMode)/base_in%f%nfp
    ELSE
    WRITE(VarNames(nVal),'(A,", m=",I4.3,", n=",I4.3)')TRIM(vname)//"_cos", &
      base_in%f%Xmn(1,iMode),base_in%f%Xmn(2,iMode)/base_in%f%nfp
    END IF
    DO j=1,nvisu
      val=base_in%s%evalDOF_s(s_visu(j),MAX(0,rderiv),xx_in(:,iMode))
      IF(rderiv.EQ.-5)THEN !visualize with 1/rho^m factor
        rhom=1.0_wp
        DO m=1,base_in%f%Xmn(1,iMode)
          rhom=rhom*s_visu(j)
        END DO
        values_visu(nVal,j)=ABS(val)/rhom
        !IF(ABS(val).GE.1e-18)THEN
        !  values_visu(nVal,j)=ABS(val)/rhom
        !ELSE
        !  values_visu(nVal,j)=0.0_wp
        !END IF
        !values_visu(nVal,j)=ABS(val)/(rhom+1.0e-16) + 1.0e-16
        !values_visu(nVal,j)=ABS(val)/(s_visu(j)**REAL(base_in%f%Xmn(1,iMode),wp))+1.0e-15
        !rhom=val
        !DO m=1,base_in%f%Xmn(1,iMode)
        !  rhom=rhom/s_visu(j)
        !END DO
        !values_visu(nVal,j)=rhom+1.0e-15
      ELSEIF(rderiv.EQ.-4)THEN !visualize with ABS
        values_visu(nVal,j)=ABS(val)
      ELSE
        values_visu(nVal,j)=val
      END IF
    END DO !j
  END DO

  CALL write_modes(fname,vname,nVal,base_in%f%modes,base_in%f%Xmn(1,:), &
                   base_in%f%Xmn(2,:),s_visu,sgrid%sp(1),values_visu(:,:),VarNames) 

  DEALLOCATE(varnames)
  DEALLOCATE(values_visu)
  DEALLOCATE(s_visu)
END SUBROUTINE writeDataMN_visu

END MODULE MODgvec_MHD3D_visu
<|MERGE_RESOLUTION|>--- conflicted
+++ resolved
@@ -145,14 +145,8 @@
 SUBROUTINE visu_3D(np_in,minmax,only_planes,fileID )
 ! MODULES
 USE MODgvec_Globals,        ONLY: TWOPI,CROSS
-<<<<<<< HEAD
-USE MODgvec_MHD3D_vars,     ONLY: X1_base,X2_base,LA_base,hmap,sgrid,U,F, iota_profile, pres_profile, Phi_profile
-! USE MODgvec_MHD3D_Profiles, ONLY: Eval_Phi,Eval_PhiPrime,Eval_chiPrime
-! USE MODgvec_MHD3D_Profiles, ONLY: Eval_Phi_TwoPrime
-=======
 USE MODgvec_MHD3D_vars,     ONLY: X1_base,X2_base,LA_base,hmap,sgrid,U,F
-USE MODgvec_MHD3D_vars,     ONLY: phi_profile, chi_profile, iota_profile, pres_profile
->>>>>>> f97be23b
+USE MODgvec_MHD3D_vars,     ONLY: Phi_profile, chi_profile, iota_profile, pres_profile
 USE MODgvec_output_vtk,     ONLY: WriteDataToVTK
 USE MODgvec_output_netcdf,  ONLY: WriteDataToNETCDF
 USE MODgvec_Output_CSV,     ONLY: WriteDataToCSV
@@ -315,29 +309,6 @@
 !      rhopos=MAX(1.0e-04,sgrid%sp(iElem-1)+1e-08+(REAL(i_s-1,wp))/(REAL(n_s-1,wp))*(sgrid%ds(iElem)-2*1e-8)) !for discont. data
       rhopos=MAX(1.0e-04,sgrid%sp(iElem-1)+(REAL(i_s-1,wp))/(REAL(n_s-1,wp))*(sgrid%ds(iElem)))
  
-<<<<<<< HEAD
-      X1_s(:)   = X1_base%s%evalDOF2D_s(spos,X1_base%f%modes,      0,U(0)%X1(:,:))
-      dX1ds(:)  = X1_base%s%evalDOF2D_s(spos,X1_base%f%modes,DERIV_S,U(0)%X1(:,:))
-      F_X1_s(:) = X1_base%s%evalDOF2D_s(spos,X1_base%f%modes,      0,F(0)%X1(:,:))
-      X2_s(:)   = X2_base%s%evalDOF2D_s(spos,X2_base%f%modes,      0,U(0)%X2(:,:))
-      dX2ds(:)  = X2_base%s%evalDOF2D_s(spos,X2_base%f%modes,DERIV_S,U(0)%X2(:,:))
-      F_X2_s(:) = X2_base%s%evalDOF2D_s(spos,X2_base%f%modes,      0,F(0)%X2(:,:))
-      LA_s(:)   = LA_base%s%evalDOF2D_s(spos,LA_base%f%modes,      0,U(0)%LA(:,:))
-      F_LA_s(:) = LA_base%s%evalDOF2D_s(spos,LA_base%f%modes,      0,F(0)%LA(:,:))
-
-      iota_s=iota_profile%eval_at_rho(spos)
-      pres_s=pres_profile%eval_at_rho(spos)
-      phiPrime_s=Phi_profile%eval_at_rho(spos,deriv=1)!Eval_PhiPrime(spos)
-#ifdef VISU_J_EXACT
-      dX1ds_ds(:)  = X1_base%s%evalDOF2D_s(spos,X1_base%f%modes,DERIV_S_S,U(0)%X1(:,:))
-      dX2ds_ds(:)  = X2_base%s%evalDOF2D_s(spos,X2_base%f%modes,DERIV_S_S,U(0)%X2(:,:))
-      dLAds(:)     = LA_base%s%evalDOF2D_s(spos,LA_base%f%modes,DERIV_S  ,U(0)%LA(:,:))
-      iota_s_s=iota_profile%eval_at_rho(spos,deriv=1)
-      phiPrime_s_s=Phi_profile%eval_at_rho(spos, deriv=2)!Eval_Phi_TwoPrime(spos)
-#endif
-      var_visu(VP_S    ,i_s,:,:,:,iElem) =spos
-      var_visu(VP_PHI  ,i_s,:,:,:,iElem) =Phi_profile%eval_at_rho(spos)!Eval_Phi(spos)
-=======
       X1_s(:)   = X1_base%s%evalDOF2D_s(rhopos,X1_base%f%modes,      0,U(0)%X1(:,:))
       dX1ds(:)  = X1_base%s%evalDOF2D_s(rhopos,X1_base%f%modes,DERIV_S,U(0)%X1(:,:))
       F_X1_s(:) = X1_base%s%evalDOF2D_s(rhopos,X1_base%f%modes,      0,F(0)%X1(:,:))
@@ -358,8 +329,7 @@
       phiPrime_dr=Phi_profile%eval_at_rho(rhopos,deriv=2)
 #endif
       var_visu(VP_S    ,i_s,:,:,:,iElem) =rhopos
-      var_visu(VP_PHI  ,i_s,:,:,:,iElem) =phi_profile%eval_at_rho(rhopos)
->>>>>>> f97be23b
+      var_visu(VP_PHI  ,i_s,:,:,:,iElem) =Phi_profile%eval_at_rho(rhopos)
       var_visu(VP_IOTA ,i_s,:,:,:,iElem) =iota_s
       var_visu(VP_PRES ,i_s,:,:,:,iElem) =pres_s
       var_visu(VP_DP_DR,i_s,:,:,:,iElem) =pres_profile%eval_at_rho(rhopos,deriv=1)
@@ -375,25 +345,14 @@
         sgn = -1
       endif
       delta_s=sgn*eps_s*sgrid%ds(iElem)
-<<<<<<< HEAD
-      X1_s_eps(:)   = X1_base%s%evalDOF2D_s(spos+delta_s,X1_base%f%modes,      0,U(0)%X1(:,:))
-      dX1ds_eps(:)  = X1_base%s%evalDOF2D_s(spos+delta_s,X1_base%f%modes,DERIV_S,U(0)%X1(:,:))
-      X2_s_eps(:)   = X2_base%s%evalDOF2D_s(spos+delta_s,X2_base%f%modes,      0,U(0)%X2(:,:))
-      dX2ds_eps(:)  = X2_base%s%evalDOF2D_s(spos+delta_s,X2_base%f%modes,DERIV_S,U(0)%X2(:,:))
-      LA_s_eps(:)   = LA_base%s%evalDOF2D_s(spos+delta_s,LA_base%f%modes,      0,U(0)%LA(:,:))
-      iota_s_eps  = iota_profile%eval_at_rho(spos+delta_s)
-      pres_s_eps  = pres_profile%eval_at_rho(spos+delta_s)
-      phiPrime_s_eps=Phi_profile%eval_at_rho(spos+delta_s,deriv=1)!Eval_PhiPrime(spos+delta_s)
-=======
       X1_s_eps(:)   = X1_base%s%evalDOF2D_s(rhopos+delta_s,X1_base%f%modes,      0,U(0)%X1(:,:))
       dX1ds_eps(:)  = X1_base%s%evalDOF2D_s(rhopos+delta_s,X1_base%f%modes,DERIV_S,U(0)%X1(:,:))
       X2_s_eps(:)   = X2_base%s%evalDOF2D_s(rhopos+delta_s,X2_base%f%modes,      0,U(0)%X2(:,:))
       dX2ds_eps(:)  = X2_base%s%evalDOF2D_s(rhopos+delta_s,X2_base%f%modes,DERIV_S,U(0)%X2(:,:))
       LA_s_eps(:)   = LA_base%s%evalDOF2D_s(rhopos+delta_s,LA_base%f%modes,      0,U(0)%LA(:,:))
-      iota_s_eps=iota_profile%eval_at_rho(rhopos+delta_s)
-      pres_s_eps=pres_profile%eval_at_rho(rhopos+delta_s)
-      phiPrime_s_eps=Eval_PhiPrime(rhopos+delta_s)
->>>>>>> f97be23b
+      iota_s_eps    = iota_profile%eval_at_rho(rhopos+delta_s)
+      pres_s_eps    = pres_profile%eval_at_rho(rhopos+delta_s)
+      phiPrime_s_eps= Phi_profile%eval_at_rho(rhopos+delta_s,deriv=1)
 #endif
       !define theta2, which corresponds to the theta angle of a given theta_star=theta
       Itor_int = 0.
@@ -882,15 +841,9 @@
 !===================================================================================================================================
 SUBROUTINE WriteSFLoutfile(Uin,fileID)
 ! MODULES
-<<<<<<< HEAD
-  USE MODgvec_MHD3D_Vars,     ONLY: hmap,X1_base,X2_base,LA_base, iota_profile, Phi_profile
+  USE MODgvec_MHD3D_Vars,     ONLY: hmap,X1_base,X2_base,LA_base
+  USE MODgvec_MHD3D_vars,     ONLY: Phi_profile, iota_profile
   USE MODgvec_fBase,          ONLY: t_fbase,sin_cos_map
-  ! USE MODgvec_MHD3D_Profiles, ONLY: Eval_PhiPrime
-=======
-  USE MODgvec_MHD3D_Vars,     ONLY: hmap,X1_base,X2_base,LA_base
-  USE MODgvec_MHD3D_vars,     ONLY: phi_profile, iota_profile
-  USE MODgvec_fBase,          ONLY: t_fbase,sin_cos_map
->>>>>>> f97be23b
   USE MODgvec_Transform_SFL,  ONLY: find_pest_angles
   USE MODgvec_SFL_Boozer,     ONLY: t_sfl_boozer,sfl_boozer_new
   USE MODgvec_output_netcdf,  ONLY: WriteDataToNETCDF
@@ -995,11 +948,7 @@
       !respect bounds
       rho_pos(i_rp)=MIN(MAX(1.0e-4_wp,SFLout_radialpos(i_rp)),1.0_wp)
       iota_prof(i_rp)=iota_profile%eval_at_rho(rho_pos(i_rp))
-<<<<<<< HEAD
-      PhiPrime_prof(i_rp)=Phi_profile%eval_at_rho(rho_pos(i_rp),deriv=1)!Eval_PhiPrime(rho_pos(i_rp))
-=======
-      PhiPrime_prof(i_rp)=phi_profile%eval_at_rho(rho_pos(i_rp),deriv=1)
->>>>>>> f97be23b
+      PhiPrime_prof(i_rp)=Phi_profile%eval_at_rho(rho_pos(i_rp),deriv=1)
     END DO
     ALLOCATE(tz_star_pos(2,nthet_out,nzeta_out))
     DO ithet=1,Nthet_out
@@ -1473,12 +1422,7 @@
 !===================================================================================================================================
 SUBROUTINE eval_1d_profiles(n_s,fname_in)
 ! MODULES
-<<<<<<< HEAD
-  ! USE MODgvec_MHD3D_Profiles,ONLY: Eval_Phi
   USE MODgvec_MHD3D_Vars,    ONLY: sgrid, iota_profile, pres_profile, Phi_profile
-=======
-  USE MODgvec_MHD3D_Vars,    ONLY: sgrid, iota_profile, pres_profile, phi_profile
->>>>>>> f97be23b
   USE MODgvec_Output_CSV, ONLY:WriteDataToCSV
 IMPLICIT NONE
 !-----------------------------------------------------------------------------------------------------------------------------------
@@ -1514,11 +1458,7 @@
   iVar=iVar+1
   VarNames(iVar)='Phi'
   DO i=1,nvisu
-<<<<<<< HEAD
-    values_visu( iVar,i)=Phi_profile%eval_at_rho(s_visu(i))!Eval_Phi(s_visu(i))
-=======
-    values_visu( iVar,i)=phi_profile%eval_at_rho(s_visu(i))
->>>>>>> f97be23b
+    values_visu( iVar,i)=Phi_profile%eval_at_rho(s_visu(i))
   END DO !i
 
   iVar=iVar+1
@@ -1547,12 +1487,7 @@
 SUBROUTINE writeDataMN_visu(n_s,fname_in,vname,rderiv,base_in,xx_in)
 ! MODULES
   USE MODgvec_base,          ONLY: t_base
-<<<<<<< HEAD
-  ! USE MODgvec_MHD3D_Profiles,ONLY: Eval_Phi
   USE MODgvec_MHD3D_Vars,    ONLY: sgrid, iota_profile, pres_profile, Phi_profile
-=======
-  USE MODgvec_MHD3D_Vars,    ONLY: sgrid, iota_profile, pres_profile, phi_profile
->>>>>>> f97be23b
   USE MODgvec_write_modes,   ONLY: write_modes
   USE MODgvec_output_vars,   ONLY: Projectname
   IMPLICIT NONE
@@ -1606,11 +1541,7 @@
   nVal=nVal+1
   Varnames(   nVal)='Phi'
   DO i=1,nvisu
-<<<<<<< HEAD
-    values_visu(  nVal,i)= Phi_profile%eval_at_rho(s_visu(i))!Eval_Phi(s_visu(i))
-=======
-    values_visu(  nVal,i)=phi_profile%eval_at_rho(s_visu(i))
->>>>>>> f97be23b
+    values_visu(  nVal,i)=Phi_profile%eval_at_rho(s_visu(i))
   END DO !i
   
   !nVal=nVal+1

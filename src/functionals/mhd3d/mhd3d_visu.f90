--- conflicted
+++ resolved
@@ -87,18 +87,11 @@
     zeta(i_n)=TWOPI*(minmax(3,0)+(minmax(3,1)-minmax(3,0))*REAL(i_n-1,wp)/REAL(mn_IP(2)-1,wp))
   END DO
   !make theta direction fully periodic
-<<<<<<< HEAD
     IF(ABS((minMax(2,1)-minmax(2,0))-1.0_wp).LT.1.0e-04)THEN !fully periodic
       thet(mn_IP(1))=thet(1)
     END IF
   !make zeta direction fully periodic
   IF(.NOT.((hmap%which_hmap.EQ.3).OR.(visu_q_as_xyz)))THEN !not for cylinder / visuQ
-=======
-  IF(ABS((minMax(2,1)-minmax(2,0))-1.0_wp).LT.1.0e-04)THEN !fully periodic
-    thet(mn_IP(1))=thet(1)
-  END IF
-  IF(hmap%which_hmap.NE.3)THEN !not for cylinder
->>>>>>> 6e72d92d
     IF(ABS((minMax(3,1)-minmax(3,0))-1.0_wp).LT.1.0e-04)THEN !fully periodic
       zeta(mn_IP(2))=zeta(1)
     END IF
@@ -382,11 +375,7 @@
 !$OMP   REDUCTION(+:Itor_int,Ipol_int) &
 !$OMP   SHARED(np_in,i_s,iElem,thet,zeta,SFL_theta,X1_base,X2_base,LA_base,X1_s,X2_s,LA_s,dX1ds,dX2ds,&
 !$OMP          VP_LAMBDA,VP_SQRTG,VP_B,VP_F_X1,VP_F_X2,VP_F_LA, VP_Ipol,VP_Itor,&
-<<<<<<< HEAD
 !$OMP          VP_theta,VP_zeta,VP_g_tt,VP_g_tz,VP_g_zz,VP_gr_s,VP_gr_t,VP_gr_z,iota_s,visu_q_as_xyz, &
-=======
-!$OMP          VP_theta,VP_zeta,VP_g_tt,VP_g_tz,VP_g_zz,VP_gr_s,VP_gr_t,VP_gr_z,iota_s, &
->>>>>>> 6e72d92d
 #ifdef VISU_J_FD
 !$OMP          X1_s_eps,X2_s_eps,LA_s_eps,dX1ds_eps,dX2ds_eps,VP_J,iota_s_eps,PhiPrime_s_eps,delta_s,&
 #endif
@@ -424,11 +413,7 @@
             q=(/X1_visu,X2_visu,xIP(2)/)
             q_thet=(/dX1_dthet,dX2_dthet,0.0_wp/)
             q_zeta=(/dX1_dzeta,dX2_dzeta,1.0_wp/)
-<<<<<<< HEAD
             coord_visu(:,i_s,j_s,i_n,i_m,iElem )=MERGE((/X1_visu,X2_visu,xIP(2)*X1_base%f%nfp/TWOPI/),hmap%eval(q),visu_q_as_xyz)
-=======
-            coord_visu(:,i_s,j_s,i_n,i_m,iElem )=hmap%eval(q)
->>>>>>> 6e72d92d
 
             e_s   =hmap%eval_dxdq(q,(/dX1_ds,dX2_ds,0.0_wp/))
             e_thet=hmap%eval_dxdq(q,q_thet)
@@ -700,26 +685,16 @@
   !END IF
 
   !make grid exactly periodic
-<<<<<<< HEAD
     !make theta direction exactly periodic
     IF(ABS((minMax(2,1)-minmax(2,0))-1.0_wp).LT.1.0e-04)THEN !fully periodic
-=======
-  !make theta direction exactly periodic
-  IF(ABS((minMax(2,1)-minmax(2,0))-1.0_wp).LT.1.0e-04)THEN !fully periodic
->>>>>>> 6e72d92d
 !$OMP PARALLEL DO  COLLAPSE(3)     &  
 !$OMP   SCHEDULE(STATIC) DEFAULT(SHARED) PRIVATE(iElem,i_n,i_s)
     DO iElem=1,nElems; DO i_n=1,mn_IP(2); DO i_s=1,n_s
       coord_visu( :,i_s,n_s,i_n,mn_IP(1),iElem)=coord_visu( :,i_s,1,i_n,1,iElem)
     END DO; END DO; END DO
 !$OMP END PARALLEL DO
-<<<<<<< HEAD
     END IF
   IF(.NOT.((hmap%which_hmap.EQ.3).OR.(visu_q_as_xyz)))THEN !not for cylinder / visuQ
-=======
-  END IF
-  IF(hmap%which_hmap.NE.3)THEN !not for cylinder
->>>>>>> 6e72d92d
     !make zeta direction exactly periodic, only for 3Dvisu
     IF((.NOT.only_planes))THEN
       IF(ABS((minMax(3,1)-minmax(3,0))-1.0_wp).LT.1.0e-04)THEN !fully periodic
@@ -747,20 +722,12 @@
                           var_visu(:,:,:,:,:,minElem:maxElem),TRIM(filename))
   ELSE
     !3D
-<<<<<<< HEAD
     WRITE(filename,'(A,"_3D_",I4.4,"_",I8.8,"")') & 
         TRIM(Projectname)//TRIM(MERGE("_visuQ","_visu ",visu_q_as_xyz)),outputLevel,fileID
     IF((outfileType.EQ.1).OR.(outfileType.EQ.12))THEN
       nplot(1:3)=(/n_s,n_s,mn_IP(2)/)-1
     CALL WriteDataToVTK(3,3,nVal,nplot,mn_IP(1)*(maxElem-minElem+1),VarNames, &
                         coord_visu(:,:,:,:,:,minElem:maxElem), &
-=======
-    nplot(1:3)=(/n_s,n_s,mn_IP(2)/)-1
-    WRITE(filename,'(A,"_visu_3D_",I4.4,"_",I8.8)')TRIM(Projectname),outputLevel,fileID
-    IF((outfileType.EQ.1).OR.(outfileType.EQ.12))THEN
-      CALL WriteDataToVTK(3,3,nVal,nplot,mn_IP(1)*(maxElem-minElem+1),VarNames, &
-                          coord_visu(:,:,:,:,:,minElem:maxElem), &
->>>>>>> 6e72d92d
                             var_visu(:,:,:,:,:,minElem:maxElem),TRIM(filename)//".vtu")
     END IF
     IF((outfileType.EQ.2).OR.(outfileType.EQ.12))THEN
@@ -785,13 +752,8 @@
     END IF !outfileType
   END IF
   __PERFOFF("write_visu")
-<<<<<<< HEAD
   WRITE(filename,'(A,"_1D_",I4.4,"_",I8.8)') &
     TRIM(Projectname)//TRIM(MERGE("_visuQ","_visu ",visu_q_as_xyz)),outputLevel,fileID
-=======
-  WRITE(filename,'(A,"_visu_1D_",I4.4,"_",I8.8)') &
-    TRIM(Projectname),outputLevel,fileID
->>>>>>> 6e72d92d
   CoordNames(1)="X"
   CoordNames(2)="Y"
   CoordNames(3)="Z"

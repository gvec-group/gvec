--- conflicted
+++ resolved
@@ -40,7 +40,9 @@
 USE MODgvec_Globals,    ONLY: TWOPI
 USE MODgvec_MHD3D_vars, ONLY: X1_base,X2_base,LA_base,hmap,U
 USE MODgvec_output_vtk, ONLY: WriteDataToVTK
+USE MODgvec_output_netcdf,  ONLY: WriteDataToNETCDF
 USE MODgvec_Output_vars,ONLY: Projectname,OutputLevel
+USE MODgvec_Analyze_Vars,ONLY: outfileType
 IMPLICIT NONE
 !-----------------------------------------------------------------------------------------------------------------------------------
 ! INPUT VARIABLES
@@ -55,8 +57,8 @@
   REAL(wp) :: xIP(2),q(3)
   REAL(wp) :: X1_visu,X2_visu
   REAL(wp) :: coord_visu(3,mn_IP(1),mn_IP(2),1)
-  INTEGER,PARAMETER  :: nVal=3
-  INTEGER  :: VP_LAMBDA,VP_theta,VP_zeta
+  INTEGER,PARAMETER  :: nVal=5
+  INTEGER  :: VP_LAMBDA,VP_theta,VP_zeta,VP_X1,VP_X2
   REAL(wp) :: var_visu(nVal,mn_IP(1),mn_IP(2),1)
   REAL(wp) :: thet(mn_IP(1)),zeta(mn_IP(2))
   REAL(wp) :: spos
@@ -81,6 +83,8 @@
   VP_LAMBDA=iVal;iVal=iVal+1; VarNames(VP_LAMBDA)="lambda"
   VP_theta =iVal;iVal=iVal+1; VarNames(VP_theta )="theta"
   VP_zeta  =iVal;iVal=iVal+1; VarNames(VP_zeta  )="zeta"
+  VP_X1    =iVal;iVal=iVal+1; VarNames(VP_X1  )="X1"
+  VP_X2    =iVal;iVal=iVal+1; VarNames(VP_X2  )="X2"
   DO i_m=1,mn_IP(1)
     thet(i_m)= TWOPI*(minmax(2,0)+(minmax(2,1)-minmax(2,0))*REAL(i_m-1,wp)/REAL(mn_IP(1)-1,wp)) !repeat point exactly
   END DO
@@ -117,11 +121,19 @@
       var_visu(VP_LAMBDA,i_m,i_n,1)=LA_base%f%evalDOF_x(xIP,0,LA_s)
       var_visu(VP_theta ,i_m,i_n,1)=xIP(1)
       var_visu(VP_zeta  ,i_m,i_n,1)=xIP(2)
+      var_visu(VP_X1    ,i_m,i_n,1)=X1_visu
+      var_visu(VP_X2    ,i_m,i_n,1)=X2_visu
     END DO !i_m
   END DO !i_n
   nplot(:)=mn_IP-1
-  WRITE(filename,'(A,"_visu_BC_",I4.4,"_",I8.8,".vtu")')TRIM(Projectname),outputLevel,fileID
-  CALL WriteDataToVTK(2,3,nVal,nplot,1,VarNames,coord_visu,var_visu,TRIM(filename))
+  WRITE(filename,'(A,"_visu_BC_",I4.4,"_",I8.8)')TRIM(Projectname),outputLevel,fileID
+  IF((outfileType.EQ.1).OR.(outfileType.EQ.12))THEN
+    CALL WriteDataToVTK(2,3,nVal,nplot,1,VarNames,coord_visu,var_visu,TRIM(filename)//".vtu")
+  END IF
+  IF((outfileType.EQ.2).OR.(outfileType.EQ.12))THEN
+    CALL WriteDataToNETCDF(2,3,nVal,mn_IP,(/"dim_theta","dim_zeta "/),VarNames,&
+    coord_visu,var_visu, TRIM(filename))
+  END IF
 
 END SUBROUTINE visu_BC_face
 
@@ -132,7 +144,7 @@
 !===================================================================================================================================
 SUBROUTINE visu_3D(np_in,minmax,only_planes,fileID )
 ! MODULES
-USE MODgvec_Globals,        ONLY: TWOPI,PI,CROSS
+USE MODgvec_Globals,        ONLY: TWOPI,CROSS
 USE MODgvec_MHD3D_vars,     ONLY: X1_base,X2_base,LA_base,hmap,sgrid,U,F
 USE MODgvec_MHD3D_Profiles, ONLY: Eval_iota,Eval_pres,Eval_Phi,Eval_PhiPrime,Eval_chiPrime,Eval_p_prime
 USE MODgvec_MHD3D_Profiles, ONLY: Eval_iota_Prime,Eval_Phi_TwoPrime
@@ -160,15 +172,15 @@
   REAL(wp) :: X1_visu,X2_visu,dX1_ds,dX2_ds,dX1_dthet,dX1_dzeta,dX2_dthet,dX2_dzeta
   REAL(wp) :: dLA_dthet,dLA_dzeta,iota_s,pres_s,phiPrime_s,e_s(3),e_thet(3),e_zeta(3)
 #if (defined(VISU_J_FD) || defined(VISU_J_EXACT))
-  INTEGER,PARAMETER  :: nVal=34
+  INTEGER,PARAMETER  :: nVal=36
   INTEGER            :: VP_J
   REAL(wp)           :: Jcart(3)
 #else
-  INTEGER,PARAMETER  :: nVal=31
+  INTEGER,PARAMETER  :: nVal=33
 #endif
   INTEGER  ::VP_LAMBDA,VP_SQRTG,VP_PHI,VP_IOTA,VP_PRES,VP_dp_ds,VP_B,VP_F_X1,VP_F_X2,VP_F_LA, &
              VP_s,VP_theta,VP_zeta,VP_g_tt,VP_g_tz,VP_g_zz,VP_gr_s,VP_gr_t,VP_gr_z,VP_Mscale ,VP_MscaleF,&
-             VP_Ipol,VP_Itor
+             VP_Ipol,VP_Itor,VP_X1,VP_X2
   REAL(wp) :: coord_visu( 3,np_in(1),np_in(1),np_in(3),np_in(2),sgrid%nElems)
   REAL(wp) :: var_visu(nVal,np_in(1),np_in(1),np_in(3),np_in(2),sgrid%nElems)
   REAL(wp) :: var_visu_1d(nVal+3,(np_in(1)-1)*sgrid%nElems+1)
@@ -254,6 +266,8 @@
   VP_B      =iVal;iVal=iVal+3; VarNames(VP_B     )="BvecX"
                                VarNames(VP_B+1   )="BvecY"
                                VarNames(VP_B+2   )="BvecZ"
+  VP_X1     =iVal;iVal=iVal+1; VarNames(VP_X1    )="X1"
+  VP_X2     =iVal;iVal=iVal+1; VarNames(VP_X2    )="X2"
   VP_F_X1   =iVal;iVal=iVal+1; VarNames(VP_F_X1  )="F_X1"
   VP_F_X2   =iVal;iVal=iVal+1; VarNames(VP_F_X2  )="F_X2"
   VP_F_LA   =iVal;iVal=iVal+1; VarNames(VP_F_LA  )="F_LA"
@@ -375,7 +389,7 @@
 !$OMP           Bcart, Bthet, Bzeta, grad_s, grad_thet, grad_zeta) &
 !$OMP   REDUCTION(+:Itor_int,Ipol_int) &
 !$OMP   SHARED(np_in,i_s,iElem,thet,zeta,SFL_theta,X1_base,X2_base,LA_base,X1_s,X2_s,LA_s,dX1ds,dX2ds,&
-!$OMP          VP_LAMBDA,VP_SQRTG,VP_B,VP_F_X1,VP_F_X2,VP_F_LA, VP_Ipol,VP_Itor,&
+!$OMP          VP_LAMBDA,VP_SQRTG,VP_B,VP_F_X1,VP_F_X2,VP_F_LA, VP_Ipol,VP_Itor,VP_X1,VP_X2,&
 !$OMP          VP_theta,VP_zeta,VP_g_tt,VP_g_tz,VP_g_zz,VP_gr_s,VP_gr_t,VP_gr_z,iota_s, &
 #ifdef VISU_J_FD
 !$OMP          X1_s_eps,X2_s_eps,LA_s_eps,dX1ds_eps,dX2ds_eps,VP_J,iota_s_eps,PhiPrime_s_eps,delta_s,&
@@ -440,6 +454,8 @@
             var_visu(VP_LAMBDA,i_s,j_s,i_n,i_m,iElem) = LA_base%f%evalDOF_x(xIP,0,LA_s)
             !sqrtG
             var_visu(VP_SQRTG,i_s,j_s,i_n,i_m,iElem) = sqrtG
+            var_visu(VP_X1   ,i_s,j_s,i_n,i_m,iElem) = X1_visu
+            var_visu(VP_X2   ,i_s,j_s,i_n,i_m,iElem) = X2_visu
             !F_X1,F_X2,F_LA  
             var_visu(VP_F_X1,i_s,j_s,i_n,i_m,iElem) = X1_base%f%evalDOF_x(xIP,         0,F_X1_s )
             var_visu(VP_F_X2,i_s,j_s,i_n,i_m,iElem) = X2_base%f%evalDOF_x(xIP,         0,F_X2_s )
@@ -987,50 +1003,6 @@
         var_out(VP_rho ,:,:,i_rp)=rho_pos(i_rp)
         var_out(VP_iota,:,:,i_rp)=iota_int
         
-<<<<<<< HEAD
-        var_out(VP_theta    ,ithet,izeta,i_rp)=xp(1)
-        var_out(VP_zeta     ,ithet,izeta,i_rp)=xp(2)
-        var_out(VP_SQRTG    ,ithet,izeta,i_rp)=sqrtG
-        var_out(VP_SQRTGstar,ithet,izeta,i_rp)=sqrtG/Jstar !=sqrtGstar
-        var_out(VP_B:VP_B+2 ,ithet,izeta,i_rp)=Bfield
-        var_out(VP_grads:VP_grads+2 ,ithet,izeta,i_rp)=CROSS(e_thet,e_zeta)/sqrtG
-        var_out(VP_modB     ,ithet,izeta,i_rp)=SQRT(SUM(Bfield*Bfield))
-        var_out(VP_Bthet    ,ithet,izeta,i_rp)=SUM(Bfield*CROSS(e_zeta,e_s   ))/sqrtG
-        var_out(VP_Bzeta    ,ithet,izeta,i_rp)=SUM(Bfield*CROSS(e_thet,e_zeta))/sqrtG
-        var_out(VP_Bthetstar    ,ithet,izeta,i_rp)=SUM(Bfield*CROSS(e_zetastar,e_s       ))*Jstar/sqrtG
-        var_out(VP_Bzetastar    ,ithet,izeta,i_rp)=SUM(Bfield*CROSS(e_thetstar,e_zetastar))
-        var_out(VP_Bsubthet ,ithet,izeta,i_rp)=SUM(Bfield*e_thet)
-        var_out(VP_Bsubzeta ,ithet,izeta,i_rp)=SUM(Bfield*e_zeta)
-        var_out(VP_Bsubthetstar ,ithet,izeta,i_rp)=SUM(Bfield*e_thetstar)
-        var_out(VP_Bsubzetastar ,ithet,izeta,i_rp)=SUM(Bfield*e_zetastar)
-      END DO; END DO !izeta,ithet
-      var_out(VP_Itor ,:,:,i_rp)= Itor_int*TWOPI/(REAL((nthet_out*nzeta_out),wp)*(2.0e-7_wp*TWOPI)) !(2pi)^2/nfp /(Nt*Nz) * nfp/(2pi)
-      var_out(VP_Ipol ,:,:,i_rp)= Ipol_int*TWOPI/(REAL((nthet_out*nzeta_out),wp)*(2.0e-7_wp*TWOPI))
-    END DO !i_rp=1,n_rp
-
-    END ASSOCIATE
-  ELSE !use quantities given in SFL coords 
-    ASSOCIATE(X1sfl_base=>trafoSFL%X1sfl_base,X1sfl=>trafoSFL%X1sfl,&
-              X2sfl_base=>trafoSFL%X2sfl_base,X2sfl=>trafoSFL%X2sfl,&
-              Gtsfl_base=>trafoSFL%GZsfl_base,Gtsfl=>trafoSFL%Gtsfl,&
-              GZsfl_base=>trafoSFL%GZsfl_base,GZsfl=>trafoSFL%GZsfl )
-    ALLOCATE(X1_s(X1sfl_base%f%modes),dX1ds_s(X1sfl_base%f%modes))
-    ALLOCATE(X2_s(X2sfl_base%f%modes),dX2ds_s(X2sfl_base%f%modes)) 
-    IF(SFLcoord.EQ.2) ALLOCATE(Gt_s(GZsfl_base%f%modes),GZ_s(GZsfl_base%f%modes),dGZds_s(GZsfl_base%f%modes))
-    DO i_rp=1,n_rp
-      spos=rp(i_rp)
-      iota_int=Eval_iota(spos)
-      Itor_int=0.
-      Ipol_int=0.
-      phiPrime_int=Eval_PhiPrime(spos)
-      var_out(VP_rho ,:,:,i_rp)=spos
-      var_out(VP_iota,:,:,i_rp)=iota_int
-      GZ_int   = 0.0_wp !only changed for SFLcoords=2
-      !dGZds    = 0.0_wp !only changed for SFLcoords=2
-      dGZdthetstar = 0.0_wp !only changed for SFLcoords=2
-      dGZdzetastar = 0.0_wp !only changed for SFLcoords=2
-=======
->>>>>>> be339692
         !interpolate radially
         X1_s(   :) = X1_base%s%evalDOF2D_s(rho_pos(i_rp),X1_base%f%modes,       0,Uin%X1(:,:))
         dX1ds_s(:) = X1_base%s%evalDOF2D_s(rho_pos(i_rp),X1_base%f%modes, DERIV_S,Uin%X1(:,:))
@@ -1163,71 +1135,6 @@
       DEALLOCATE(LA_s)
     END IF
   
-<<<<<<< HEAD
-        
-        IF(SFLcoord.EQ.2)THEN !BOOZER coordinates (else=0)
-          GZ_int       = GZsfl_base%f%evalDOF_x(xp,         0, GZ_s)
-          dGZds        = GZsfl_base%f%evalDOF_x(xp,         0, dGZds_s)
-          dGZdthetstar = GZsfl_base%f%evalDOF_x(xp,DERIV_THET, GZ_s)
-          dGZdzetastar = GZsfl_base%f%evalDOF_x(xp,DERIV_ZETA, GZ_s)
-        END IF
-        
-        qvec=(/X1_int,X2_int,zetastar_pos(izeta)-GZ_int/) !(X1,X2,"zeta=zetastar-GZ(spos,thetstar,zetastar)")
-        coord_out(:,ithet,izeta,i_rp)=hmap%eval(qvec)
-        e_s          = hmap%eval_dxdq(qvec,(/dX1ds       ,dX2ds       ,       -dGZds       /)) !dxvec/ds
-        e_thetstar   = hmap%eval_dxdq(qvec,(/dX1dthetstar,dX2dthetstar,       -dGZdthetstar/)) !dxvec/dthetstar
-        e_zetastar   = hmap%eval_dxdq(qvec,(/dX1dzetastar,dX2dzetastar,1.0_wp -dGZdzetastar/)) !dxvec/dzetastar
-        sqrtG        = SUM(e_s*(CROSS(e_thetstar,e_zetastar)))
-        !sqrtG        = hmap%eval_Jh(qvec)*(dX1ds*dX2dthetstar-dX1dthetstar*dX2ds)
-        Bthetstar    = iota_int*PhiPrime_int   !/sqrtG
-        Bzetastar    =          PhiPrime_int   !/sqrtG
-        Bfield(:)    =  ( e_thetstar(:)*Bthetstar+e_zetastar(:)*Bzetastar) /sqrtG
-        Itor_int = Itor_int+ SUM(Bfield(:)*e_thetstar(:))   !B_theta=B.e_thet 
-        Ipol_int = Ipol_int+ SUM(Bfield(:)*e_zetastar(:))   !B_zeta =B.e_zeta
-        var_out(VP_thetastar,ithet,izeta,i_rp)=thetstar_pos(ithet)
-        var_out(VP_zetastar ,ithet,izeta,i_rp)=zetastar_pos(izeta)
-        var_out(VP_theta    ,ithet,izeta,i_rp)=thetstar_pos(ithet)-GZsfl_base%f%evalDOF_x(xp,         0, Gt_s)
-        var_out(VP_zeta     ,ithet,izeta,i_rp)=zetastar_pos(izeta)-GZ_int
-        var_out(VP_SQRTGstar,ithet,izeta,i_rp)=sqrtG
-        var_out(VP_B:VP_B+2 ,ithet,izeta,i_rp)=Bfield
-        var_out(VP_grads:VP_grads+2,ithet,izeta,i_rp)=CROSS(e_thetstar,e_zetastar)/sqrtG
-        var_out(VP_modB     ,ithet,izeta,i_rp)=SQRT(SUM(Bfield*Bfield))
-        var_out(VP_Bthet    ,ithet,izeta,i_rp)=Bthetstar
-        var_out(VP_Bzeta    ,ithet,izeta,i_rp)=Bzetastar
-        var_out(VP_Bsubthetstar,ithet,izeta,i_rp)=SUM(Bfield*e_thetstar)
-        var_out(VP_Bsubzetastar,ithet,izeta,i_rp)=SUM(Bfield*e_zetastar)
-      END DO; END DO !ithet,izeta
-      var_out(VP_Itor ,:,:,i_rp)= Itor_int*TWOPI/(REAL((nthet_out*nzeta_out),wp)*(2.0e-7_wp*TWOPI)) !(2pi)^2/nfp /(Nt*Nz) * nfp/(2pi)
-      var_out(VP_Ipol ,:,:,i_rp)= Ipol_int*TWOPI/(REAL((nthet_out*nzeta_out),wp)*(2.0e-7_wp*TWOPI))
-    END DO !i_rp=1,,n_rp
-    END ASSOCIATE
-  END IF !useSFLcoords
-  DEALLOCATE(X1_s,dX1ds_s,X2_s,dX2ds_s,thetstar_pos,zetastar_pos)
-  SDEALLOCATE(LA_s)
-  SDEALLOCATE(Gt_s)
-  SDEALLOCATE(dGzds_s)
-  SDEALLOCATE(Gz_s)
-
-
-  IF((outfileType.EQ.1).OR.(outfileType.EQ.12))THEN
-   CALL WriteDataToVTK(3,3,nVal,(/Nthet_out-1,Nzeta_out-1,n_rp-1/),1,VarNames, &
-                      coord_out(1:3 ,1:Nthet_out,1:Nzeta_out,1:n_rp), &
-                      var_out(1:nval,1:Nthet_out,1:Nzeta_out,1:n_rp),TRIM(filename)//TRIM(MERGE('_full  ','_direct',dbg.EQ.1))//".vtu")
-  END IF
-  IF((outfileType.EQ.2).OR.(outfileType.EQ.12))THEN
-    CALL WriteDataToNETCDF(3,3,nVal,(/Nthet_out,Nzeta_out,n_rp/),&
-                           (/"dim_theta","dim_zeta ","dim_rho  "/),VarNames, &
-                           coord_out(1:3 ,1:Nthet_out,1:Nzeta_out,1:n_rp), &
-                           var_out(1:nval,1:Nthet_out,1:Nzeta_out,1:n_rp), TRIM(filename)//TRIM(MERGE('_full  ','_direct',dbg.EQ.1)))
-  END IF!outfileType
-  END ASSOCIATE !n_rp,rp
-  DEALLOCATE(coord_out,var_out)
-END DO !dbg
-  CALL trafoSFL%free()
-  SWRITE(UNIT_stdOut,'(A)') '... DONE.'
-  __PERFOFF("output_sfl")
-END SUBROUTINE WriteSFLoutfile
-=======
     IF((outfileType.EQ.1).OR.(outfileType.EQ.12))THEN
      CALL WriteDataToVTK(3,3,nVal,(/Nthet_out-1,Nzeta_out-1,SFLout_nrp-1/),1,VarNames, &
                         coord_out(1:3 ,1:Nthet_out,1:Nzeta_out,1:SFLout_nrp), &
@@ -1245,7 +1152,6 @@
     __PERFOFF("output_sfl")
   END DO !k ... whichSFLout
   END SUBROUTINE WriteSFLoutfile
->>>>>>> be339692
 
 
 !===================================================================================================================================

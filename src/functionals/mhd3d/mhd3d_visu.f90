--- conflicted
+++ resolved
@@ -153,16 +153,9 @@
   REAL(wp) :: X1_s(X1_base%f%modes),F_X1_s(X1_base%f%modes),dX1ds(X1_base%f%modes)
   REAL(wp) :: X2_s(X2_base%f%modes),F_X2_s(X2_base%f%modes),dX2ds(X2_base%f%modes)
   REAL(wp) :: LA_s(LA_base%f%modes),F_LA_s(LA_base%f%modes)
-<<<<<<< HEAD
   REAL(wp) :: X1_visu,X2_visu,dX1_ds,dX2_ds,dX1_dthet,dX1_dzeta,dX2_dthet,dX2_dzeta
   REAL(wp) :: dLA_dthet,dLA_dzeta,iota_s,pres_s,phiPrime_s,e_s(3),e_thet(3),e_zeta(3)
-#define VISU_J_EXACT = 1
 #if (defined(VISU_J_FD) || defined(VISU_J_EXACT))
-=======
-  REAL(wp) :: X1_visu,X2_visu,dX1_ds_visu,dX2_ds_visu,dX1_dthet_visu,dX1_dzeta_visu,dX2_dthet_visu,dX2_dzeta_visu
-  REAL(wp) :: dLA_dthet_visu,dLA_dzeta_visu,iota_s,pres_s,phiPrime_s,e_s(3),e_thet(3),e_zeta(3)
-#ifdef VISU_J_FD
->>>>>>> 3bcfee1b
   INTEGER,PARAMETER  :: nVal=32
   INTEGER            :: VP_J
 #else
@@ -318,11 +311,7 @@
       var_visu(VP_Mscale,i_s,:,:,:,iElem) = (SUM(X1_base%f%Xmn(1,:)**(4+1)*X1_s(:)**2)+SUM(X2_base%f%Xmn(1,:)**(4+1)*X2_s(:)**2))/&  !pexp=4, qexp=1
                                             (SUM(X1_base%f%Xmn(1,:)**(4  )*X1_s(:)**2)+SUM(X2_base%f%Xmn(1,:)**(4  )*X2_s(:)**2))
       var_visu(VP_MscaleF,i_s,:,:,:,iElem)= (SUM(X1_base%f%Xmn(1,:)**(4+1)*F_X1_s(:)**2)+SUM(X2_base%f%Xmn(1,:)**(4+1)*F_X2_s(:)**2))/&  !pexp=4, qexp=1
-<<<<<<< HEAD
-                                            (SUM(X1_base%f%Xmn(1,:)**(4  )*F_X1_s(:)**2)+SUM(X2_base%f%Xmn(1,:)**(4  )*F_X2_s(:)**2)+1e-14)
-=======
                                             (SUM(X1_base%f%Xmn(1,:)**(4  )*F_X1_s(:)**2)+SUM(X2_base%f%Xmn(1,:)**(4  )*F_X2_s(:)**2)+1.0e-14)
->>>>>>> 3bcfee1b
 #ifdef VISU_J_FD
       ! for Finite  Difference in s
       if (i_s .ne. n_s) then !switch sign of finite difference at last point
@@ -724,15 +713,9 @@
                           var_visu(:,:,:,:,:,minElem:maxElem),TRIM(filename))
   END IF
   __PERFOFF("write_visu")
-<<<<<<< HEAD
-  WRITE(filename,'(A,"_profile_1D_",I4.4,"_",I8.8,".csv")')TRIM(Projectname),outputLevel,fileID
-  CALL WriteDataToCSV(VarNames(:) ,RESHAPE(var_visu(:,:,1,1,1,:),(/nVal,n_s*nElems/)) ,TRIM(filename)  &
-                                  ,append_in=.FALSE.,vfmt_in='E15.5')
-=======
   WRITE(filename,'(A,"_visu_1D_",I4.4,"_",I8.8,".csv")')TRIM(Projectname),outputLevel,fileID
   CALL WriteDataToCSV(VarNames(:) ,RESHAPE(var_visu(:,:,1,1,1,:),(/nVal,n_s*nElems/)) ,TRIM(filename)  &
                                   ,append_in=.FALSE.)
->>>>>>> 3bcfee1b
 
   
   SWRITE(UNIT_stdOut,'(A)') '... DONE.'

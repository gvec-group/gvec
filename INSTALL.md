# GVEC INSTALLATION PROCEDURE

Quick-links:
*  [Install on a MPCDF cluster](#install-on-a-mpcdf-cluster) 
*  [Install on a Linux](#install-on-linux) 
*  [Install on a Mac](#install-on-a-mac) 
*  [Compile GVEC](#compile-gvec)

## Prerequisites
The following libraries are required, if not mentioned
otherwise, including their development headers:
- cmake 
- git lfs
- libc6
- zlib
- BLAS/LAPACK (or compatible, e.g. ATLAS, MKL)
- netcdf library (Fortran & serial!)

**Note**: `git lfs` has been recently introduced, once you have gvec cloned and the branch checked out, be sure to run in the gvec directory 
```bash
git lfs install
git lfs pull
```


## Install on a MPCDF cluster

*tested on raven and cobra updated 2024/02/26*

GVEC has been installed and tested on the MPCDF cobra and raven clusters

### Compiler and Libraries

To setup the compiler and load the modules, we use a prepared shell script in `CI_setup`, that depends on the compiler:
*   For Intel compiler on raven or cobra, run for example:
    ```bash
    . CI_setup/mpcdf_setup_intel
    ```
*   For Gnu compiler on raven, run for example:
    ```bash
    . CI_setup/mpcdf_setup_gnu
    ```

**Note**: `git lfs` has been recently introduced, once you have gvec cloned and the branch checked out, be sure to run in the gvec directory 
```bash
git lfs install
git lfs pull
```

### Compilation

...continue with section [Compile GVEC](#compile-gvec)

## Install on a Mac

*tested on a mac with homebrew, updated 2024/02/26*

### Compilers

GVEC requires a C and a Fortran 2003 compliant compiler,
compilers tested with GVEC include

- GNU Compiler Collection 9 or newer
- Intel C/Fortran Compiler 17 or newer (recommended)
- CMake 3.5+ as a build system

### Libraries

Using homebrew (`brew install`) on a Mac, the following packages should be installed:
- `cmake` 
- `git-lfs`
- `netcdf-fortran`
- `gcc` (possibly no need to install explicitly)
- `lapack` (possibly no need to install explicitly)

**Note**: `git lfs` has been recently introduced, once you have gvec cloned and the branch checked out, be sure to run in the gvec directory 
```bash
git lfs install
git lfs pull
```

### Compilation

GVEC supports CMake as a build system, which should be available on most systems. 

...continue with section [Compile GVEC](#compile-gvec)

## Install on linux

*tested on ubuntu, updated 2024/02/26*

### Compilers

GVEC requires a C and a Fortran 2003 compliant compiler,
compilers tested with GVEC include

- GNU Compiler Collection 9 or newer
- Intel C/Fortran Compiler 17 or newer (recommended)
- CMake 3.5+ as a build system

### Libraries

Under ubuntu, the following packages should be installed:

- `cmake` and `cmake-curses-gui`
- `git-lfs`
- `gcc`,`g++` and `gfortran`
- `liblapack3` and `liblapack-dev`
- `zlib1g-dev`
- `libnetcdf-dev` and `libnetcdff-dev`

**Note**: `git lfs` has been recently introduced, once you have gvec cloned and the branch checked out, be sure to run in the gvec directory 
```bash
git lfs install
git lfs pull
```

### Compilation

**IMPORTANT:** Before executing cmake, be sure that you have all libraries (netcdf must be compiled in serial). It might also be necessary to export an environment variable `FC` to point to the compiler. 
*  For gnu compiler:
   ```bash 
   export FC=`which gfortran`
   ```
*  For Intel compiler
   ```bash
   export FC=`which ifort`
   ```
...continue with section [Compile GVEC](#compile-gvec)


## Compile GVEC

<<<<<<< HEAD
#### Compiling on Cobra cluster with MPI (Oct 2022)

Load the modules and export the fortran compiler : 

```
    module purge
    module load git cmake 
    module load intel/19.1.3 mkl hdf5-serial
    module load impi/2019.9
    export FC=`which mpiifort`
```
Example for an interactive run:
```
    srun  --nodes=1 --ntasks-per-node=#MPItasks --cpus-per-task=$OMP_NUM_THREADS #cores -p interactive --time=TIME_LESS_THAN_2HOURS --mem=MEMORY_LESS_THAN_32G build/bin/gvec ini/performance/parameter_tiagoMPI.ini
```

=======
* The standard way of compiling GVEC is using cmake presets, see [here](#configure-and build-with-cmake-presets)
* There is also an interactive way with ccmake , see [here](#configure-and-build-interactively)
>>>>>>> 321e49ef

### Configure and build with cmake presets

With Cmake version > 3.22, the CMakePresets feature can be used to configure and then build the code. 

1.  Start from the GVEC directory with
    ```bash
    cmake --list-presets
    ```
    to show a list of presets (defined `CMakePresets.json` and `CMakeUserPresets.json`).
1.  Select a preset and specify the `build` directory (the build directory can have any name). 
    *   **on Linux**: 
        ```bash
        cmake --preset gvec_config_release -B build
        ```
    *   **on mac (homebrew)**
        ```bash
        cmake --preset gvec_config_release_mac_brew -B build
        ```
1.  Then compile with  (`-j` compiles in parallel)
    ```bash
    cmake --build build -j
    ```

Further, the user can also create own presets by creating his own preset file `CMakeUserPresets.json` in the GVEC directory. Be careful to only add new entries with new names, as they must be different from those in `CMakePresets.json`. For example compiling on a mac in debug mode:
```json
{
  "version": 3,
  "cmakeMinimumRequired": {
    "major": 3,
    "minor": 22,
    "patch": 0
    },
  "configurePresets": [
      {
          "name": "gvec_config_debug_mac",
          "displayName": "GVEC configure: default debug build on a MAC",
          "hidden": false,
          "cacheVariables": {
              "CMAKE_BUILD_TYPE": "Debug",
              "COMPILE_GVEC": "On",
              "CMAKE_HOSTNAME": "mac_brew",
              "LINK_GVEC_TO_NETCDF": "On",
              "USE_OPENMP": "On",
              "COMPILE_GVEC_AS_STATIC_LIB": "On"
          }
      }
  ]
}
```
The user presets then appear also on the list of presets. 

**Note:** The preset files allow building the code in **VScode** with "CMake" and "CMake Tools" extensions.

### Configure and build interactively

To compile GVEC interactively (needs `ccmake` command):

1.  create a new subdirectory that can have any name, e.g. `build` 
    ```bash 
    mkdir build ; cd build
    ```
1.  Inside that directory execute
    ```bash
    ccmake ../
    ``` 
    `ccmake` gives you a visual setup on the terminal. 
    *  Press "enter" to change options, and press "enter" again to fix the change
    *  Press "c" to configure and "g" to create the Makefiles. 
    *  If `BUILD_NETCDF=ON` and no preinstalled libraries for netcdf are found, an error occurs...
    * On a Mac, be sure to activate `COMPILE_GVEC_AS_STATIC_LIB=ON` (in ccmake, toggle to view all variables by typing `t`)
    *  In the main `CMakeList.txt` file, some pre-defined setups (library paths) for different architectures are controlled 
       by setting the  `CMAKE_HOSTNAME` to `cobra`/`raven`/`mac_brew`/`mac_ports`/`tokp`/.. .
1.  Finally, compile GVEC in the build directory by typing (`-j` compiles in parallel)
    ```bash
    make -j
    ```

## Run GVEC with OpenMP

If you run gvec with the OpenMP parallelization, be sure to set the desired number of threads as an environment variable:
   ```bash
   #replace ??? by the number of threads you want to use
   export OMP_NUM_THREADS=???
   ```

## Running tests

After compilation, you can quickly run some tests via `ctest`, that then calls the `pytest` environment of GVEC (requires `python >3.10` to be installed!). 

Change to the build directory, and execute:
```bash
ctest -T test --output-on-failure -R
```<|MERGE_RESOLUTION|>--- conflicted
+++ resolved
@@ -128,10 +128,6 @@
    ```
 ...continue with section [Compile GVEC](#compile-gvec)
 
-
-## Compile GVEC
-
-<<<<<<< HEAD
 #### Compiling on Cobra cluster with MPI (Oct 2022)
 
 Load the modules and export the fortran compiler : 
@@ -148,10 +144,11 @@
     srun  --nodes=1 --ntasks-per-node=#MPItasks --cpus-per-task=$OMP_NUM_THREADS #cores -p interactive --time=TIME_LESS_THAN_2HOURS --mem=MEMORY_LESS_THAN_32G build/bin/gvec ini/performance/parameter_tiagoMPI.ini
 ```
 
-=======
+
+## Compile GVEC
+
 * The standard way of compiling GVEC is using cmake presets, see [here](#configure-and build-with-cmake-presets)
 * There is also an interactive way with ccmake , see [here](#configure-and-build-interactively)
->>>>>>> 321e49ef
 
 ### Configure and build with cmake presets
 

--- conflicted
+++ resolved
@@ -96,7 +96,6 @@
    export OMP_NUM_THREADS=??
 ```
 
-<<<<<<< HEAD
 #### Compiling on Cobra cluster with MPI (Oct 2022)
 
 Load the modules and export the fortran compiler : 
@@ -112,7 +111,7 @@
 ```
     srun  --nodes=1 --ntasks-per-node=#MPItasks --cpus-per-task=$OMP_NUM_THREADS #cores -p interactive --time=TIME_LESS_THAN_2HOURS --mem=MEMORY_LESS_THAN_32G build/bin/gvec ini/performance/parameter_tiagoMPI.ini
 ```
-=======
+
 
 #### Configure and build with CMakePresets
 
@@ -161,4 +160,3 @@
 
 **Note:** The preset files allow building the code in **VScode** with "CMake" and "CMake Tools" extensions.
    
->>>>>>> 83fab8ff

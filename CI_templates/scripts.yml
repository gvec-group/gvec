--- conflicted
+++ resolved
@@ -181,15 +181,9 @@
       --junitxml=pytest.xml
       --annotations=annotations.json
     # pytest: restart
-<<<<<<< HEAD
     - ${PYTEST_EXEC_CMD}
       --log-file=log_pytest_run_restart.txt
       -m "${PYTEST_MARKER_OPTS} and run_stage and restart"
-=======
-    - ${PYTEST_EXEC_CMD} 
-      --log-file=log_pytest_run_restart.txt 
-      -m "${PYTEST_MARKER_OPTS} and run_stage and restart" 
->>>>>>> 4e4f44ed
       $PYTEST_DIR_OPTS
       -k "${PYTEST_KEY_OPTS}"
       --junitxml=pytest-restart.xml
@@ -299,11 +293,11 @@
     - echo -e "\e[0Ksection_end:`date +%s`:pre-post\r\e[0K"
     # POST
     - echo -e "\e[0Ksection_start:`date +%s`:post[collapsed=true]\r\e[0KPostprocessing"
-    - ${PYTEST_EXEC_CMD} 
-      --log-file=log_pytest_post.txt 
-      -m "${PYTEST_MARKER_OPTS} and post_stage" 
-      -k "${PYTEST_KEY_OPTS}" 
-      $PYTEST_DIR_OPTS 
+    - ${PYTEST_EXEC_CMD}
+      --log-file=log_pytest_post.txt
+      -m "${PYTEST_MARKER_OPTS} and post_stage"
+      -k "${PYTEST_KEY_OPTS}"
+      $PYTEST_DIR_OPTS
       --junitxml=pytest.xml
       --annotations=annotations.json
     - echo -e "\e[0Ksection_end:`date +%s`:post\r\e[0K"
@@ -334,11 +328,11 @@
     - echo -e "\e[0Ksection_end:`date +%s`:pre-conv\r\e[0K"
     # CONVERTER TESTS
     - echo -e "\e[0Ksection_start:`date +%s`:conv[collapsed=true]\r\e[0K converter Postprocessing"
-    - ${PYTEST_EXEC_CMD} 
-      --log-file=log_pytest_conv.txt 
-      -m "${PYTEST_MARKER_OPTS} and converter_stage and (not restart)" 
-      -k "not highres" 
-      $PYTEST_DIR_OPTS 
+    - ${PYTEST_EXEC_CMD}
+      --log-file=log_pytest_conv.txt
+      -m "${PYTEST_MARKER_OPTS} and converter_stage and (not restart)"
+      -k "not highres"
+      $PYTEST_DIR_OPTS
       --junitxml=pytest.xml
       --annotations=annotations.json
     - echo -e "\e[0Ksection_end:`date +%s`:conv\r\e[0K"

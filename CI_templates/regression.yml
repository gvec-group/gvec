# =================================================================================================================================
# Stage "regression"
# =================================================================================================================================

# ---------------------------------------------------------------------------------------------------------------------------------
# GitLab Shared Runners

# ____________________________
# MPCDF new Docker images
# (each providing a toolchain based on a single combination of compiler and MPI variant)

# compare results between serial and OpenMP for Intel compiler (no MPI)
reg.mpcdfci_intel-minimal:
  stage: regression
  extends:
    - .mpcdfci_intel2023     # need to choose one (does not matter which) Docker image
    - .before_script_modules # to be able to load modules
    - .script_regression
    #- .vars_matrix_run
    - .rules_minimal_only
  variables:
    CMP_MODE: "Debug"
    OMP_MODE_1: "ompOFF"
    OMP_MODE_2: "ompON"
    CASENAME_1: ${HASH_TAG}_${CURR_CMP}_${CMP_MODE}_${OMP_MODE_1}_mpiOFF
    CASENAME_2: ${HASH_TAG}_${CURR_CMP}_${CMP_MODE}_${OMP_MODE_2}_mpiOFF
<<<<<<< HEAD
    #uncoment the next line to remove warning job#
    #PYTEST_EXTRA_OPTS: "--add-ignore-pattern=Number of OpenMP threads"
=======
    PYTEST_EXTRA_OPTS: "--add-ignore-pattern=Number of OpenMP threads"
>>>>>>> 34e3b848
  allow_failure:
    exit_codes: 5  # warnings
  needs:
    - job: run.mpcdfci_intel2023
      artifacts: true

# compare results between intel and gnu (no MPI)
reg.mpcdfci_intel-vs-gnu:
  stage: regression
  extends:
    - .mpcdfci_intel2023     # need to choose one (does not matter which) Docker image
    - .before_script_modules # to be able to load modules
    - .script_regression
    - .vars_matrix_run
    - .rules_default
  variables:
    HASH_TAG_1: ${HASH_TAG}
    HASH_TAG_2: ${HASH_TAG}
    CURR_CMP_1: intel
    CURR_CMP_2: gnu
    CASENAME_1: ${HASH_TAG_1}_${CURR_CMP_1}_${CMP_MODE}_${OMP_MODE}_mpiOFF
    CASENAME_2: ${HASH_TAG_2}_${CURR_CMP_2}_${CMP_MODE}_${OMP_MODE}_mpiOFF
  allow_failure:
    exit_codes: 5  # warnings
  needs:
    - job: run.mpcdfci_intel2023
      artifacts: true
    - job: run.mpcdfci_gcc13
      artifacts: true

# compare results between [serial/OpenMP, Intel/GNU] (no MPI)
reg.mpcdfci_omp-vs-ser:
  stage: regression
  extends:
    - .mpcdfci_intel2023     # need to choose one (does not matter which) Docker image
    - .before_script_modules # to be able to load modules
    - .script_regression
    - .rules_default
  parallel:
    matrix:
      - CMP_MODE: ["Debug"]
        REG_CMP: ["intel","gnu"]
  variables:
    OMP_MODE_1: "ompOFF"
    OMP_MODE_2: "ompON"
    CASENAME_1: ${HASH_TAG}_${REG_CMP}_${CMP_MODE}_${OMP_MODE_1}_mpiOFF
    CASENAME_2: ${HASH_TAG}_${REG_CMP}_${CMP_MODE}_${OMP_MODE_2}_mpiOFF
    PYTEST_EXTRA_OPTS: "--add-ignore-pattern=Number of OpenMP threads"
  allow_failure:
    exit_codes: 5  # warnings
  needs:
    - job: run.mpcdfci_intel2023
      artifacts: true
    - job: run.mpcdfci_gcc13
      artifacts: true

# compare results between current and tag branches for Intel compiler (no MPI)
reg.mpcdfci_intel-vs-tag:
  stage: regression
  extends:
    - .mpcdfci_intel2023     # need to choose one (does not matter which) Docker image
    - .before_script_modules # to be able to load modules
    - .script_regression
    - .vars_matrix_run
    - .rules_default
  variables:
    HASH_TAG_1: ${HASH_TAG}
    HASH_TAG_2: ${HASH_TAG_REFERENCE}
    CURR_CMP_1: ${CURR_CMP}
    CURR_CMP_2: ${CURR_CMP}
    CASENAME_1: ${HASH_TAG_1}_${CURR_CMP_1}_${CMP_MODE}_${OMP_MODE}_mpiOFF
    CASENAME_2: ${HASH_TAG_2}_${CURR_CMP_2}_${CMP_MODE}_${OMP_MODE}_mpiOFF
  allow_failure:
    exit_codes: 5  # warnings
  needs:
    - job: run.mpcdfci_intel2023
      artifacts: true
    - job: run.mpcdfci_intel2023_tag
<<<<<<< HEAD
      artifacts: true

# compare results between MPI=ON and MPI=OFF  for Intel compiler
reg.mpcdfci_intel_mpiON-vs-mpiOFF:
  stage: regression
  extends:
    - .mpcdfci_intel2023     # need to choose one (does not matter which) Docker image
    - .before_script_modules # to be able to load modules
    - .script_regression
    - .rules_minimal
  parallel:
    matrix:
      - CMP_MODE: ["Debug"]
        OMP_MODE: ["ompOFF","ompON"]
        MPI_RNKS: ["1","2"]
  variables:
    HASH_TAG_1: ${HASH_TAG}
    HASH_TAG_2: ${HASH_TAG}
    CURR_CMP_1: ${CURR_CMP}
    CURR_CMP_2: ${CURR_CMP}_mpi
    CASENAME_1: ${HASH_TAG_1}_${CURR_CMP_1}_${CMP_MODE}_${OMP_MODE}_mpiOFF
    CASENAME_2: ${HASH_TAG_2}_${CURR_CMP_2}_${CMP_MODE}_${OMP_MODE}_mpiON${MPI_RNKS_MODE}
    MPI_RNKS_MODE: "_nranks${MPI_RNKS}"
    PYTEST_EXTRA_OPTS: "--add-ignore-pattern=['Number of OpenMP threads','Number of MPI tasks']"
  needs:
    - job: run.mpcdfci_intel2023
      artifacts: true
    - job: run.mpcdfci_intel_impi_latest
=======
>>>>>>> 34e3b848
      artifacts: true<|MERGE_RESOLUTION|>--- conflicted
+++ resolved
@@ -24,12 +24,8 @@
     OMP_MODE_2: "ompON"
     CASENAME_1: ${HASH_TAG}_${CURR_CMP}_${CMP_MODE}_${OMP_MODE_1}_mpiOFF
     CASENAME_2: ${HASH_TAG}_${CURR_CMP}_${CMP_MODE}_${OMP_MODE_2}_mpiOFF
-<<<<<<< HEAD
     #uncoment the next line to remove warning job#
-    #PYTEST_EXTRA_OPTS: "--add-ignore-pattern=Number of OpenMP threads"
-=======
     PYTEST_EXTRA_OPTS: "--add-ignore-pattern=Number of OpenMP threads"
->>>>>>> 34e3b848
   allow_failure:
     exit_codes: 5  # warnings
   needs:
@@ -108,7 +104,6 @@
     - job: run.mpcdfci_intel2023
       artifacts: true
     - job: run.mpcdfci_intel2023_tag
-<<<<<<< HEAD
       artifacts: true
 
 # compare results between MPI=ON and MPI=OFF  for Intel compiler
@@ -137,6 +132,4 @@
     - job: run.mpcdfci_intel2023
       artifacts: true
     - job: run.mpcdfci_intel_impi_latest
-=======
->>>>>>> 34e3b848
       artifacts: true